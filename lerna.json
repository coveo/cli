{
<<<<<<< HEAD
  "packages": ["packages/*"],
  "version": "0.3.0"
=======
  "packages": [
    "packages/*"
  ],
  "version": "0.3.2"
>>>>>>> cf99f2b3
}<|MERGE_RESOLUTION|>--- conflicted
+++ resolved
@@ -1,11 +1,6 @@
 {
-<<<<<<< HEAD
-  "packages": ["packages/*"],
-  "version": "0.3.0"
-=======
   "packages": [
     "packages/*"
   ],
   "version": "0.3.2"
->>>>>>> cf99f2b3
 }