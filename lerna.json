--- conflicted
+++ resolved
@@ -1,8 +1,4 @@
 {
   "packages": ["packages/*"],
-<<<<<<< HEAD
-  "version": "0.3.1"
-=======
   "version": "0.4.0"
->>>>>>> f7942f1b
 }