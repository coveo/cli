{
  "name": "@coveo/cli-e2e",
  "private": true,
  "version": "1.25.0",
  "description": "End-to-End test of Coveo's CLI",
  "author": "Coveo",
  "homepage": "https://github.com/coveo/cli#readme",
  "license": "Apache-2.0",
  "directories": {
    "test": "__tests__"
  },
  "files": [
    "lib"
  ],
  "repository": {
    "type": "git",
    "url": "git+https://github.com/coveo/cli.git"
  },
  "scripts": {
    "postinstall": "pip install -r mitmproxy/requirements.txt --user",
    "lint": "eslint .",
    "test-e2e": "npm run test:headless",
    "test:headless": "node ./entrypoints/entry.js",
    "test:debug": "node ./entrypoints/entry.js --debug",
    "test:bash": "node ./entrypoints/entry.js --bash",
    "jest": "npm run jest:ci",
    "jest:ci": "jest --verbose --runInBand --detectOpenHandles --forceExit",
    "prejest": "rimraf artifacts ui-projects verdaccio/verdaccio",
    "jest:debug": "node --inspect-brk ../../node_modules/jest/bin/jest.js --runInBand",
    "verdaccio": "verdaccio --config ./verdaccio/config.yaml"
  },
  "bugs": {
    "url": "https://github.com/coveo/cli/issues"
  },
  "engines": {
    "node": ">=18"
  },
  "devDependencies": {
    "@actions/core": "1.10.0",
    "@types/async-retry": "1.4.5",
    "@types/folder-hash": "4.0.2",
    "@types/fs-extra": "11.0.1",
    "@types/is-running": "2.1.0",
    "@types/jest": "29.4.0",
    "@types/node": "18.15.1",
    "@types/tmp": "0.2.3",
    "@types/wait-on": "5.3.1",
    "chrome-launcher": "0.15.1",
    "eslint": "8.36.0",
    "fkill": "7.2.1",
    "folder-hash": "4.0.4",
    "is-running": "2.1.0",
    "open": "8.4.2",
    "pacote": "15.1.1",
    "tmp": "0.2.1",
    "ts-node": "10.9.1",
    "verdaccio": "5.22.1",
    "wait-on": "7.0.1"
  },
  "dependencies": {
    "@babel/core": "7.21.0",
    "@babel/preset-env": "7.20.2",
    "@babel/preset-typescript": "7.21.0",
<<<<<<< HEAD
    "@coveo/cli": "2.4.0",
    "@coveo/platform-client": "42.2.0",
=======
    "@coveo/cli": "2.3.0",
    "@coveo/platform-client": "42.5.0",
>>>>>>> e44da7f7
    "abortcontroller-polyfill": "1.7.5",
    "async-retry": "1.3.3",
    "babel-jest": "29.5.0",
    "devtools-protocol": "0.0.1115542",
    "dotenv": "16.0.3",
    "fs-extra": "11.1.0",
    "get-port": "5.1.1",
    "isomorphic-fetch": "3.0.0",
    "jest": "29.5.0",
    "puppeteer": "19.7.4",
    "strip-ansi": "6.0.1",
    "typescript": "4.9.5"
  }
}<|MERGE_RESOLUTION|>--- conflicted
+++ resolved
@@ -61,13 +61,8 @@
     "@babel/core": "7.21.0",
     "@babel/preset-env": "7.20.2",
     "@babel/preset-typescript": "7.21.0",
-<<<<<<< HEAD
     "@coveo/cli": "2.4.0",
-    "@coveo/platform-client": "42.2.0",
-=======
-    "@coveo/cli": "2.3.0",
     "@coveo/platform-client": "42.5.0",
->>>>>>> e44da7f7
     "abortcontroller-polyfill": "1.7.5",
     "async-retry": "1.3.3",
     "babel-jest": "29.5.0",
