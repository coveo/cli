--- conflicted
+++ resolved
@@ -11,15 +11,10 @@
 Xvfb :1 -screen 0 1024x768x16 & sleep 1
 google-chrome --no-first-run --remote-debugging-port=9222 --disable-dev-shm-usage --window-size=1080,720 >/dev/null 2>&1 &
 xdg-settings set default-web-browser google-chrome.desktop
-<<<<<<< HEAD
 echo "::endgroup::"
 
 echo "::group::Install NPM Global dependencies"
-npm install -g @angular/cli
-=======
-# TODO CDX-672 remove version lock
 npm install -g @angular/cli@12.x
->>>>>>> e2f55ab0
 npm install -g ts-node
 echo "::endgroup::"
 
