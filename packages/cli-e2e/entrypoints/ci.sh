#!/bin/bash
set -e

<<<<<<< HEAD
brew install mitmproxy
sudo apt-get update
sudo apt-get install libssl-dev zlib1g-dev llvm libncurses5-dev libncursesw5-dev tk-dev
=======
echo "::group::System dependencies"
sudo apt-get update
sudo apt-get install libssl-dev zlib1g-dev llvm libncurses5-dev libncursesw5-dev tk-dev
echo "::endgroup::"

echo "::group::Setup and start Chrome"
>>>>>>> 5885b74d
export DISPLAY=:1
Xvfb :1 -screen 0 1024x768x16 & sleep 1
google-chrome --no-first-run --remote-debugging-port=9222 --disable-dev-shm-usage --window-size=1080,720 >/dev/null 2>&1 &
xdg-settings set default-web-browser google-chrome.desktop
echo "::endgroup::"

echo "::group::Install NPM Global dependencies"
npm install -g @angular/cli@12.x
npm install -g ts-node
echo "::endgroup::"

echo "::group::Setup Verdaccio"
tmp_registry_log=`mktemp`
mkdir -p "$GITHUB_WORKSPACE/packages/cli-e2e/docker/config/verdaccio/storage"
touch "$GITHUB_WORKSPACE/packages/cli-e2e/docker/config/verdaccio/storage/htpasswd"
npx verdaccio --config "$GITHUB_WORKSPACE/packages/cli-e2e/docker/config/config.yaml" &>$tmp_registry_log & 
grep -q 'http address' <(tail -f $tmp_registry_log)
echo "::endgroup::"

git config --global user.name "notgroot"
git config --global user.email "notgroot@coveo.com"

echo "::group::Publishing UI templates"
export UI_TEMPLATE_VERSION=0.0.0
npm config set registry http://localhost:4873
ts-node --transpile-only ./packages/cli-e2e/utils/npmLogin.ts
yarn config set  registry http://localhost:4873
yarn config set -- --mutex network
yarn config set -- --install.silent true
yarn config set -- --silent true
cat $tmp_registry_log
npm run npm:bump:template -- -- $UI_TEMPLATE_VERSION
npm run npm:publish:template
cd packages/cli-e2e
node entrypoints/utils/wait-for-published-packages.js
yarn config delete -- --mutex
echo "::endgroup::"

# Wait for Chrome to be up and running
while ! timeout 1 bash -c "echo > /dev/tcp/localhost/9222"; do sleep 10; done

echo "::group::Run tests"
npm run jest
echo "::endgroup::"<|MERGE_RESOLUTION|>--- conflicted
+++ resolved
@@ -1,18 +1,13 @@
 #!/bin/bash
 set -e
 
-<<<<<<< HEAD
+echo "::group::System dependencies"
 brew install mitmproxy
-sudo apt-get update
-sudo apt-get install libssl-dev zlib1g-dev llvm libncurses5-dev libncursesw5-dev tk-dev
-=======
-echo "::group::System dependencies"
 sudo apt-get update
 sudo apt-get install libssl-dev zlib1g-dev llvm libncurses5-dev libncursesw5-dev tk-dev
 echo "::endgroup::"
 
 echo "::group::Setup and start Chrome"
->>>>>>> 5885b74d
 export DISPLAY=:1
 Xvfb :1 -screen 0 1024x768x16 & sleep 1
 google-chrome --no-first-run --remote-debugging-port=9222 --disable-dev-shm-usage --window-size=1080,720 >/dev/null 2>&1 &
