const {writeFileSync} = require('fs');
const {resolve, join} = require('path');
const {execSync, spawnSync} = require('child_process');

const DOCKER_IMAGE_NAME = 'coveo-cli-e2e-image';
const DOCKER_CONTAINER_NAME = 'coveo-cli-e2e-container';
const repoHostPath = resolve(__dirname, ...new Array(3).fill('..'));
const repoDockerPath = '/home/notGroot/cli';
const dockerEntryPoint = (() => {
  if (isBash()) {
    return '/bin/bash';
  }
  return join(
    repoDockerPath,
    'packages',
    'cli-e2e',
    'entrypoints',
    process.argv[2] === '--debug' ? 'dockerX11Entry.sh' : 'dockerHeadless.sh'
  ).replace(/\\/g, '/');
})();
const dockerFilePath = resolve(repoHostPath, 'packages', 'cli-e2e', 'docker');

const noSuchImage = (message) =>
  message.trim().startsWith('Error: No such image:');

const isImagePresent = () => {
  const imageInspect = spawnSync('docker', [
    'image',
    'inspect',
    DOCKER_IMAGE_NAME,
  ]);

  if (imageInspect.error) {
    if (noSuchImage(imageInspect.error.toString())) {
      return false;
    }
    throw imageInspect.error;
  }
  const trimmedStderr = imageInspect.stderr.toString().trim();
  if (trimmedStderr) {
    if (noSuchImage(trimmedStderr)) {
      return false;
    }
    throw new Error(imageInspect.stderr.toString());
  }

  return true;
};

if (!isImagePresent()) {
  console.log('Building docker image');
  execSync(`docker build -t ${DOCKER_IMAGE_NAME} ${dockerFilePath}`, {
    stdio: 'ignore',
  });
}
try {
<<<<<<< HEAD
=======
  createEnvFile();
>>>>>>> f7942f1b
  execSync(
    `docker run --name=${DOCKER_CONTAINER_NAME} -v "${repoHostPath}:${repoDockerPath}" -p "9229:9229" -${
      process.argv[2] === '--bash' ? 'it' : 'i'
    } --env-file .env --cap-add=IPC_LOCK --cap-add=SYS_ADMIN ${DOCKER_IMAGE_NAME} ${dockerEntryPoint}`,
    {stdio: ['inherit', 'inherit', 'inherit']}
  );
} finally {
  if (!process.env.CI) {
    execSync(`docker container rm ${DOCKER_CONTAINER_NAME}`, {
      stdio: 'ignore',
    });
  }
}

createEnvFile();
function isBash() {
  return process.argv[2] === '--bash';
}

function createEnvFile() {
  const credentials = ['PLATFORM_USER_NAME', 'PLATFORM_USER_PASSWORD'];

  writeFileSync(
    '.env',
    credentials
      .map((variable) => `${variable}=${process.env[variable]}`)
      .join('\n')
  );
}<|MERGE_RESOLUTION|>--- conflicted
+++ resolved
@@ -54,10 +54,7 @@
   });
 }
 try {
-<<<<<<< HEAD
-=======
   createEnvFile();
->>>>>>> f7942f1b
   execSync(
     `docker run --name=${DOCKER_CONTAINER_NAME} -v "${repoHostPath}:${repoDockerPath}" -p "9229:9229" -${
       process.argv[2] === '--bash' ? 'it' : 'i'
