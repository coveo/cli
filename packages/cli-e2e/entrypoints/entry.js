const {resolve, join} = require('path');
const {execSync, spawnSync} = require('child_process');

const DOCKER_IMAGE_NAME = 'coveo-cli-e2e-image';
const DOCKER_CONTAINER_NAME = 'coveo-cli-e2e-container';
const repoHostPath = resolve(__dirname, ...new Array(3).fill('..'));
const repoDockerPath = '/home/notGroot/cli';
const dockerEntryPoint = (() => {
  if (isBash()) {
    return '/bin/bash';
  }
  return join(
    repoDockerPath,
    'packages',
    'cli-e2e',
    'entrypoints',
    process.argv[2] === '--debug' ? 'dockerX11Entry.sh' : 'dockerHeadless.sh'
  ).replace(/\\/g, '/');
})();
const dockerFilePath = resolve(repoHostPath, 'packages', 'cli-e2e', 'docker');

const noSuchImage = (message) =>
  message.trim().startsWith('Error: No such image:');

const isImagePresent = () => {
  const imageInspect = spawnSync('docker', [
    'image',
    'inspect',
    DOCKER_IMAGE_NAME,
  ]);

  if (imageInspect.error) {
    if (noSuchImage(imageInspect.error.toString())) {
      return false;
    }
    throw imageInspect.error;
  }
  const trimmedStderr = imageInspect.stderr.toString().trim();
  if (trimmedStderr) {
    if (noSuchImage(trimmedStderr)) {
      return false;
    }
    throw new Error(imageInspect.stderr.toString());
  }

  return true;
};

if (!isImagePresent()) {
  console.log('Building docker image');
  execSync(`docker build -t ${DOCKER_IMAGE_NAME} ${dockerFilePath}`, {
    stdio: 'ignore',
  });
}
try {
  execSync(
    `docker run --name=${DOCKER_CONTAINER_NAME} -v "${repoHostPath}:${repoDockerPath}" -p "9229:9229" -${
      process.argv[2] === '--bash' ? 'it' : 'i'
<<<<<<< HEAD
    } --cap-add=SYS_ADMIN --env PLATFORM_USER_NAME=${
      process.env.PLATFORM_USER_NAME
    } --env PLATFORM_USER_PASSWORD=${
      process.env.PLATFORM_USER_PASSWORD
    } ${DOCKER_IMAGE_NAME} ${dockerEntryPoint}`,
    {stdio: ['ignore', 'inherit', 'inherit']}
=======
    } --cap-add=IPC_LOCK --cap-add=SYS_ADMIN ${DOCKER_IMAGE_NAME} ${dockerEntryPoint}`,
    {stdio: ['inherit', 'inherit', 'inherit']}
>>>>>>> 384adacc
  );
} finally {
  if (!process.env.CI) {
    execSync(`docker container rm ${DOCKER_CONTAINER_NAME}`, {
      stdio: 'ignore',
    });
  }
}
function isBash() {
  return process.argv[2] === '--bash';
}<|MERGE_RESOLUTION|>--- conflicted
+++ resolved
@@ -56,17 +56,8 @@
   execSync(
     `docker run --name=${DOCKER_CONTAINER_NAME} -v "${repoHostPath}:${repoDockerPath}" -p "9229:9229" -${
       process.argv[2] === '--bash' ? 'it' : 'i'
-<<<<<<< HEAD
-    } --cap-add=SYS_ADMIN --env PLATFORM_USER_NAME=${
-      process.env.PLATFORM_USER_NAME
-    } --env PLATFORM_USER_PASSWORD=${
-      process.env.PLATFORM_USER_PASSWORD
-    } ${DOCKER_IMAGE_NAME} ${dockerEntryPoint}`,
-    {stdio: ['ignore', 'inherit', 'inherit']}
-=======
     } --cap-add=IPC_LOCK --cap-add=SYS_ADMIN ${DOCKER_IMAGE_NAME} ${dockerEntryPoint}`,
     {stdio: ['inherit', 'inherit', 'inherit']}
->>>>>>> 384adacc
   );
 } finally {
   if (!process.env.CI) {
