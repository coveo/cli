--- conflicted
+++ resolved
@@ -8,17 +8,5 @@
 
 npm run setup
 cd packages/cli-e2e
-<<<<<<< HEAD
-
-mkdir dotenv
-echo "process.env.PLATFORM_USER_NAME='$PLATFORM_USER_NAME'" > dotenv/config.ts
-echo "process.env.PLATFORM_USER_PASSWORD='$PLATFORM_USER_PASSWORD'" >> dotenv/config.ts
-
-sudo -u notGroot google-chrome --no-first-run --remote-debugging-port=9222 --disable-dev-shm-usage >/dev/null 2>&1 & \
-sudo -u notGroot npm run-script jest
-
-rm -rf dotenv
-=======
 google-chrome --no-first-run --remote-debugging-port=9222 --disable-dev-shm-usage >/dev/null 2>&1 & \
-npm run-script jest
->>>>>>> 384adacc
+npm run-script jest