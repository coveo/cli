// Jest Snapshot v1, https://goo.gl/fbAQLP

exports[`ui:create:atomic when using an existing pageId (--pageId flag specified) the project has been generated properly 1`] = `
HashedFolder {
  "children": Array [
    HashedFile {
      "hash": "RH58BiYWbvwHsjuAvGykfQPEhA0=",
      "name": "netlify.toml",
    },
    HashedFile {
      "hash": "sHQjSgNkkzGDXBmN+aw/aMx7O1g=",
      "name": "README.md",
    },
    HashedFolder {
      "children": Array [
        HashedFile {
          "hash": "FzT+9wG12uZWQ02Ky+9GlJ7ZQac=",
          "name": "clean-up.js",
        },
        HashedFile {
          "hash": "vnhGxkzoTdtAVgjkDKUI+9ukM3A=",
          "name": "setup-lambda.js",
        },
        HashedFile {
          "hash": "SPggJ4gGqtRc5+8WHpeKd/gQcf0=",
          "name": "utils.js",
        },
      ],
      "hash": "Hu9uzGkFTjrQ1vznChJEpe9iPm8=",
      "name": "scripts",
    },
    HashedFolder {
      "children": Array [
        HashedFolder {
          "children": Array [
            HashedFolder {
              "children": Array [
                HashedFile {
                  "hash": "ErdFGgbxq+C0LOYeQvVh59O3JYA=",
                  "name": "results-manager.tsx",
                },
                HashedFile {
                  "hash": "/m87zRv/MiIstEldgz3NO4atbZM=",
                  "name": "template-1.html",
                },
              ],
              "hash": "L2wiyeP//J6E0Gbs5Yu1GFfxF1U=",
              "name": "results-manager",
            },
            HashedFolder {
              "children": Array [
                HashedFile {
                  "hash": "XemX7AoOihA4SgQsvWtcStjeiGo=",
                  "name": "sample-component.css",
                },
                HashedFile {
                  "hash": "YTj99Fegnant/k2ql9TPe2YMIKI=",
                  "name": "sample-component.tsx",
                },
              ],
              "hash": "q1Hnmgypio/LCK0csDi0uwZUZBg=",
              "name": "sample-component",
            },
            HashedFolder {
              "children": Array [
                HashedFile {
                  "hash": "0kZk+nhPZP6DNXEt1ds/y13pPn4=",
                  "name": "sample-result-component.css",
                },
                HashedFile {
                  "hash": "WTNvX4aKbAWuOwDGCn8De81zB24=",
                  "name": "sample-result-component.tsx",
                },
              ],
              "hash": "CUouJ7KRaYkS35p9RQ6d7HwrEwQ=",
              "name": "sample-result-component",
            },
          ],
          "hash": "IzpnK5rbJT7d4vrimnemc+St5pI=",
          "name": "components",
        },
        HashedFile {
          "hash": "zOAUK2vUx2PHWaGj0Rg/i3tFp7Q=",
          "name": "components.d.ts",
        },
        HashedFile {
          "hash": "YVuwXfIZfjfeVyLQ6cMy3kUqC3A=",
          "name": "html.d.ts",
        },
        HashedFile {
          "hash": "VYQYwWUyFPlPYQDod3YJsXVOEiQ=",
          "name": "index.ts",
        },
        HashedFolder {
          "children": Array [],
          "hash": "2jmj7l5rSw0yVb/vlWAYkK/YBwk=",
          "name": "pages",
        },
        HashedFolder {
          "children": Array [
            HashedFile {
              "hash": "ygdkeGA2hXdvtcqJyetblv/fdrw=",
              "name": "index.css",
            },
          ],
          "hash": "lRdUDVao1PTEjkh/JyuWMC0NvKk=",
          "name": "style",
        },
      ],
      "hash": "BsaZYMD1wDqcmu1eKmK0uFjxpKk=",
      "name": "src",
    },
    HashedFile {
      "hash": "ywoeezM4STAa4UnGoyLoO8aoa9w=",
      "name": "start-netlify.mjs",
    },
    HashedFile {
      "hash": "XiXrxQ8C2vt88gPhq3hGtPIJ5Yg=",
      "name": "tsconfig.json",
    },
  ],
  "hash": "2kQxY3bsK3B4dFtt/8mKAdEGW+U=",
  "name": "normalizedDir",
}
`;

exports[`ui:create:atomic when using an existing pageId (pageId not specified) the project has been generated properly 1`] = `
HashedFolder {
  "children": Array [
    HashedFolder {
      "children": Array [
<<<<<<< HEAD
        HashedFile {
          "hash": "3KebBc8twzYx6xaPNu6xQYnDarA=",
          "name": "CHANGELOG.md",
        },
=======
>>>>>>> 0437652b
        HashedFolder {
          "children": Array [
            HashedFolder {
              "children": Array [
                HashedFile {
                  "hash": "svywi4m+5JDQ38UPkngnE1Mjtdo=",
                  "name": "areEnvironmentVariablesSet.ts",
                },
                HashedFile {
                  "hash": "iw0xy7TU9nnmt71bp0Oygb41RUo=",
                  "name": "generateToken.ts",
                },
                HashedFile {
                  "hash": "5gKLWX/Cy2wcZullvJPXMh0YIeQ=",
                  "name": "token.spec.ts",
                },
                HashedFile {
                  "hash": "LxpAYAmM+yDe4mLtd3Rj6R9S30k=",
                  "name": "token.ts",
                },
              ],
              "hash": "6rRopd+1Nj5bQ3zugKl4xFELdXU=",
              "name": "token",
            },
          ],
          "hash": "egjnGo2WMJ41gIVM+4PrZjTaR5c=",
          "name": "functions",
        },
        HashedFile {
          "hash": "qBh2kK6C/tcpIA4kKT8j7bm10Kw=",
          "name": "jest.config.js",
        },
        HashedFile {
          "hash": "Q5B4b7qfWLJaHE/TZpt/2vLRgUk=",
          "name": "LICENSE",
        },
        HashedFile {
          "hash": "3RItgq2aQ177ZrvBxVNrLLaaRLc=",
          "name": "netlify.toml",
        },
        HashedFile {
          "hash": "d8TOW+/DAo+OmRZ7QVZWBJ4bwOU=",
          "name": "project.json",
        },
        HashedFile {
          "hash": "JcgnYZDTiQ6EqMwKIuEh9x+kLlA=",
          "name": "README.md",
        },
        HashedFile {
          "hash": "1lPgRLYWk0QH72f/9uuD8rXFFbw=",
          "name": "tsconfig.json",
        },
      ],
<<<<<<< HEAD
      "hash": "7lxh0ycoM9jnajdjC4CXPJuFkvw=",
=======
      "hash": "+KwGXoBYHN/h/8rjUzPoPaNNiLY=",
>>>>>>> 0437652b
      "name": "lambda",
    },
    HashedFile {
      "hash": "RH58BiYWbvwHsjuAvGykfQPEhA0=",
      "name": "netlify.toml",
    },
    HashedFile {
      "hash": "sHQjSgNkkzGDXBmN+aw/aMx7O1g=",
      "name": "README.md",
    },
    HashedFolder {
      "children": Array [],
      "hash": "2jmj7l5rSw0yVb/vlWAYkK/YBwk=",
      "name": "scripts",
    },
    HashedFolder {
      "children": Array [
        HashedFolder {
          "children": Array [
            HashedFolder {
              "children": Array [
                HashedFile {
                  "hash": "YY+tyg0Mw+JNjYdifQfLqfDUASQ=",
                  "name": "results-manager.tsx",
                },
                HashedFile {
                  "hash": "XRPU8q6nh23adL66sq+HEqg+lCY=",
                  "name": "template-1.html",
                },
              ],
              "hash": "jh83V2cKEQIWFje8KVLl+s96OXA=",
              "name": "results-manager",
            },
            HashedFolder {
              "children": Array [
                HashedFile {
                  "hash": "XemX7AoOihA4SgQsvWtcStjeiGo=",
                  "name": "sample-component.css",
                },
                HashedFile {
                  "hash": "Hc10iNLZdetWJmslIN073kcgqIo=",
                  "name": "sample-component.tsx",
                },
              ],
              "hash": "a6roJ6GZ6LokDTmBQ+gUBFvibHw=",
              "name": "sample-component",
            },
            HashedFolder {
              "children": Array [
                HashedFile {
                  "hash": "0kZk+nhPZP6DNXEt1ds/y13pPn4=",
                  "name": "sample-result-component.css",
                },
                HashedFile {
                  "hash": "t5lGbTWEHgY4Bp2hhfFGNxq0bXU=",
                  "name": "sample-result-component.tsx",
                },
              ],
              "hash": "KiAmaY02cMdCGTIWhsuqogs7zKk=",
              "name": "sample-result-component",
            },
          ],
          "hash": "fzMFT63mCvo5uu2exrKKhI2gGM8=",
          "name": "components",
        },
        HashedFile {
          "hash": "2/Ssowtzkh/hx4e9vrMi11FFp1Q=",
          "name": "components.d.ts",
        },
        HashedFile {
          "hash": "/MC1IvlmPW0zAgfo82n8CnBDMrA=",
          "name": "html.d.ts",
        },
        HashedFile {
          "hash": "hlBUDBUrW6Vub74g68bUqfs3OIM=",
          "name": "index.ts",
        },
        HashedFolder {
          "children": Array [],
          "hash": "2jmj7l5rSw0yVb/vlWAYkK/YBwk=",
          "name": "pages",
        },
        HashedFolder {
          "children": Array [
            HashedFile {
              "hash": "61GVF7l8bCVXW00H2rtInTKwoqY=",
              "name": "index.css",
            },
          ],
          "hash": "FQZ6fv/Z/8DhwZWuUbrLwgTt6r8=",
          "name": "style",
        },
      ],
      "hash": "fTp/vtQ1keqpa0vWOA+VJlSEaFk=",
      "name": "src",
    },
    HashedFile {
      "hash": "aJRXpglYi3QsPMT6VCkzrngytiE=",
      "name": "start-netlify.mjs",
    },
    HashedFile {
      "hash": "XiXrxQ8C2vt88gPhq3hGtPIJ5Yg=",
      "name": "tsconfig.json",
    },
  ],
<<<<<<< HEAD
  "hash": "Q3jP/6I5mE0w5vDlotut/GLGyq8=",
=======
  "hash": "sRaQAOco8Pzn0RCeXZ1Bhu7CSMI=",
>>>>>>> 0437652b
  "name": "normalizedDir",
}
`;

exports[`ui:create:atomic when using an existing pageId (using the list prompt of available pages) the project has been generated properly 1`] = `
HashedFolder {
  "children": Array [
    HashedFile {
      "hash": "RH58BiYWbvwHsjuAvGykfQPEhA0=",
      "name": "netlify.toml",
    },
    HashedFile {
      "hash": "sHQjSgNkkzGDXBmN+aw/aMx7O1g=",
      "name": "README.md",
    },
    HashedFolder {
      "children": Array [
        HashedFile {
          "hash": "FzT+9wG12uZWQ02Ky+9GlJ7ZQac=",
          "name": "clean-up.js",
        },
        HashedFile {
          "hash": "vnhGxkzoTdtAVgjkDKUI+9ukM3A=",
          "name": "setup-lambda.js",
        },
        HashedFile {
          "hash": "SPggJ4gGqtRc5+8WHpeKd/gQcf0=",
          "name": "utils.js",
        },
      ],
      "hash": "Hu9uzGkFTjrQ1vznChJEpe9iPm8=",
      "name": "scripts",
    },
    HashedFolder {
      "children": Array [
        HashedFolder {
          "children": Array [
            HashedFolder {
              "children": Array [
                HashedFile {
                  "hash": "5mAP6qJ62EPO1+YNm7mjtIh30tw=",
                  "name": "results-manager.tsx",
                },
                HashedFile {
                  "hash": "/m87zRv/MiIstEldgz3NO4atbZM=",
                  "name": "template-1.html",
                },
              ],
              "hash": "IT2AXZnEDOxm24f6UAC5e6sRZpc=",
              "name": "results-manager",
            },
            HashedFolder {
              "children": Array [
                HashedFile {
                  "hash": "XemX7AoOihA4SgQsvWtcStjeiGo=",
                  "name": "sample-component.css",
                },
                HashedFile {
                  "hash": "YTj99Fegnant/k2ql9TPe2YMIKI=",
                  "name": "sample-component.tsx",
                },
              ],
              "hash": "q1Hnmgypio/LCK0csDi0uwZUZBg=",
              "name": "sample-component",
            },
            HashedFolder {
              "children": Array [
                HashedFile {
                  "hash": "0kZk+nhPZP6DNXEt1ds/y13pPn4=",
                  "name": "sample-result-component.css",
                },
                HashedFile {
                  "hash": "WTNvX4aKbAWuOwDGCn8De81zB24=",
                  "name": "sample-result-component.tsx",
                },
              ],
              "hash": "CUouJ7KRaYkS35p9RQ6d7HwrEwQ=",
              "name": "sample-result-component",
            },
          ],
          "hash": "VAP0t0LvchaSfOYfLeJ1Y3BGlWM=",
          "name": "components",
        },
        HashedFile {
          "hash": "zOAUK2vUx2PHWaGj0Rg/i3tFp7Q=",
          "name": "components.d.ts",
        },
        HashedFile {
          "hash": "YVuwXfIZfjfeVyLQ6cMy3kUqC3A=",
          "name": "html.d.ts",
        },
        HashedFile {
          "hash": "VYQYwWUyFPlPYQDod3YJsXVOEiQ=",
          "name": "index.ts",
        },
        HashedFolder {
          "children": Array [],
          "hash": "2jmj7l5rSw0yVb/vlWAYkK/YBwk=",
          "name": "pages",
        },
        HashedFolder {
          "children": Array [
            HashedFile {
              "hash": "ygdkeGA2hXdvtcqJyetblv/fdrw=",
              "name": "index.css",
            },
          ],
          "hash": "lRdUDVao1PTEjkh/JyuWMC0NvKk=",
          "name": "style",
        },
      ],
      "hash": "bTliJaanZh0La4ykGHAcoc7jwwc=",
      "name": "src",
    },
    HashedFile {
      "hash": "ywoeezM4STAa4UnGoyLoO8aoa9w=",
      "name": "start-netlify.mjs",
    },
    HashedFile {
      "hash": "XiXrxQ8C2vt88gPhq3hGtPIJ5Yg=",
      "name": "tsconfig.json",
    },
  ],
  "hash": "8l43gdGyItser4cMLjQOqgqNSQA=",
  "name": "normalizedDir",
}
`;

exports[`ui:create:atomic when using the default page config (pageId not specified) the project has been generated properly 1`] = `
HashedFolder {
  "children": Array [
    HashedFile {
      "hash": "RH58BiYWbvwHsjuAvGykfQPEhA0=",
      "name": "netlify.toml",
    },
    HashedFile {
      "hash": "sHQjSgNkkzGDXBmN+aw/aMx7O1g=",
      "name": "README.md",
    },
    HashedFolder {
      "children": Array [
        HashedFile {
          "hash": "FzT+9wG12uZWQ02Ky+9GlJ7ZQac=",
          "name": "clean-up.js",
        },
        HashedFile {
          "hash": "vnhGxkzoTdtAVgjkDKUI+9ukM3A=",
          "name": "setup-lambda.js",
        },
        HashedFile {
          "hash": "SPggJ4gGqtRc5+8WHpeKd/gQcf0=",
          "name": "utils.js",
        },
      ],
      "hash": "Hu9uzGkFTjrQ1vznChJEpe9iPm8=",
      "name": "scripts",
    },
    HashedFolder {
      "children": Array [
        HashedFolder {
          "children": Array [
            HashedFolder {
              "children": Array [
                HashedFile {
                  "hash": "X8T+MmiPJFNu/lwXh6d29i/YhYo=",
                  "name": "results-manager.tsx",
                },
                HashedFile {
                  "hash": "OMU1pEfGxxywcokm8aFD8znPyaI=",
                  "name": "template-1.html",
                },
              ],
              "hash": "W1lEfKcMoS9W1dKtbS/qCjUkWkQ=",
              "name": "results-manager",
            },
            HashedFolder {
              "children": Array [
                HashedFile {
                  "hash": "XemX7AoOihA4SgQsvWtcStjeiGo=",
                  "name": "sample-component.css",
                },
                HashedFile {
                  "hash": "YTj99Fegnant/k2ql9TPe2YMIKI=",
                  "name": "sample-component.tsx",
                },
              ],
              "hash": "q1Hnmgypio/LCK0csDi0uwZUZBg=",
              "name": "sample-component",
            },
            HashedFolder {
              "children": Array [
                HashedFile {
                  "hash": "0kZk+nhPZP6DNXEt1ds/y13pPn4=",
                  "name": "sample-result-component.css",
                },
                HashedFile {
                  "hash": "WTNvX4aKbAWuOwDGCn8De81zB24=",
                  "name": "sample-result-component.tsx",
                },
              ],
              "hash": "CUouJ7KRaYkS35p9RQ6d7HwrEwQ=",
              "name": "sample-result-component",
            },
          ],
          "hash": "bCmtp7oSx57hExkjNmsDKz/kH/I=",
          "name": "components",
        },
        HashedFile {
          "hash": "zOAUK2vUx2PHWaGj0Rg/i3tFp7Q=",
          "name": "components.d.ts",
        },
        HashedFile {
          "hash": "YVuwXfIZfjfeVyLQ6cMy3kUqC3A=",
          "name": "html.d.ts",
        },
        HashedFile {
          "hash": "VYQYwWUyFPlPYQDod3YJsXVOEiQ=",
          "name": "index.ts",
        },
        HashedFolder {
          "children": Array [],
          "hash": "2jmj7l5rSw0yVb/vlWAYkK/YBwk=",
          "name": "pages",
        },
        HashedFolder {
          "children": Array [
            HashedFile {
              "hash": "Dp2EpyDmwkxrxWxZxv0cM41ulEs=",
              "name": "index.css",
            },
          ],
          "hash": "aAm3g7fNVc/yWUitXMGFxqC9GIg=",
          "name": "style",
        },
      ],
      "hash": "Aoo+O/XADnvB2BB2L7rxMNSElVQ=",
      "name": "src",
    },
    HashedFile {
      "hash": "ywoeezM4STAa4UnGoyLoO8aoa9w=",
      "name": "start-netlify.mjs",
    },
    HashedFile {
      "hash": "XiXrxQ8C2vt88gPhq3hGtPIJ5Yg=",
      "name": "tsconfig.json",
    },
  ],
  "hash": "6e+bqblOqSNdBa6kjxqRAqi9lcs=",
  "name": "normalizedDir",
}
`;<|MERGE_RESOLUTION|>--- conflicted
+++ resolved
@@ -129,13 +129,6 @@
   "children": Array [
     HashedFolder {
       "children": Array [
-<<<<<<< HEAD
-        HashedFile {
-          "hash": "3KebBc8twzYx6xaPNu6xQYnDarA=",
-          "name": "CHANGELOG.md",
-        },
-=======
->>>>>>> 0437652b
         HashedFolder {
           "children": Array [
             HashedFolder {
@@ -189,11 +182,7 @@
           "name": "tsconfig.json",
         },
       ],
-<<<<<<< HEAD
-      "hash": "7lxh0ycoM9jnajdjC4CXPJuFkvw=",
-=======
       "hash": "+KwGXoBYHN/h/8rjUzPoPaNNiLY=",
->>>>>>> 0437652b
       "name": "lambda",
     },
     HashedFile {
@@ -299,11 +288,7 @@
       "name": "tsconfig.json",
     },
   ],
-<<<<<<< HEAD
-  "hash": "Q3jP/6I5mE0w5vDlotut/GLGyq8=",
-=======
   "hash": "sRaQAOco8Pzn0RCeXZ1Bhu7CSMI=",
->>>>>>> 0437652b
   "name": "normalizedDir",
 }
 `;
