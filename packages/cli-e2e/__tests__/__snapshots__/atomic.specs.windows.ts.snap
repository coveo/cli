--- conflicted
+++ resolved
@@ -129,13 +129,6 @@
   "children": Array [
     HashedFolder {
       "children": Array [
-<<<<<<< HEAD
-        HashedFile {
-          "hash": "3KebBc8twzYx6xaPNu6xQYnDarA=",
-          "name": "CHANGELOG.md",
-        },
-=======
->>>>>>> 0437652b
         HashedFolder {
           "children": Array [
             HashedFolder {
@@ -189,11 +182,7 @@
           "name": "tsconfig.json",
         },
       ],
-<<<<<<< HEAD
-      "hash": "soNswTxxtAg+QMHcHPYdJ6ehLgA=",
-=======
       "hash": "776V3GqWzlsyynghk8UZd8AYrGs=",
->>>>>>> 0437652b
       "name": "lambda",
     },
     HashedFile {
@@ -299,11 +288,7 @@
       "name": "tsconfig.json",
     },
   ],
-<<<<<<< HEAD
-  "hash": "++88oOdClcszy6bt68Cjj3vjnKU=",
-=======
   "hash": "ixXmbFO4LWb8Y74mgS2HgT0OpII=",
->>>>>>> 0437652b
   "name": "normalizedDir",
 }
 `;
