import {join} from 'path';
import {
  answerPrompt,
  getConfig,
  getEnvFilePath,
  getProjectPath,
  isGenericYesNoPrompt,
  getUIProjectPath,
} from '../utils/cli';
import {fileSync} from 'tmp';
import {ProcessManager} from '../utils/processManager';
import {Terminal} from '../utils/terminal/terminal';
import {config} from 'dotenv';
import {
  ensureDirSync,
  readJsonSync,
  rmSync,
  writeJsonSync,
  copySync,
} from 'fs-extra';
import PlatformClient from '@coveord/platform-client';
import {getPlatformClient} from '../utils/platform';
import {getTestOrg} from '../utils/testOrgSetup';
import {readdirSync} from 'fs';
import {cwd} from 'process';
import {EOL} from 'os';
config({path: getEnvFilePath()});

describe('org:resources', () => {
  let testOrgId = '';
  const {accessToken} = getConfig();
  const snapshotProjectPath = join(getUIProjectPath(), 'snapshot-project');
  const defaultTimeout = 10 * 60e3;
  let processManager: ProcessManager;
  let platformClient: PlatformClient;
  const pathToStub = join(cwd(), '__stub__');

  const createNewTerminal = (
    args: string[],
    procManager: ProcessManager,
    cwd: string,
    debugName: string
  ) => {
    return new Terminal('node', args, {cwd}, procManager, debugName);
  };

  const previewChange = (
    targetOrg: string,
    procManager: ProcessManager,
    debugName = 'org-config-preview'
  ) => {
    const args: string[] = [
      process.env.CLI_EXEC_PATH!,
      'org:resources:preview',
      `-o=${targetOrg}`,
      '--wait=0',
      '-p=light',
    ];

    return createNewTerminal(args, procManager, snapshotProjectPath, debugName);
  };

  const pushToOrg = async (
    targetOrg: string,
    procManager: ProcessManager,
    debugName = 'org-config-push'
  ) => {
    const args: string[] = [
      process.env.CLI_EXEC_PATH!,
      'org:resources:push',
      '--previewLevel',
<<<<<<< HEAD
      'skip',
=======
      'none',
>>>>>>> 579fcba4
      `-o=${targetOrg}`,
      '--wait=0',
    ];
    const pushTerminal = createNewTerminal(
      args,
      procManager,
      snapshotProjectPath,
      debugName
    );

    await pushTerminal.when('exit').on('process').do().once();
  };

  const addOrgIdToModel = (
    fromModelPath: string,
    destinationModelPath: string,
    orgId: string
  ) => {
    const model = readJsonSync(fromModelPath);
    writeJsonSync(destinationModelPath, {...model, orgId});
  };

  const pullFromOrg = async (
    procManager: ProcessManager,
    destinationPath: string,
    additionalFlags: string[] = [],
    debugName: string
  ) => {
    const args: string[] = [
      process.env.CLI_EXEC_PATH!,
      'org:resources:pull',
      '-o',
      '--wait=0',
      '--no-git',
      ...additionalFlags,
    ];

    const pullTerminal = createNewTerminal(
      args,
      procManager,
      destinationPath,
      debugName
    );

    const pullTerminalExitPromise = pullTerminal
      // TODO: CDX-744: understand why cannot use process.on('exit')
      .when(/Project updated/)
      .on('stderr')
      .do()
      .once();

    await pullTerminal
      .when(isGenericYesNoPrompt)
      .on('stderr')
      .do(answerPrompt(`y${EOL}`))
      .until(pullTerminalExitPromise);
  };

  beforeAll(async () => {
    testOrgId = await getTestOrg();
    copySync('snapshot-project', snapshotProjectPath);
    platformClient = getPlatformClient(testOrgId, accessToken);
    processManager = new ProcessManager();
  }, 5 * 60e3);

  afterAll(async () => {
    await processManager.killAllProcesses();
  });

  describe('org:resources:preview', () => {
    describe('when resources are synchronized', () => {
      let stdout = '';
      const stdoutListener = (chunk: string) => {
        stdout += chunk;
      };

      it(
        'should preview the snapshot',
        async () => {
          const previewTerminal = previewChange(
            testOrgId,
            processManager,
            'org-config-preview-sync'
          );

          const expectedOutput = [
            'Extensions',
            '\\+   1 to create',
            'Fields',
            '\\+   2 to create',
          ].join('\\s*');
          const regex = new RegExp(expectedOutput, 'gm');

          previewTerminal.orchestrator.process.stdout.on(
            'data',
            stdoutListener
          );

          const previewTerminalExitPromise = previewTerminal
            .when('exit')
            .on('process')
            .do((proc) => {
              proc.stdout.off('data', stdoutListener);
            })
            .once();

          await previewTerminalExitPromise;
          expect(stdout).toMatch(regex);
        },
        defaultTimeout
      );
    });
  });

  describe('org:resources:push', () => {
    beforeAll(async () => {
      await pushToOrg(testOrgId, processManager);
    }, defaultTimeout);

    it('should have pushed fields', async () => {
      const fields = (await platformClient.field.list()).items;
      expect(fields).toEqual(
        expect.arrayContaining([
          expect.objectContaining({name: 'firstfield'}),
          expect.objectContaining({name: 'whereisbrian'}),
        ])
      );
    });

    it('should have pushed extensions', async () => {
      const extensions = await platformClient.extension.list();
      expect(extensions).toEqual(
        expect.arrayContaining([expect.objectContaining({name: 'palpatine'})])
      );
    });
  });

  describe('org:resources:pull', () => {
    const destinationPath = getProjectPath('new-snapshot-project');
    const getResourceFolderContent = (projectPath: string) =>
      readdirSync(join(projectPath, 'resources'));

    beforeEach(() => {
      rmSync(destinationPath, {recursive: true, force: true});
      ensureDirSync(destinationPath);
    });

    it(
      "should pull the org's content",
      async () => {
        await pullFromOrg(
          processManager,
          destinationPath,
          ['-o', testOrgId],
          'org-resources-pull-all'
        );
        const snapshotFiles = readdirSync(snapshotProjectPath);
        const destinationFiles = readdirSync(destinationPath);

        expect(snapshotFiles).toEqual(destinationFiles);
      },
      defaultTimeout
    );

    it(
      'directory should only contain pulled resources and manifest',
      async () => {
        await pullFromOrg(
          processManager,
          destinationPath,
          ['-o', testOrgId, '-r', 'FIELD'],
          'org-resources-pull-all-fields'
        );
        const originalResources = getResourceFolderContent(snapshotProjectPath);
        const destinationResources = getResourceFolderContent(destinationPath);

        expect(destinationResources.length).toBeGreaterThan(0);
        expect(destinationResources.length).toBeLessThan(
          originalResources.length + 1
        );
      },
      defaultTimeout
    );

    it(
      'snapshot should only contain one single field',
      async () => {
        const fixtureModelPath = join(
          pathToStub,
          'snapshotPullModel',
          'oneFieldOnly.json'
        );
        const tmpModel = fileSync({postfix: '.json'});
        addOrgIdToModel(fixtureModelPath, tmpModel.name, testOrgId);
        await pullFromOrg(
          processManager,
          destinationPath,
          ['-m', tmpModel.name],
          'org-resources-pull-one-field'
        );
        const fields = readJsonSync(
          join(destinationPath, 'resources', 'FIELD.json')
        );

        expect(fields.resources.FIELD.length).toBe(1);
      },
      defaultTimeout
    );
  });

  it('should not have any snapshot in the target org', async () => {
    const snapshotlist = await platformClient.resourceSnapshot.list();
    expect(snapshotlist).toHaveLength(0);
  });
});<|MERGE_RESOLUTION|>--- conflicted
+++ resolved
@@ -69,11 +69,7 @@
       process.env.CLI_EXEC_PATH!,
       'org:resources:push',
       '--previewLevel',
-<<<<<<< HEAD
-      'skip',
-=======
       'none',
->>>>>>> 579fcba4
       `-o=${targetOrg}`,
       '--wait=0',
     ];
