--- conflicted
+++ resolved
@@ -20,12 +20,7 @@
 import {EOL} from 'os';
 import stripAnsi from 'strip-ansi';
 import {ProcessManager} from '../utils/processManager';
-<<<<<<< HEAD
-import {join} from 'path';
-import {renameSync} from 'fs-extra';
 import {Runtime} from 'node:inspector';
-=======
->>>>>>> 1e0ab03b
 
 describe('ui:create:angular', () => {
   let browser: Browser;
