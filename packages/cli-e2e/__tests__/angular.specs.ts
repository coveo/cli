--- conflicted
+++ resolved
@@ -15,7 +15,6 @@
 import {ProcessManager} from '../utils/processManager';
 import {Terminal} from '../utils/terminal/terminal';
 
-<<<<<<< HEAD
 describe('ui:create:angular', () => {
   let browser: Browser;
   let buildProcessManager: ProcessManager;
@@ -28,7 +27,7 @@
   const tokenProxyEndpoint = `http://localhost:${clientPort}/token`;
 
   const buildApplication = async (processManager: ProcessManager) => {
-    const proc = setupUIProject(
+    const buildTerminal = setupUIProject(
       processManager,
       'ui:create:angular',
       projectName,
@@ -37,48 +36,38 @@
       }
     );
 
-    proc.stdout.on('data', async (data) => {
-      if (isGenericYesNoPrompt(data.toString())) {
-        await answerPrompt(`y${EOL}`, proc);
-      }
-    });
+    const buildTerminalExitPromise = Promise.race([
+      buildTerminal.when('exit').on('process').do().once(),
+      buildTerminal
+        .when(/Happy hacking !/)
+        .on('stdout')
+        .do()
+        .once(),
+    ]);
 
-    return Promise.race([
-      new Promise<void>((resolve) => {
-        proc.on('exit', async () => {
-          resolve();
-        });
-      }),
-      new Promise<void>((resolve) => {
-        proc.stdout.on('data', (data) => {
-          if (
-            /Happy hacking !/.test(
-              stripAnsi(data.toString()).replace(/\n/g, '')
-            )
-          ) {
-            resolve();
-          }
-        });
-      }),
-    ]);
+    await buildTerminal
+      .when(isGenericYesNoPrompt)
+      .on('stdout')
+      .do(answerPrompt(`y${EOL}`))
+      .until(buildTerminalExitPromise);
   };
 
   const startApplication = async (processManager: ProcessManager) => {
-    const proc = processManager.spawn('npm', ['run', 'start'], {
-      cwd: getProjectPath(projectName),
-    });
+    const serverTerminal = new Terminal(
+      'npm',
+      ['run', 'start'],
+      {
+        cwd: getProjectPath(projectName),
+      },
+      processManager,
+      'angular-server'
+    );
 
-    return new Promise<void>((resolve) => {
-      proc.stdout.on('data', async (data) => {
-        if (
-          /Compiled successfully/.test(
-            stripAnsi(data.toString()).replace(/\n/g, '')
-          )
-        ) {
-          resolve();
-        }
-      });
-    });
+    await serverTerminal
+      .when(/Compiled successfully/)
+      .on('stdout')
+      .do()
+      .once();
   };
 
   beforeAll(async () => {
@@ -93,66 +82,6 @@
     process.env = {...oldEnv};
     page = await openNewPage(browser, page);
   });
-=======
-describe('ui', () => {
-  describe('create:angular', () => {
-    let browser: Browser;
-    let processManager: ProcessManager;
-    // TODO: CDX-90: Assign a dynamic port for the search token server on all ui projects
-    const clientPort = '4200';
-    // Project name in angular needs first and last character of a word (i.e. words being split by hyphen) to be a letter and not a number.
-    const projectName = `a${process.env.GITHUB_ACTION}a-angular-project`;
-    const searchPageEndpoint = `http://localhost:${clientPort}`;
-    const tokenProxyEndpoint = `http://localhost:${clientPort}/token`;
-    let interceptedRequests: HTTPRequest[] = [];
-    let page: Page;
-
-    const searchboxSelector = 'app-search-page app-search-box input';
-
-    beforeAll(async () => {
-      processManager = new ProcessManager();
-      browser = await getNewBrowser();
-      const buildTerminal = setupUIProject(
-        processManager,
-        'ui:create:angular',
-        projectName,
-        {
-          flags: ['--defaults'],
-        }
-      );
-
-      const buildTerminalExitPromise = Promise.race([
-        buildTerminal.when('exit').on('process').do().once(),
-        buildTerminal
-          .when(/Happy hacking !/)
-          .on('stdout')
-          .do()
-          .once(),
-      ]);
-
-      await buildTerminal
-        .when(isGenericYesNoPrompt)
-        .on('stdout')
-        .do(answerPrompt(`y${EOL}`))
-        .until(buildTerminalExitPromise);
-
-      const serverTerminal = new Terminal(
-        'npm',
-        ['run', 'start'],
-        {
-          cwd: getProjectPath(projectName),
-        },
-        processManager,
-        'angular-server'
-      );
-
-      await serverTerminal
-        .when(/Compiled successfully/)
-        .on('stdout')
-        .do()
-        .once();
-    }, 420e3);
->>>>>>> c8541776
 
   afterEach(async () => {
     await captureScreenshots(browser);
