--- conflicted
+++ resolved
@@ -158,23 +158,12 @@
     });
 
     afterAll(async () => {
-<<<<<<< HEAD
       process.env = oldEnv;
       await browser.close();
       await Promise.all(
         processManagers.map((manager) => manager.killAllProcesses())
       );
-    });
-=======
-      await serverProcessManager.killAllProcesses();
     }, 5 * 30e3);
-
-    // TODO CDX-1017: Remove skip
-    it.skip('should not contain console errors nor warnings', async () => {
-      await page.goto(searchPageEndpoint, {
-        waitUntil: 'networkidle2',
-      });
->>>>>>> 7a47f9b0
 
     it('should use the right configuration', () => {
       const message =
@@ -265,7 +254,7 @@
         await serverProcessManager.killAllProcesses();
       }, 5 * 30e3);
 
-      it('should not contain console errors nor warnings', async () => {
+      it.skip('should not contain console errors nor warnings', async () => {
         await page.goto(searchPageEndpoint, {
           waitUntil: 'networkidle2',
         });
