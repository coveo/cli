import retry from 'async-retry';
import type {HTTPRequest, Browser, Page} from 'puppeteer';

import {
  answerPrompt,
  getProjectPath,
  isGenericYesNoPrompt,
  setupUIProject,
} from '../utils/cli';
import {captureScreenshots, getNewBrowser, openNewPage} from '../utils/browser';
import {isSearchRequest} from '../utils/platform';
import {EOL} from 'os';
import {ProcessManager} from '../utils/processManager';
<<<<<<< HEAD
import {deactivateEnvironmentFile, restoreEnvironmentFile} from '../utils/file';

describe('ui:create:vue', () => {
  let browser: Browser;
  let buildProcessManager: ProcessManager;
  let page: Page;
  const oldEnv = process.env;
  const projectName = `${process.env.GITHUB_ACTION}-vue-project`;
  // TODO: CDX-90: Assign a dynamic port for the search token server on all ui projects
  const clientPort = '8080';
  const searchPageEndpoint = `http://localhost:${clientPort}`;
  const tokenProxyEndpoint = `http://localhost:${clientPort}/token`;

  const buildApplication = async (processManager: ProcessManager) => {
    const proc = setupUIProject(processManager, 'ui:create:vue', projectName);

    proc.stdout.on('data', async (data) => {
      if (isGenericYesNoPrompt(data.toString())) {
        await answerPrompt(`y${EOL}`, proc);
        return;
      }
    });

    return Promise.race([
      new Promise<void>((resolve) => {
        proc.on('exit', async () => {
          resolve();
        });
      }),
      new Promise<void>((resolve) => {
        proc.stdout.on('data', (data) => {
          if (
            /Happy hacking !/.test(
              stripAnsi(data.toString()).replace(/\n/g, '')
            )
          ) {
            resolve();
          }
        });
      }),
    ]);
  };

  const startApplication = async (processManager: ProcessManager) => {
    const proc = processManager.spawn('npm', ['run', 'start'], {
      cwd: getProjectPath(projectName),
    });

    return new Promise<void>((resolve) => {
      proc.stdout.on('data', async (data) => {
        if (
          /App running at:/.test(stripAnsi(data.toString()).replace(/\n/g, ''))
        ) {
          resolve();
        }
      });
    });
  };

  beforeAll(async () => {
    buildProcessManager = new ProcessManager();
    browser = await getNewBrowser();
    await buildApplication(buildProcessManager);
    await buildProcessManager.killAllProcesses();
  }, 10 * 60e3);

  beforeEach(async () => {
    jest.resetModules();
    process.env = {...oldEnv};
    page = await openNewPage(browser, page);
  });
=======
import {Terminal} from '../utils/terminal/terminal';

describe('ui', () => {
  describe('create:vue', () => {
    let browser: Browser;
    // TODO: CDX-90: Assign a dynamic port for the search token server on all ui projects
    const clientPort = '8080';
    const projectName = `${process.env.GITHUB_ACTION}-vue-project`;
    const searchPageEndpoint = `http://localhost:${clientPort}`;
    const tokenProxyEndpoint = `http://localhost:${clientPort}/token`;
    let interceptedRequests: HTTPRequest[] = [];
    let page: Page;
    let processManager: ProcessManager;
    const searchboxSelector = '#search-page .autocomplete input';

    beforeAll(async () => {
      processManager = new ProcessManager();
      browser = await getNewBrowser();

      const buildTerminal = setupUIProject(
        processManager,
        'ui:create:vue',
        projectName
      );

      const buildTerminalExitPromise = Promise.race([
        buildTerminal.when('exit').on('process').do().once(),
        buildTerminal
          .when(/Happy hacking !/)
          .on('stdout')
          .do()
          .once(),
      ]);

      buildTerminal
        .when(isGenericYesNoPrompt)
        .on('stdout')
        .do(answerPrompt(`y${EOL}`))
        .until(buildTerminalExitPromise);

      await buildTerminalExitPromise;

      const serverTerminal = new Terminal(
        'npm',
        ['run', 'start'],
        {
          cwd: getProjectPath(projectName),
        },
        processManager,
        'vue-server'
      );

      await serverTerminal
        .when(/App running at:/)
        .on('stdout')
        .do()
        .once();
    }, 420e3);
>>>>>>> c8541776

  afterEach(async () => {
    await captureScreenshots(browser);
  });

  afterAll(async () => {
    process.env = oldEnv;
    await browser.close();
  });

  describe('when the project is configured correctly', () => {
    let serverProcessManager: ProcessManager;
    let interceptedRequests: HTTPRequest[] = [];
    const searchboxSelector = '#search-page .autocomplete input';

    beforeAll(async () => {
      serverProcessManager = new ProcessManager();
      await startApplication(serverProcessManager);
    }, 60e3);

    beforeEach(async () => {
      page.on('request', (request: HTTPRequest) => {
        interceptedRequests.push(request);
      });
    });

    afterEach(async () => {
      page.removeAllListeners('request');
      interceptedRequests = [];
    });

    afterAll(async () => {
      await serverProcessManager.killAllProcesses();
    }, 5e3);

    it('should contain a search page section', async () => {
      await page.goto(searchPageEndpoint, {
        waitUntil: 'networkidle2',
      });
      await page.waitForSelector(searchboxSelector);

      expect(await page.$('#search-page')).not.toBeNull();
    });

    it('should retrieve the search token on the page load', async () => {
      const tokenResponseListener = page.waitForResponse(tokenProxyEndpoint);

      page.goto(searchPageEndpoint);
      await page.waitForSelector(searchboxSelector);

      expect(
        JSON.parse(await (await tokenResponseListener).text())
      ).toMatchObject({
        token: expect.stringMatching(/^eyJhb.+/),
      });
    });

    it('should send a search query when the page is loaded', async () => {
      await page.goto(searchPageEndpoint, {waitUntil: 'networkidle2'});
      await page.waitForSelector(searchboxSelector);

      expect(interceptedRequests.some(isSearchRequest)).toBeTruthy();
    });

    it('should send a search query on searchbox submit', async () => {
      await page.goto(searchPageEndpoint, {waitUntil: 'networkidle2'});
      await page.waitForSelector(searchboxSelector);

      interceptedRequests = [];

      await page.focus(searchboxSelector);
      await page.keyboard.type('my query');
      await page.keyboard.press('Enter');

      await retry(async () => {
        expect(interceptedRequests.some(isSearchRequest)).toBeTruthy();
      });
    });
  });

  describe('when the required environment variables are missing', () => {
    let serverProcessManager: ProcessManager;
    const errorPage = `http://localhost:${clientPort}/error`;

    beforeAll(async () => {
      serverProcessManager = new ProcessManager();
      await deactivateEnvironmentFile(projectName);
      await startApplication(serverProcessManager);
    }, 60e3);

    afterAll(async () => {
      await restoreEnvironmentFile(projectName);
      await serverProcessManager.killAllProcesses();
    }, 5e3);

    it('should redirect the user to an error page', async () => {
      await page.goto(searchPageEndpoint, {waitUntil: 'networkidle2'});
      expect(page.url()).toEqual(errorPage);
    });
  });

  it.todo('should create a Vue.js project with a custom preset');
});<|MERGE_RESOLUTION|>--- conflicted
+++ resolved
@@ -11,8 +11,8 @@
 import {isSearchRequest} from '../utils/platform';
 import {EOL} from 'os';
 import {ProcessManager} from '../utils/processManager';
-<<<<<<< HEAD
 import {deactivateEnvironmentFile, restoreEnvironmentFile} from '../utils/file';
+import {Terminal} from '../utils/terminal/terminal';
 
 describe('ui:create:vue', () => {
   let browser: Browser;
@@ -26,49 +26,46 @@
   const tokenProxyEndpoint = `http://localhost:${clientPort}/token`;
 
   const buildApplication = async (processManager: ProcessManager) => {
-    const proc = setupUIProject(processManager, 'ui:create:vue', projectName);
+    const buildTerminal = setupUIProject(
+      processManager,
+      'ui:create:vue',
+      projectName
+    );
 
-    proc.stdout.on('data', async (data) => {
-      if (isGenericYesNoPrompt(data.toString())) {
-        await answerPrompt(`y${EOL}`, proc);
-        return;
-      }
-    });
+    const buildTerminalExitPromise = Promise.race([
+      buildTerminal.when('exit').on('process').do().once(),
+      buildTerminal
+        .when(/Happy hacking !/)
+        .on('stdout')
+        .do()
+        .once(),
+    ]);
 
-    return Promise.race([
-      new Promise<void>((resolve) => {
-        proc.on('exit', async () => {
-          resolve();
-        });
-      }),
-      new Promise<void>((resolve) => {
-        proc.stdout.on('data', (data) => {
-          if (
-            /Happy hacking !/.test(
-              stripAnsi(data.toString()).replace(/\n/g, '')
-            )
-          ) {
-            resolve();
-          }
-        });
-      }),
-    ]);
+    buildTerminal
+      .when(isGenericYesNoPrompt)
+      .on('stdout')
+      .do(answerPrompt(`y${EOL}`))
+      .until(buildTerminalExitPromise);
+
+    await buildTerminalExitPromise;
   };
 
   const startApplication = async (processManager: ProcessManager) => {
-    const proc = processManager.spawn('npm', ['run', 'start'], {
-      cwd: getProjectPath(projectName),
-    });
+    const serverTerminal = new Terminal(
+      'npm',
+      ['run', 'start'],
+      {
+        cwd: getProjectPath(projectName),
+      },
+      processManager,
+      'vue-server'
+    );
 
-    return new Promise<void>((resolve) => {
-      proc.stdout.on('data', async (data) => {
-        if (
-          /App running at:/.test(stripAnsi(data.toString()).replace(/\n/g, ''))
-        ) {
-          resolve();
-        }
-      });
-    });
+    await serverTerminal
+      .when(/App running at:/)
+      .on('stdout')
+      .do()
+      .once();
   };
 
   beforeAll(async () => {
@@ -76,73 +73,13 @@
     browser = await getNewBrowser();
     await buildApplication(buildProcessManager);
     await buildProcessManager.killAllProcesses();
-  }, 10 * 60e3);
+  }, 15 * 60e3);
 
   beforeEach(async () => {
     jest.resetModules();
     process.env = {...oldEnv};
     page = await openNewPage(browser, page);
   });
-=======
-import {Terminal} from '../utils/terminal/terminal';
-
-describe('ui', () => {
-  describe('create:vue', () => {
-    let browser: Browser;
-    // TODO: CDX-90: Assign a dynamic port for the search token server on all ui projects
-    const clientPort = '8080';
-    const projectName = `${process.env.GITHUB_ACTION}-vue-project`;
-    const searchPageEndpoint = `http://localhost:${clientPort}`;
-    const tokenProxyEndpoint = `http://localhost:${clientPort}/token`;
-    let interceptedRequests: HTTPRequest[] = [];
-    let page: Page;
-    let processManager: ProcessManager;
-    const searchboxSelector = '#search-page .autocomplete input';
-
-    beforeAll(async () => {
-      processManager = new ProcessManager();
-      browser = await getNewBrowser();
-
-      const buildTerminal = setupUIProject(
-        processManager,
-        'ui:create:vue',
-        projectName
-      );
-
-      const buildTerminalExitPromise = Promise.race([
-        buildTerminal.when('exit').on('process').do().once(),
-        buildTerminal
-          .when(/Happy hacking !/)
-          .on('stdout')
-          .do()
-          .once(),
-      ]);
-
-      buildTerminal
-        .when(isGenericYesNoPrompt)
-        .on('stdout')
-        .do(answerPrompt(`y${EOL}`))
-        .until(buildTerminalExitPromise);
-
-      await buildTerminalExitPromise;
-
-      const serverTerminal = new Terminal(
-        'npm',
-        ['run', 'start'],
-        {
-          cwd: getProjectPath(projectName),
-        },
-        processManager,
-        'vue-server'
-      );
-
-      await serverTerminal
-        .when(/App running at:/)
-        .on('stdout')
-        .do()
-        .once();
-    }, 420e3);
->>>>>>> c8541776
 
   afterEach(async () => {
     await captureScreenshots(browser);
@@ -161,7 +98,7 @@
     beforeAll(async () => {
       serverProcessManager = new ProcessManager();
       await startApplication(serverProcessManager);
-    }, 60e3);
+    }, 2 * 60e3);
 
     beforeEach(async () => {
       page.on('request', (request: HTTPRequest) => {
@@ -231,7 +168,7 @@
       serverProcessManager = new ProcessManager();
       await deactivateEnvironmentFile(projectName);
       await startApplication(serverProcessManager);
-    }, 60e3);
+    }, 2 * 60e3);
 
     afterAll(async () => {
       await restoreEnvironmentFile(projectName);
