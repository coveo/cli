import retry from 'async-retry';
import type {
  HTTPRequest,
  Browser,
  Page,
  ConsoleMessageType,
  CDPSession,
} from 'puppeteer';

import {
  answerPrompt,
  getProjectPath,
  isGenericYesNoPrompt,
  setupUIProject,
} from '../utils/cli';
import {captureScreenshots, getNewBrowser, openNewPage} from '../utils/browser';
import {isSearchRequest} from '../utils/platform';
import {EOL} from 'os';
import {ProcessManager} from '../utils/processManager';
import {deactivateEnvironmentFile, restoreEnvironmentFile} from '../utils/file';
<<<<<<< HEAD
import type {Runtime} from 'inspector';
=======
import {Terminal} from '../utils/terminal/terminal';
>>>>>>> fc6b2e53

describe('ui:create:vue', () => {
  let browser: Browser;
  const processManagers: ProcessManager[] = [];
  let page: Page;
  const oldEnv = process.env;
  const projectName = `${process.env.GITHUB_ACTION}-vue-project`;
  // TODO: CDX-90: Assign a dynamic port for the search token server on all ui projects
  const clientPort = '8080';
  const searchPageEndpoint = `http://localhost:${clientPort}`;
  const tokenProxyEndpoint = `http://localhost:${clientPort}/token`;

  const buildApplication = async (processManager: ProcessManager) => {
    const buildTerminal = setupUIProject(
      processManager,
      'ui:create:vue',
      projectName
    );

    const buildTerminalExitPromise = Promise.race([
      buildTerminal.when('exit').on('process').do().once(),
      buildTerminal
        .when(/Happy hacking !/)
        .on('stdout')
        .do()
        .once(),
    ]);

    await buildTerminal
      .when(isGenericYesNoPrompt)
      .on('stdout')
      .do(answerPrompt(`y${EOL}`))
      .until(buildTerminalExitPromise);

    await buildTerminalExitPromise;
  };

  const startApplication = async (processManager: ProcessManager) => {
    const serverTerminal = new Terminal(
      'npm',
      ['run', 'start'],
      {
        cwd: getProjectPath(projectName),
      },
      processManager,
      'vue-server'
    );

    await serverTerminal
      .when(/App running at:/)
      .on('stdout')
      .do()
      .once();
  };

  beforeAll(async () => {
    const buildProcessManager = new ProcessManager();
    processManagers.push(buildProcessManager);
    browser = await getNewBrowser();
    await buildApplication(buildProcessManager);
    await buildProcessManager.killAllProcesses();
  }, 15 * 60e3);

  beforeEach(async () => {
    jest.resetModules();
    process.env = {...oldEnv};
    page = await openNewPage(browser, page);
  });

  afterEach(async () => {
    await captureScreenshots(browser);
  });

  afterAll(async () => {
    process.env = oldEnv;
    await browser.close();
    await Promise.all(
      processManagers.map((manager) => manager.killAllProcesses())
    );
  });

  describe('when the project is configured correctly', () => {
    let serverProcessManager: ProcessManager;
    let interceptedRequests: HTTPRequest[] = [];
    let cdpClient: CDPSession;
    const searchboxSelector = '#search-page .autocomplete input';

    beforeAll(async () => {
      serverProcessManager = new ProcessManager();
      processManagers.push(serverProcessManager);
      await startApplication(serverProcessManager);
    }, 2 * 60e3);

    beforeEach(async () => {
      cdpClient = await page.target().createCDPSession();
      await cdpClient.send('Runtime.enable');

      page.on('request', (request: HTTPRequest) => {
        interceptedRequests.push(request);
      });
    });

    afterEach(async () => {
      page.removeAllListeners('request');
      cdpClient.removeAllListeners('Runtime.consoleAPICalled');
      interceptedRequests = [];
    });

    afterAll(async () => {
      await serverProcessManager.killAllProcesses();
    }, 5e3);

    it('should not contain console errors nor warnings', async () => {
      const interceptedConsoleMessages: string[] = [];
      const deniedConsoleMessageTypes: ConsoleMessageType[] = [
        'error',
        'warning',
      ];

      cdpClient.on(
        'Runtime.consoleAPICalled',
        (message: Runtime.ConsoleAPICalledEventDataType) => {
          if (
            deniedConsoleMessageTypes.indexOf(
              message.type as ConsoleMessageType
            ) > -1
          ) {
            message.args.forEach((arg) => {
              arg.description &&
                interceptedConsoleMessages.push(arg.description);
            });
          }
        }
      );

      await page.goto(searchPageEndpoint, {
        waitUntil: 'networkidle0',
      });

      expect(interceptedConsoleMessages).toEqual([]);
    });

    it('should contain a search page section', async () => {
      await page.goto(searchPageEndpoint, {
        waitUntil: 'networkidle2',
      });
      await page.waitForSelector(searchboxSelector);

      expect(await page.$('#search-page')).not.toBeNull();
    });

    it('should retrieve the search token on the page load', async () => {
      const tokenResponseListener = page.waitForResponse(tokenProxyEndpoint);

      page.goto(searchPageEndpoint);
      await page.waitForSelector(searchboxSelector);

      expect(
        JSON.parse(await (await tokenResponseListener).text())
      ).toMatchObject({
        token: expect.stringMatching(/^eyJhb.+/),
      });
    });

    it('should send a search query when the page is loaded', async () => {
      await page.goto(searchPageEndpoint, {waitUntil: 'networkidle2'});
      await page.waitForSelector(searchboxSelector);

      expect(interceptedRequests.some(isSearchRequest)).toBeTruthy();
    });

    it('should send a search query on searchbox submit', async () => {
      await page.goto(searchPageEndpoint, {waitUntil: 'networkidle2'});
      await page.waitForSelector(searchboxSelector);

      interceptedRequests = [];

      await page.focus(searchboxSelector);
      await page.keyboard.type('my query');
      await page.keyboard.press('Enter');

      await retry(async () => {
        expect(interceptedRequests.some(isSearchRequest)).toBeTruthy();
      });
    });
  });

  describe('when starting the server', () => {
    let serverProcessManager: ProcessManager;

    beforeEach(() => {
      serverProcessManager = new ProcessManager();
    });

    afterEach(async () => {
      await serverProcessManager.killAllProcesses();
    }, 5e3);

    it(
      'should not have any ESLint warning or error',
      async () => {
        const serverTerminal = new Terminal(
          'npm',
          ['run', 'start'],
          {
            cwd: getProjectPath(projectName),
          },
          serverProcessManager,
          'vue-server'
        );
        const eslintErrorSpy = jest.fn();
        const serverExitCondition = serverTerminal
          .when(/App running at:/)
          .on('stdout')
          .do()
          .once();

        await serverTerminal
          .when(/✖ \d+ problems \(\d+ errors, \d+ warnings\)/)
          .on('stdout')
          .do(eslintErrorSpy)
          .until(serverExitCondition);

        expect(eslintErrorSpy).not.toBeCalled();
      },
      5 * 60e3
    );
  });

  describe('when the required environment variables are missing', () => {
    let serverProcessManager: ProcessManager;
    const errorPage = `http://localhost:${clientPort}/error`;

    beforeAll(async () => {
      serverProcessManager = new ProcessManager();
      processManagers.push(serverProcessManager);
      await deactivateEnvironmentFile(projectName);
      await startApplication(serverProcessManager);
    }, 2 * 60e3);

    afterAll(async () => {
      await restoreEnvironmentFile(projectName);
      await serverProcessManager.killAllProcesses();
    }, 5e3);

    it('should redirect the user to an error page', async () => {
      await page.goto(searchPageEndpoint, {waitUntil: 'networkidle2'});
      expect(page.url()).toEqual(errorPage);
    });
  });

  it.todo('should create a Vue.js project with a custom preset');
});<|MERGE_RESOLUTION|>--- conflicted
+++ resolved
@@ -18,11 +18,8 @@
 import {EOL} from 'os';
 import {ProcessManager} from '../utils/processManager';
 import {deactivateEnvironmentFile, restoreEnvironmentFile} from '../utils/file';
-<<<<<<< HEAD
-import type {Runtime} from 'inspector';
-=======
+import type {Runtime} from 'node:inspector';
 import {Terminal} from '../utils/terminal/terminal';
->>>>>>> fc6b2e53
 
 describe('ui:create:vue', () => {
   let browser: Browser;
