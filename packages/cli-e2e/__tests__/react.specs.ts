--- conflicted
+++ resolved
@@ -1,6 +1,5 @@
 import retry from 'async-retry';
 
-<<<<<<< HEAD
 import type {
   HTTPRequest,
   Browser,
@@ -8,20 +7,13 @@
   ConsoleMessageType,
   CDPSession,
 } from 'puppeteer';
-import stripAnsi from 'strip-ansi';
-=======
-import type {HTTPRequest, Browser, Page} from 'puppeteer';
->>>>>>> fc6b2e53
 
 import {captureScreenshots, getNewBrowser, openNewPage} from '../utils/browser';
 import {getProjectPath, setupUIProject} from '../utils/cli';
 import {isSearchRequest} from '../utils/platform';
 import {ProcessManager} from '../utils/processManager';
-<<<<<<< HEAD
-import type {Runtime} from 'inspector';
-=======
+import type {Runtime} from 'node:inspector';
 import {Terminal} from '../utils/terminal/terminal';
->>>>>>> fc6b2e53
 import {deactivateEnvironmentFile, restoreEnvironmentFile} from '../utils/file';
 
 describe('ui:create:react', () => {
