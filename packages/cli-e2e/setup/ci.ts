import {mkdirSync} from 'fs';
import {SCREENSHOTS_PATH} from '../utils/browser';
import {ProcessManager} from '../utils/processManager';

<<<<<<< HEAD
import {setProcessEnv, createUiProjectDirectory, startVerdaccio} from './utils';
import {dirname} from 'path';
=======
import {
  setProcessEnv,
  createUiProjectDirectory,
  startVerdaccio,
  restoreCliConfig,
} from './utils';

>>>>>>> a0259582
export default async function () {
  mkdirSync(SCREENSHOTS_PATH, {recursive: true});
  // runId must start and finish with letters to satisfies Angular.
  setProcessEnv();

  createUiProjectDirectory();
  global.processManager = new ProcessManager();
  await startVerdaccio();
  restoreCliConfig();
}<|MERGE_RESOLUTION|>--- conflicted
+++ resolved
@@ -2,18 +2,14 @@
 import {SCREENSHOTS_PATH} from '../utils/browser';
 import {ProcessManager} from '../utils/processManager';
 
-<<<<<<< HEAD
-import {setProcessEnv, createUiProjectDirectory, startVerdaccio} from './utils';
-import {dirname} from 'path';
-=======
 import {
   setProcessEnv,
   createUiProjectDirectory,
   startVerdaccio,
   restoreCliConfig,
 } from './utils';
+import {dirname} from 'path';
 
->>>>>>> a0259582
 export default async function () {
   mkdirSync(SCREENSHOTS_PATH, {recursive: true});
   // runId must start and finish with letters to satisfies Angular.
