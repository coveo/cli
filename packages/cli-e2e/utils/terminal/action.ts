import type {ChildProcessWithoutNullStreams} from 'child_process';
import type {Condition} from './condition';
import type {OnTarget} from './on';

type ActionProps = Omit<Action, 'hasKeys'>;
export type ActionWith<T extends keyof ActionProps> = Action &
  Required<Pick<ActionProps, T>>;

/**
 * Data structure representing a 'When This Then Do That' on a process.
 */
export class Action {
  public condition?: Condition;
  public target?: OnTarget;

  public constructor(public process: ChildProcessWithoutNullStreams) {}
<<<<<<< HEAD
=======

>>>>>>> 6dd65ad4
  public hasKeys<T extends keyof ActionProps>(
    ...keys: T[]
  ): this is ActionWith<T> {
    for (const key of keys) {
      if (this[key] === undefined) {
        return false;
      }
    }
    return true;
  }
}<|MERGE_RESOLUTION|>--- conflicted
+++ resolved
@@ -14,10 +14,7 @@
   public target?: OnTarget;
 
   public constructor(public process: ChildProcessWithoutNullStreams) {}
-<<<<<<< HEAD
-=======
 
->>>>>>> 6dd65ad4
   public hasKeys<T extends keyof ActionProps>(
     ...keys: T[]
   ): this is ActionWith<T> {
