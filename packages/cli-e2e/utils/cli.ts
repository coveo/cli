--- conflicted
+++ resolved
@@ -109,7 +109,6 @@
     detached: true,
   });
 
-<<<<<<< HEAD
   cliProcesses.push(startServerProcess);
   await new Promise<void>((resolve) => {
     startServerProcess.stdout.on('data', async (data) => {
@@ -117,18 +116,6 @@
         resolve();
       }
     });
-=======
-  return new Promise<void>((resolve) => {
-    const startServerProcess = spawn('npm', ['run', 'start'], {
-      cwd: join(uiProjectFolderName, projectName),
-      detached: true,
-    });
-
-    cliProcesses.push(startServerProcess);
-    setTimeout(() => {
-      resolve();
-    }, options.timeout);
->>>>>>> e68580a9
   });
 }
 
