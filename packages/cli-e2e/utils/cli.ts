--- conflicted
+++ resolved
@@ -102,10 +102,7 @@
   return readJsonSync(pathToConfig);
 }
 
-<<<<<<< HEAD
 export const CLI_EXEC_PATH = resolve(__dirname, '../../cli/bin/dev');
-=======
-export const CLI_EXEC_PATH = resolve(__dirname, '../../cli/bin/run');
 
 function getCleanEnv(): Record<string, any> {
   const env: Record<string, any> = {
@@ -130,5 +127,4 @@
     delete env[excludeVar];
   }
   return env;
-}
->>>>>>> 33709fb8
+}