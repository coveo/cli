--- conflicted
+++ resolved
@@ -51,31 +51,21 @@
 }
 
 export interface ISetupUIProjectOptionsArgs {
-  flags?: string[];
   timeout?: number;
 }
 
 export async function setupUIProject(
-  uiCommand: string,
+  commandArgs: string,
   projectName: string,
   cliProcesses: ChildProcessWithoutNullStreams[],
   options: ISetupUIProjectOptionsArgs = {}
 ) {
   const uiProjectFolderName = 'ui-projects';
   ensureDirSync(uiProjectFolderName);
-  const defaultOptions: ISetupUIProjectOptionsArgs = {flags: [], timeout: 15e3};
+  const defaultOptions: ISetupUIProjectOptionsArgs = {timeout: 15e3};
   options = Object.assign(defaultOptions, options);
 
   const createProjectPromise = new Promise<void>((resolve) => {
-<<<<<<< HEAD
-    const buildProcess = spawn(
-      CLI_EXEC_PATH,
-      [uiCommand, projectName, ...(options.flags || [])],
-      {
-        cwd: uiProjectFolderName,
-      }
-    );
-=======
     const versionToTest = process.env.UI_TEMPLATE_VERSION;
     let command = [commandArgs, projectName];
     if (versionToTest) {
@@ -87,7 +77,6 @@
       process.stdout.write('Testing with published version of the template');
     }
     const buildProcess = spawn(CLI_EXEC_PATH, command);
->>>>>>> 44b8f64b
 
     buildProcess.stdout.on('close', async () => {
       resolve();
