--- conflicted
+++ resolved
@@ -1,12 +1,7 @@
 import axios from 'axios';
 
 import puppeteer from 'puppeteer';
-<<<<<<< HEAD
-import type {Browser} from 'puppeteer';
-
-=======
 import type {Browser, Page} from 'puppeteer';
->>>>>>> 65612718
 const CHROME_JSON_DEBUG_URL = 'http://localhost:9222/json/version';
 
 interface JsonVersionFile {
@@ -53,8 +48,6 @@
     headless: false,
     args: getChromeDefaultOptions(),
   });
-<<<<<<< HEAD
-=======
 }
 
 /**
@@ -248,5 +241,4 @@
     {},
     selector
   );
->>>>>>> 65612718
 }