--- conflicted
+++ resolved
@@ -2,14 +2,7 @@
   "extends": "../../tsconfig.json",
   "compilerOptions": {
     "baseUrl": "tsconfig",
-<<<<<<< HEAD
-    "lib": [
-      "es2018",
-      "dom"
-    ],
-=======
     "lib": ["es2018", "dom"],
->>>>>>> a18712c7
     "moduleResolution": "node",
     "outDir": "./dist",
     "rootDir": "src/",
