--- conflicted
+++ resolved
@@ -2,16 +2,7 @@
   "extends": "../../tsconfig.json",
   "compilerOptions": {
     "baseUrl": "tsconfig",
-<<<<<<< HEAD
     "lib": ["es2018", "dom"],
-    "declaration": true,
-    "module": "commonjs",
-=======
-    "lib": [
-      "es2018",
-      "dom"
-    ],
->>>>>>> 3b4d5fee
     "moduleResolution": "node",
     "outDir": "./dist",
     "rootDir": "src/",
