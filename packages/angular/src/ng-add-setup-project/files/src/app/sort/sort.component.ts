--- conflicted
+++ resolved
@@ -7,13 +7,7 @@
   Sort,
   SortOrder,
 } from '@coveo/headless';
-<<<<<<< HEAD
-
-import type {SortCriterion} from '@coveo/headless';
-import {engine} from '../engine';
-=======
 import {EngineService} from '../engine.service';
->>>>>>> eaa8f357
 
 @Component({
   selector: 'app-sort',
@@ -22,11 +16,7 @@
 })
 export class SortComponent implements OnInit {
   private headlessSort!: Sort;
-<<<<<<< HEAD
-  sortCriterias!: {caption: string; criterion: SortCriterion}[];
-=======
   sortCriterias!: {caption: string; criterion: any}[];
->>>>>>> eaa8f357
 
   constructor(private engineService: EngineService) {}
 
