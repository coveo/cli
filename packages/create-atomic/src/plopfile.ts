--- conflicted
+++ resolved
@@ -68,12 +68,8 @@
           '../templates/.env.example',
           '../templates/.gitignore',
           '../templates/tsconfig.json',
-<<<<<<< HEAD
-          '../templates/webpack.config.mjs',
-=======
           '../templates/package.json',
           '../templates/stencil.config.ts',
->>>>>>> 10d8f809
           '../templates/netlify.toml',
           '../templates/README.md',
         ],
