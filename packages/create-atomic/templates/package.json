{
  "name": "{{project}}",
  "description": "{{titleCase project}} project",
  "version": "0.1.0",
  "scripts": {
    "postinstall": "npm run setup-server && npm run setup-cleanup",
    "setup-server": "node ./scripts/setup-server.js",
    "setup-cleanup": "node ./scripts/clean-up.js",
    "start-server": "node ./scripts/start-server.js",
    "allocate-port": "node ./scripts/port-allocator.mjs",
    "build": "NODE_ENV=production webpack",
    "start": "npm run allocate-port && concurrently --raw \"npm run start-server\" \"webpack serve\""
  },
  "dependencies": {
    "@coveo/atomic": "latest",
    "@coveo/search-token-server": "latest",
<<<<<<< HEAD
    "get-port": "^5.1.1",
    "dotenv": "10.0.0"
=======
    "serve-handler": "6.1.3",
    "get-port": "5.1.1",
    "dotenv": "10.0.0",
    "concurrently": "6.4.0"
>>>>>>> 0834d035
  },
  "devDependencies": {
    "concurrently": "^5.3.0",
    "css-loader": "^6.5.1",
    "dotenv-webpack": "^7.0.3",
    "fs-extra": "10.0.0",
    "gts": "^3.1.0",
    "html-loader": "^3.0.1",
    "html-webpack-plugin": "^5.5.0",
    "mini-css-extract-plugin": "^2.4.4",
    "style-loader": "^3.3.1",
    "ts-loader": "^9.2.6",
    "webpack": "^5.64.0",
    "webpack-cli": "^4.9.1",
    "webpack-dev-server": "^4.5.0"
  }
}<|MERGE_RESOLUTION|>--- conflicted
+++ resolved
@@ -14,15 +14,9 @@
   "dependencies": {
     "@coveo/atomic": "latest",
     "@coveo/search-token-server": "latest",
-<<<<<<< HEAD
     "get-port": "^5.1.1",
     "dotenv": "10.0.0"
-=======
-    "serve-handler": "6.1.3",
-    "get-port": "5.1.1",
-    "dotenv": "10.0.0",
-    "concurrently": "6.4.0"
->>>>>>> 0834d035
+    "serve-handler": "6.1.3"
   },
   "devDependencies": {
     "concurrently": "^5.3.0",
