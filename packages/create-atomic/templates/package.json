{
  "name": "{{project}}",
  "description": "{{titleCase project}} project",
  "version": "0.1.0",
  "scripts": {
    "postinstall": "npm run setup-lambda && npm run setup-cleanup",
    "setup-lambda": "node ./scripts/setup-lambda.js",
    "setup-cleanup": "node ./scripts/clean-up.js",
    "start": "netlify dev",
    "build": "stencil build",
    "dev:live": "npm run site:link && netlify dev --live",
    "site:init": "netlify init",
    "site:link": "netlify link",
    "site:deploy": "npm run site:link && npm run build && netlify env:import .env && netlify deploy --prod --open"
  },
  "dependencies": {
    "@coveo/atomic": "^1.23.7",
    "@coveo/search-token-lambda": "1.24.1"
  },
  "devDependencies": {
<<<<<<< HEAD
    "@stencil/core": "^2.12.1",
    "gts": "^3.1.0",
    "netlify-cli": "^8.6.23",
    "prettier": "^2.5.1",
    "rollup-plugin-dotenv": "^0.3.0",
    "rollup-plugin-html": "^0.2.1"
=======
    "css-loader": "6.5.1",
    "dotenv-webpack": "7.0.3",
    "fs-extra": "10.0.0",
    "gts": "3.1.0",
    "html-loader": "3.1.0",
    "html-webpack-plugin": "5.5.0",
    "mini-css-extract-plugin": "2.5.3",
    "netlify-cli": "8.14.1",
    "style-loader": "3.3.1",
    "ts-loader": "9.2.6",
    "webpack": "5.67.0",
    "webpack-cli": "4.9.2",
    "webpack-dev-server": "4.7.3"
>>>>>>> df627297
  }
}<|MERGE_RESOLUTION|>--- conflicted
+++ resolved
@@ -18,27 +18,11 @@
     "@coveo/search-token-lambda": "1.24.1"
   },
   "devDependencies": {
-<<<<<<< HEAD
-    "@stencil/core": "^2.12.1",
-    "gts": "^3.1.0",
-    "netlify-cli": "^8.6.23",
-    "prettier": "^2.5.1",
-    "rollup-plugin-dotenv": "^0.3.0",
-    "rollup-plugin-html": "^0.2.1"
-=======
-    "css-loader": "6.5.1",
-    "dotenv-webpack": "7.0.3",
-    "fs-extra": "10.0.0",
+    "@stencil/core": "2.12.1",
     "gts": "3.1.0",
-    "html-loader": "3.1.0",
-    "html-webpack-plugin": "5.5.0",
-    "mini-css-extract-plugin": "2.5.3",
     "netlify-cli": "8.14.1",
-    "style-loader": "3.3.1",
-    "ts-loader": "9.2.6",
-    "webpack": "5.67.0",
-    "webpack-cli": "4.9.2",
-    "webpack-dev-server": "4.7.3"
->>>>>>> df627297
+    "prettier": "2.5.1",
+    "rollup-plugin-dotenv": "0.3.0",
+    "rollup-plugin-html": "0.2.1"
   }
 }