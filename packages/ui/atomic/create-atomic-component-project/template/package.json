--- conflicted
+++ resolved
@@ -11,21 +11,13 @@
     "test.watch": "stencil test --spec --e2e --watchAll"
   },
   "dependencies": {
-<<<<<<< HEAD
-    "@coveo/atomic": "2.23.4",
-=======
     "@coveo/atomic": "2.25.2",
->>>>>>> 9955ddde
     "@stencil/core": "2.22.2"
   },
   "devDependencies": {
     "@rollup/plugin-url": "8.0.1",
-<<<<<<< HEAD
-=======
     "@coveo/headless": "2.13.1",
->>>>>>> 9955ddde
     "@types/jest": "29.5.1",
-    "@coveo/headless": "2.12.0",
     "jest": "29.5.0",
     "jest-cli": "29.5.0",
     "puppeteer": "19.11.1",
