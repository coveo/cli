--- conflicted
+++ resolved
@@ -4,11 +4,7 @@
 HashedFolder {
   "children": [
     HashedFile {
-<<<<<<< HEAD
-      "hash": "cDehLL/5vJNytXDa+NK0wCjcUeQ=",
-=======
-      "hash": "oNYr5PU1qGjrnrQmmNCEcfYvNgM=",
->>>>>>> 4a4437e0
+      "hash": "nWfWoKZyt66mjD4DiTJ9My2JYLk=",
       "name": "package.json",
     },
     HashedFile {
@@ -52,11 +48,7 @@
       "name": "tsconfig.json",
     },
   ],
-<<<<<<< HEAD
-  "hash": "tv5y97JDDTbPK7DsVHeiwcyZ5QY=",
-=======
-  "hash": "d6K/0I5rkEFhKIF+7E6RRu8oHNA=",
->>>>>>> 4a4437e0
+  "hash": "YaxmVX39Q3gqgeOhNKYbdn/6dUg=",
   "name": "testDirectory",
 }
 `;