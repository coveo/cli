--- conflicted
+++ resolved
@@ -31,11 +31,7 @@
   "devDependencies": {
     "@coveo/atomic-component-health-check": "2.0.1",
     "@rollup/plugin-url": "8.0.1",
-<<<<<<< HEAD
-    "@types/jest": "29.4.0",
-=======
     "@types/jest": "29.5.1",
->>>>>>> bebb09dc
     "jest": "29.5.0",
     "jest-cli": "29.5.0",
     "rollup-plugin-html": "0.2.1",
