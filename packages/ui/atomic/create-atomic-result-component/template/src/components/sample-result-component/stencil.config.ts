import {Config} from '@stencil/core';
import html from 'rollup-plugin-html';
export const config: Config = {
  namespace: 'my-custom-components',
  outputTargets: [
    {
      type: 'dist',
      esmLoaderPath: '../loader',
    },
    {
      type: 'dist-custom-elements',
    },
    {
      type: 'docs-readme',
    },
    {
      type: 'docs-json',
<<<<<<< HEAD
      file: 'docs/atomic-docs.json',
=======
      file: 'docs/stencil-docs.json',
>>>>>>> fbecacc7
    },
  ],
  rollupPlugins: {
    before: [
      html({
        include: './**/*.html',
      }),
    ],
  },
};<|MERGE_RESOLUTION|>--- conflicted
+++ resolved
@@ -15,11 +15,7 @@
     },
     {
       type: 'docs-json',
-<<<<<<< HEAD
-      file: 'docs/atomic-docs.json',
-=======
       file: 'docs/stencil-docs.json',
->>>>>>> fbecacc7
     },
   ],
   rollupPlugins: {
