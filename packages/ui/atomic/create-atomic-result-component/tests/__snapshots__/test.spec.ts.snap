// Jest Snapshot v1, https://goo.gl/fbAQLP

exports[`@coveo/create-atomic-result-component when called in an existing project should initialize a base project and a component 1`] = `
HashedFolder {
  "children": [
    HashedFile {
      "hash": "nPYqvXi8NsbfC8R2+5TXFfiTNsE=",
      "name": "package.json",
    },
    HashedFile {
      "hash": "t2ijBtfSMeYJbqfftNaaKO/djIo=",
      "name": "readme.md",
    },
    HashedFolder {
      "children": [
        HashedFolder {
          "children": [
            HashedFolder {
              "children": [
                HashedFolder {
                  "children": [
                    HashedFile {
                      "hash": "/5yLi44o1uyQViLBqN4GTX4Wifo=",
                      "name": "cdn.js",
                    },
                    HashedFile {
                      "hash": "/5yLi44o1uyQViLBqN4GTX4Wifo=",
                      "name": "index.cjs.js",
                    },
                    HashedFile {
                      "hash": "BHkYREiqjkQizanFWrHUH+O5/HI=",
                      "name": "index.d.ts",
                    },
                    HashedFile {
                      "hash": "AVg2xEIhlYFa1JdLuHECP4RcRwg=",
                      "name": "index.es2017.js",
                    },
                    HashedFile {
                      "hash": "orpFM4J34T2gX7c3vGiovp0rdxM=",
                      "name": "index.js",
                    },
                    HashedFile {
                      "hash": "WNqwx6y7/TKh0xE/ENZlA00Dy/g=",
                      "name": "package.json",
                    },
                  ],
                  "hash": "sWhaIzdNtSJjLJC7gUXMjbEJdx0=",
                  "name": "loader",
                },
                HashedFile {
                  "hash": "N2WPuZTVVLJS7j/LIvpv9VAmR/k=",
                  "name": "package.json",
                },
                HashedFolder {
                  "children": [
                    HashedFile {
                      "hash": "EpKK14CXyjrSNQsuEEKqSalxDxE=",
                      "name": "components.d.ts",
                    },
                    HashedFile {
                      "hash": "0kZk+nhPZP6DNXEt1ds/y13pPn4=",
                      "name": "oh-wow-another-component-can-you-believe-it.css",
                    },
                    HashedFile {
                      "hash": "I+1b5N1kyPbt/73pkZi5tRoAt68=",
                      "name": "oh-wow-another-component-can-you-believe-it.tsx",
                    },
                    HashedFile {
                      "hash": "xP4FebG8AhkGm5G5892sV4YgrI4=",
                      "name": "readme.md",
                    },
                  ],
                  "hash": "kBuPHHOR70Cwg3Dk7FWer5liJwA=",
                  "name": "src",
                },
                HashedFile {
                  "hash": "o/wjp7ceO6Frr8oWEWwMMbpgj60=",
                  "name": "stencil.config.ts",
                },
                HashedFile {
                  "hash": "yMxJnSeOFw52ObOJrKQEh86v+HM=",
                  "name": "tsconfig.json",
                },
              ],
              "hash": "kwu3PCT1QH+btgcfQ1qgdpqc+KU=",
              "name": "oh-wow-another-component-can-you-believe-it",
            },
            HashedFolder {
              "children": [
                HashedFile {
                  "hash": "4GBzmT23IZbVlIkSTj/Y4gXMvu4=",
                  "name": "results-manager.tsx",
                },
                HashedFolder {
                  "children": [
                    HashedFile {
                      "hash": "ZCdogTMu76bIdVmdiP4HFc12PuE=",
                      "name": "blog-template.html",
                    },
                    HashedFile {
                      "hash": "4FjTi/uzZiAAERCfcP/ywqcBf0o=",
                      "name": "chatter-template.html",
                    },
                    HashedFile {
                      "hash": "giLYgtBFNPaHhaoHTyN5qn8PeOw=",
                      "name": "default-template.html",
                    },
                    HashedFile {
                      "hash": "kGHLbriGMNQRyMJljhx0H+jIvws=",
                      "name": "youtube-template.html",
                    },
                  ],
                  "hash": "BMSWSBo1844anERajOlybuqYgBs=",
                  "name": "templates",
                },
              ],
              "hash": "eO3zCa8M6YsI7Cbub5iUEBJCep4=",
              "name": "results-manager",
            },
          ],
<<<<<<< HEAD
          "hash": "lrp2Xab0TGxM0Z8erCN+qHUWa8g=",
=======
          "hash": "GzX2sDzI0zzaXoLTQ88ihbrY+Pk=",
>>>>>>> 8f832f07
          "name": "components",
        },
        HashedFile {
          "hash": "YVuwXfIZfjfeVyLQ6cMy3kUqC3A=",
          "name": "html.d.ts",
        },
        HashedFolder {
          "children": [
            HashedFile {
              "hash": "L08E7dMK5e0wD5P8meKHfkDDa3o=",
              "name": "index.css",
            },
            HashedFile {
              "hash": "IT6YDPas7Eg32ghedV3MYYM0PjQ=",
              "name": "index.html",
            },
            HashedFile {
              "hash": "ZRD3OAMjlKnlu7Yh3iQv3gCcG8c=",
              "name": "index.ts",
            },
          ],
          "hash": "vn3KIdltSQ2KzuQYz3v9PEpBqdY=",
          "name": "pages",
        },
      ],
<<<<<<< HEAD
      "hash": "kSkE9svaQiOKxwJHLZ7Y3FTcz9A=",
=======
      "hash": "v/N9sch/48xDZDBWiyo2WHlZRIc=",
>>>>>>> 8f832f07
      "name": "src",
    },
    HashedFile {
      "hash": "BVZfiCzL+2kulE12K4HLAIl3kJ8=",
      "name": "stencil.config.ts",
    },
    HashedFile {
      "hash": "yMxJnSeOFw52ObOJrKQEh86v+HM=",
      "name": "tsconfig.json",
    },
  ],
<<<<<<< HEAD
  "hash": "JwObClrJZkJOZA5i3Ink67a8Tdo=",
=======
  "hash": "/7wETCcwqh1Oc85xpdWhRL2WnsY=",
>>>>>>> 8f832f07
  "name": "no-args",
}
`;

exports[`@coveo/create-atomic-result-component when called with a component name without hyphen should initialize a base project and a component 1`] = `
HashedFolder {
  "children": [
    HashedFile {
      "hash": "nPYqvXi8NsbfC8R2+5TXFfiTNsE=",
      "name": "package.json",
    },
    HashedFile {
      "hash": "t2ijBtfSMeYJbqfftNaaKO/djIo=",
      "name": "readme.md",
    },
    HashedFolder {
      "children": [
        HashedFolder {
          "children": [
            HashedFolder {
              "children": [
                HashedFile {
                  "hash": "VRpcLjEBih0dw6Moau9SpSHR1tQ=",
                  "name": "package.json",
                },
                HashedFolder {
                  "children": [
                    HashedFile {
                      "hash": "0kZk+nhPZP6DNXEt1ds/y13pPn4=",
                      "name": "atomic-nohypen.css",
                    },
                    HashedFile {
                      "hash": "DHc1UOzcvrRyRP7cNfkhee0USQE=",
                      "name": "atomic-nohypen.tsx",
                    },
                  ],
                  "hash": "bBaaDceapg0y5AjIvm6Qiia9piQ=",
                  "name": "src",
                },
                HashedFile {
                  "hash": "o/wjp7ceO6Frr8oWEWwMMbpgj60=",
                  "name": "stencil.config.ts",
                },
                HashedFile {
                  "hash": "yMxJnSeOFw52ObOJrKQEh86v+HM=",
                  "name": "tsconfig.json",
                },
              ],
              "hash": "rO4GJbiIkUxMCGNjE7rII1JOurU=",
              "name": "atomic-nohypen",
            },
            HashedFolder {
              "children": [
                HashedFile {
                  "hash": "4GBzmT23IZbVlIkSTj/Y4gXMvu4=",
                  "name": "results-manager.tsx",
                },
                HashedFolder {
                  "children": [
                    HashedFile {
                      "hash": "ZCdogTMu76bIdVmdiP4HFc12PuE=",
                      "name": "blog-template.html",
                    },
                    HashedFile {
                      "hash": "4FjTi/uzZiAAERCfcP/ywqcBf0o=",
                      "name": "chatter-template.html",
                    },
                    HashedFile {
                      "hash": "giLYgtBFNPaHhaoHTyN5qn8PeOw=",
                      "name": "default-template.html",
                    },
                    HashedFile {
                      "hash": "kGHLbriGMNQRyMJljhx0H+jIvws=",
                      "name": "youtube-template.html",
                    },
                  ],
                  "hash": "BMSWSBo1844anERajOlybuqYgBs=",
                  "name": "templates",
                },
              ],
              "hash": "eO3zCa8M6YsI7Cbub5iUEBJCep4=",
              "name": "results-manager",
            },
          ],
<<<<<<< HEAD
          "hash": "IZsxEfO2Xcui01OLWXJGtYNRxT0=",
=======
          "hash": "fdcKPUYjVSHpoZD/FMrUVzoA+kQ=",
>>>>>>> 8f832f07
          "name": "components",
        },
        HashedFile {
          "hash": "YVuwXfIZfjfeVyLQ6cMy3kUqC3A=",
          "name": "html.d.ts",
        },
        HashedFolder {
          "children": [
            HashedFile {
              "hash": "L08E7dMK5e0wD5P8meKHfkDDa3o=",
              "name": "index.css",
            },
            HashedFile {
              "hash": "IT6YDPas7Eg32ghedV3MYYM0PjQ=",
              "name": "index.html",
            },
            HashedFile {
              "hash": "ZRD3OAMjlKnlu7Yh3iQv3gCcG8c=",
              "name": "index.ts",
            },
          ],
          "hash": "vn3KIdltSQ2KzuQYz3v9PEpBqdY=",
          "name": "pages",
        },
      ],
<<<<<<< HEAD
      "hash": "mTXjbcCLQ9EWBELtPOF9/wtTLNc=",
=======
      "hash": "yZITltdAONQtawJX1vSRIq2AIf8=",
>>>>>>> 8f832f07
      "name": "src",
    },
    HashedFile {
      "hash": "BVZfiCzL+2kulE12K4HLAIl3kJ8=",
      "name": "stencil.config.ts",
    },
    HashedFile {
      "hash": "yMxJnSeOFw52ObOJrKQEh86v+HM=",
      "name": "tsconfig.json",
    },
  ],
<<<<<<< HEAD
  "hash": "M2BG4vcOnMkZ6elD1dV0L2x2ADw=",
=======
  "hash": "5asY7zPFxO4rAPWZ1e40dMgXyGM=",
>>>>>>> 8f832f07
  "name": "invalid-arg",
}
`;

exports[`@coveo/create-atomic-result-component when called with a valid component name should initialize a base project and a component 1`] = `
HashedFolder {
  "children": [
    HashedFile {
      "hash": "nPYqvXi8NsbfC8R2+5TXFfiTNsE=",
      "name": "package.json",
    },
    HashedFile {
      "hash": "t2ijBtfSMeYJbqfftNaaKO/djIo=",
      "name": "readme.md",
    },
    HashedFolder {
      "children": [
        HashedFolder {
          "children": [
            HashedFolder {
              "children": [
                HashedFile {
<<<<<<< HEAD
                  "hash": "4GBzmT23IZbVlIkSTj/Y4gXMvu4=",
                  "name": "results-manager.tsx",
                },
                HashedFolder {
                  "children": [
                    HashedFile {
                      "hash": "ZCdogTMu76bIdVmdiP4HFc12PuE=",
                      "name": "blog-template.html",
                    },
                    HashedFile {
                      "hash": "4FjTi/uzZiAAERCfcP/ywqcBf0o=",
                      "name": "chatter-template.html",
                    },
                    HashedFile {
                      "hash": "giLYgtBFNPaHhaoHTyN5qn8PeOw=",
                      "name": "default-template.html",
                    },
                    HashedFile {
                      "hash": "kGHLbriGMNQRyMJljhx0H+jIvws=",
                      "name": "youtube-template.html",
                    },
                  ],
                  "hash": "BMSWSBo1844anERajOlybuqYgBs=",
                  "name": "templates",
                },
              ],
              "hash": "eO3zCa8M6YsI7Cbub5iUEBJCep4=",
              "name": "results-manager",
            },
            HashedFolder {
              "children": [
                HashedFile {
                  "hash": "V2ZzdpmKe/vTP80ZuWB5klfvIqc=",
=======
                  "hash": "1pQ15rzAsJpY49mFr8MSYhaPBxU=",
>>>>>>> 8f832f07
                  "name": "package.json",
                },
                HashedFolder {
                  "children": [
                    HashedFile {
                      "hash": "0kZk+nhPZP6DNXEt1ds/y13pPn4=",
                      "name": "valid-component-name.css",
                    },
                    HashedFile {
                      "hash": "ShFXwot8XbCjD/A7x/1LQ0+hYI4=",
                      "name": "valid-component-name.tsx",
                    },
                  ],
                  "hash": "pFuu6S9wb+y09faE9Lxub6t+cfY=",
                  "name": "src",
                },
                HashedFile {
                  "hash": "o/wjp7ceO6Frr8oWEWwMMbpgj60=",
                  "name": "stencil.config.ts",
                },
                HashedFile {
                  "hash": "yMxJnSeOFw52ObOJrKQEh86v+HM=",
                  "name": "tsconfig.json",
                },
              ],
              "hash": "umtkvLfBEZiOn8JfB6ifDMg23rg=",
              "name": "valid-component-name",
            },
          ],
<<<<<<< HEAD
          "hash": "RWs1u+T5Dy0Wx/6v3REccRDrGcs=",
=======
          "hash": "e++QKDkJLIFbsKJWgD+ouhGMjDE=",
>>>>>>> 8f832f07
          "name": "components",
        },
        HashedFile {
          "hash": "YVuwXfIZfjfeVyLQ6cMy3kUqC3A=",
          "name": "html.d.ts",
        },
        HashedFolder {
          "children": [
            HashedFile {
              "hash": "L08E7dMK5e0wD5P8meKHfkDDa3o=",
              "name": "index.css",
            },
            HashedFile {
              "hash": "IT6YDPas7Eg32ghedV3MYYM0PjQ=",
              "name": "index.html",
            },
            HashedFile {
              "hash": "ZRD3OAMjlKnlu7Yh3iQv3gCcG8c=",
              "name": "index.ts",
            },
          ],
          "hash": "vn3KIdltSQ2KzuQYz3v9PEpBqdY=",
          "name": "pages",
        },
      ],
<<<<<<< HEAD
      "hash": "EGoc/lbKGlRLUrixFw5Gmceexew=",
=======
      "hash": "JohGg3PpEh+NJ5/VYWuHaBIAmwo=",
>>>>>>> 8f832f07
      "name": "src",
    },
    HashedFile {
      "hash": "BVZfiCzL+2kulE12K4HLAIl3kJ8=",
      "name": "stencil.config.ts",
    },
    HashedFile {
      "hash": "yMxJnSeOFw52ObOJrKQEh86v+HM=",
      "name": "tsconfig.json",
    },
  ],
<<<<<<< HEAD
  "hash": "+piWqrQH+EEHWodYMvIUhVflYK0=",
=======
  "hash": "u63VLtXOXDlAja1qt0ZSHzIb6S0=",
>>>>>>> 8f832f07
  "name": "valid-arg",
}
`;

exports[`@coveo/create-atomic-result-component when called without any args should initialize a base project and a component 1`] = `
HashedFolder {
  "children": [
    HashedFile {
      "hash": "nPYqvXi8NsbfC8R2+5TXFfiTNsE=",
      "name": "package.json",
    },
    HashedFile {
      "hash": "t2ijBtfSMeYJbqfftNaaKO/djIo=",
      "name": "readme.md",
    },
    HashedFolder {
      "children": [
        HashedFolder {
          "children": [
            HashedFolder {
              "children": [
                HashedFile {
<<<<<<< HEAD
                  "hash": "4GBzmT23IZbVlIkSTj/Y4gXMvu4=",
                  "name": "results-manager.tsx",
                },
                HashedFolder {
                  "children": [
                    HashedFile {
                      "hash": "ZCdogTMu76bIdVmdiP4HFc12PuE=",
                      "name": "blog-template.html",
                    },
                    HashedFile {
                      "hash": "4FjTi/uzZiAAERCfcP/ywqcBf0o=",
                      "name": "chatter-template.html",
                    },
                    HashedFile {
                      "hash": "giLYgtBFNPaHhaoHTyN5qn8PeOw=",
                      "name": "default-template.html",
                    },
                    HashedFile {
                      "hash": "kGHLbriGMNQRyMJljhx0H+jIvws=",
                      "name": "youtube-template.html",
                    },
                  ],
                  "hash": "BMSWSBo1844anERajOlybuqYgBs=",
                  "name": "templates",
                },
              ],
              "hash": "eO3zCa8M6YsI7Cbub5iUEBJCep4=",
              "name": "results-manager",
            },
            HashedFolder {
              "children": [
                HashedFile {
                  "hash": "AFaXsMmUy2KkPr4Lcy8m3oBJ9J8=",
=======
                  "hash": "Vvwim7aBDG6450P2Rv9zXN3OcCM=",
>>>>>>> 8f832f07
                  "name": "package.json",
                },
                HashedFolder {
                  "children": [
                    HashedFile {
                      "hash": "0kZk+nhPZP6DNXEt1ds/y13pPn4=",
                      "name": "sample-result-component.css",
                    },
                    HashedFile {
                      "hash": "DMYROzP/GYB/aoia+R5JUflx37w=",
                      "name": "sample-result-component.tsx",
                    },
                  ],
                  "hash": "zQmeniXwoag2rYtOWGtLO1oiwlQ=",
                  "name": "src",
                },
                HashedFile {
                  "hash": "o/wjp7ceO6Frr8oWEWwMMbpgj60=",
                  "name": "stencil.config.ts",
                },
                HashedFile {
                  "hash": "yMxJnSeOFw52ObOJrKQEh86v+HM=",
                  "name": "tsconfig.json",
                },
              ],
              "hash": "AXGrvotcLZzo7bDaAnmYhcHa90g=",
              "name": "sample-result-component",
            },
          ],
<<<<<<< HEAD
          "hash": "ETdt81RYPDiJbUKEhjEI/WaQE0A=",
=======
          "hash": "mQvuoKmL5PV5mCu0tpoojiafOV8=",
>>>>>>> 8f832f07
          "name": "components",
        },
        HashedFile {
          "hash": "YVuwXfIZfjfeVyLQ6cMy3kUqC3A=",
          "name": "html.d.ts",
        },
        HashedFolder {
          "children": [
            HashedFile {
              "hash": "L08E7dMK5e0wD5P8meKHfkDDa3o=",
              "name": "index.css",
            },
            HashedFile {
              "hash": "IT6YDPas7Eg32ghedV3MYYM0PjQ=",
              "name": "index.html",
            },
            HashedFile {
              "hash": "ZRD3OAMjlKnlu7Yh3iQv3gCcG8c=",
              "name": "index.ts",
            },
          ],
          "hash": "vn3KIdltSQ2KzuQYz3v9PEpBqdY=",
          "name": "pages",
        },
      ],
<<<<<<< HEAD
      "hash": "IOukLRebZFdpqb7hZhcnfZiHBW0=",
=======
      "hash": "Vj1k+9ckufnvP0iNhBBOVYt0IlA=",
>>>>>>> 8f832f07
      "name": "src",
    },
    HashedFile {
      "hash": "BVZfiCzL+2kulE12K4HLAIl3kJ8=",
      "name": "stencil.config.ts",
    },
    HashedFile {
      "hash": "yMxJnSeOFw52ObOJrKQEh86v+HM=",
      "name": "tsconfig.json",
    },
  ],
<<<<<<< HEAD
  "hash": "tTVOjauC78szXJBlphk3ecY5Pwg=",
=======
  "hash": "+oQYJGE4ju+lPH8IC8o1mXJYtMQ=",
>>>>>>> 8f832f07
  "name": "no-args",
}
`;<|MERGE_RESOLUTION|>--- conflicted
+++ resolved
@@ -85,44 +85,8 @@
               "hash": "kwu3PCT1QH+btgcfQ1qgdpqc+KU=",
               "name": "oh-wow-another-component-can-you-believe-it",
             },
-            HashedFolder {
-              "children": [
-                HashedFile {
-                  "hash": "4GBzmT23IZbVlIkSTj/Y4gXMvu4=",
-                  "name": "results-manager.tsx",
-                },
-                HashedFolder {
-                  "children": [
-                    HashedFile {
-                      "hash": "ZCdogTMu76bIdVmdiP4HFc12PuE=",
-                      "name": "blog-template.html",
-                    },
-                    HashedFile {
-                      "hash": "4FjTi/uzZiAAERCfcP/ywqcBf0o=",
-                      "name": "chatter-template.html",
-                    },
-                    HashedFile {
-                      "hash": "giLYgtBFNPaHhaoHTyN5qn8PeOw=",
-                      "name": "default-template.html",
-                    },
-                    HashedFile {
-                      "hash": "kGHLbriGMNQRyMJljhx0H+jIvws=",
-                      "name": "youtube-template.html",
-                    },
-                  ],
-                  "hash": "BMSWSBo1844anERajOlybuqYgBs=",
-                  "name": "templates",
-                },
-              ],
-              "hash": "eO3zCa8M6YsI7Cbub5iUEBJCep4=",
-              "name": "results-manager",
-            },
-          ],
-<<<<<<< HEAD
-          "hash": "lrp2Xab0TGxM0Z8erCN+qHUWa8g=",
-=======
+          ],
           "hash": "GzX2sDzI0zzaXoLTQ88ihbrY+Pk=",
->>>>>>> 8f832f07
           "name": "components",
         },
         HashedFile {
@@ -136,7 +100,7 @@
               "name": "index.css",
             },
             HashedFile {
-              "hash": "IT6YDPas7Eg32ghedV3MYYM0PjQ=",
+              "hash": "2XR/MKCv0fo3uRpZRiTyOBoHk7s=",
               "name": "index.html",
             },
             HashedFile {
@@ -144,15 +108,11 @@
               "name": "index.ts",
             },
           ],
-          "hash": "vn3KIdltSQ2KzuQYz3v9PEpBqdY=",
+          "hash": "V7y/8CwkVmHHCoFc1OqeZ9uA7Uo=",
           "name": "pages",
         },
       ],
-<<<<<<< HEAD
-      "hash": "kSkE9svaQiOKxwJHLZ7Y3FTcz9A=",
-=======
-      "hash": "v/N9sch/48xDZDBWiyo2WHlZRIc=",
->>>>>>> 8f832f07
+      "hash": "tx9LeVwzRbr7EbPQn8R05yI5yoA=",
       "name": "src",
     },
     HashedFile {
@@ -164,11 +124,7 @@
       "name": "tsconfig.json",
     },
   ],
-<<<<<<< HEAD
-  "hash": "JwObClrJZkJOZA5i3Ink67a8Tdo=",
-=======
-  "hash": "/7wETCcwqh1Oc85xpdWhRL2WnsY=",
->>>>>>> 8f832f07
+  "hash": "bzV0SnoEBWUXWHsFx1d3VuESNf8=",
   "name": "no-args",
 }
 `;
@@ -220,44 +176,8 @@
               "hash": "rO4GJbiIkUxMCGNjE7rII1JOurU=",
               "name": "atomic-nohypen",
             },
-            HashedFolder {
-              "children": [
-                HashedFile {
-                  "hash": "4GBzmT23IZbVlIkSTj/Y4gXMvu4=",
-                  "name": "results-manager.tsx",
-                },
-                HashedFolder {
-                  "children": [
-                    HashedFile {
-                      "hash": "ZCdogTMu76bIdVmdiP4HFc12PuE=",
-                      "name": "blog-template.html",
-                    },
-                    HashedFile {
-                      "hash": "4FjTi/uzZiAAERCfcP/ywqcBf0o=",
-                      "name": "chatter-template.html",
-                    },
-                    HashedFile {
-                      "hash": "giLYgtBFNPaHhaoHTyN5qn8PeOw=",
-                      "name": "default-template.html",
-                    },
-                    HashedFile {
-                      "hash": "kGHLbriGMNQRyMJljhx0H+jIvws=",
-                      "name": "youtube-template.html",
-                    },
-                  ],
-                  "hash": "BMSWSBo1844anERajOlybuqYgBs=",
-                  "name": "templates",
-                },
-              ],
-              "hash": "eO3zCa8M6YsI7Cbub5iUEBJCep4=",
-              "name": "results-manager",
-            },
-          ],
-<<<<<<< HEAD
-          "hash": "IZsxEfO2Xcui01OLWXJGtYNRxT0=",
-=======
+          ],
           "hash": "fdcKPUYjVSHpoZD/FMrUVzoA+kQ=",
->>>>>>> 8f832f07
           "name": "components",
         },
         HashedFile {
@@ -271,7 +191,7 @@
               "name": "index.css",
             },
             HashedFile {
-              "hash": "IT6YDPas7Eg32ghedV3MYYM0PjQ=",
+              "hash": "2XR/MKCv0fo3uRpZRiTyOBoHk7s=",
               "name": "index.html",
             },
             HashedFile {
@@ -279,15 +199,11 @@
               "name": "index.ts",
             },
           ],
-          "hash": "vn3KIdltSQ2KzuQYz3v9PEpBqdY=",
+          "hash": "V7y/8CwkVmHHCoFc1OqeZ9uA7Uo=",
           "name": "pages",
         },
       ],
-<<<<<<< HEAD
-      "hash": "mTXjbcCLQ9EWBELtPOF9/wtTLNc=",
-=======
-      "hash": "yZITltdAONQtawJX1vSRIq2AIf8=",
->>>>>>> 8f832f07
+      "hash": "Y8OQ66dk8LqD/T1218hL3gat9HU=",
       "name": "src",
     },
     HashedFile {
@@ -299,11 +215,7 @@
       "name": "tsconfig.json",
     },
   ],
-<<<<<<< HEAD
-  "hash": "M2BG4vcOnMkZ6elD1dV0L2x2ADw=",
-=======
-  "hash": "5asY7zPFxO4rAPWZ1e40dMgXyGM=",
->>>>>>> 8f832f07
+  "hash": "dNUnLReRFng2eqTXtSgo5PwKLKU=",
   "name": "invalid-arg",
 }
 `;
@@ -326,43 +238,7 @@
             HashedFolder {
               "children": [
                 HashedFile {
-<<<<<<< HEAD
-                  "hash": "4GBzmT23IZbVlIkSTj/Y4gXMvu4=",
-                  "name": "results-manager.tsx",
-                },
-                HashedFolder {
-                  "children": [
-                    HashedFile {
-                      "hash": "ZCdogTMu76bIdVmdiP4HFc12PuE=",
-                      "name": "blog-template.html",
-                    },
-                    HashedFile {
-                      "hash": "4FjTi/uzZiAAERCfcP/ywqcBf0o=",
-                      "name": "chatter-template.html",
-                    },
-                    HashedFile {
-                      "hash": "giLYgtBFNPaHhaoHTyN5qn8PeOw=",
-                      "name": "default-template.html",
-                    },
-                    HashedFile {
-                      "hash": "kGHLbriGMNQRyMJljhx0H+jIvws=",
-                      "name": "youtube-template.html",
-                    },
-                  ],
-                  "hash": "BMSWSBo1844anERajOlybuqYgBs=",
-                  "name": "templates",
-                },
-              ],
-              "hash": "eO3zCa8M6YsI7Cbub5iUEBJCep4=",
-              "name": "results-manager",
-            },
-            HashedFolder {
-              "children": [
-                HashedFile {
-                  "hash": "V2ZzdpmKe/vTP80ZuWB5klfvIqc=",
-=======
                   "hash": "1pQ15rzAsJpY49mFr8MSYhaPBxU=",
->>>>>>> 8f832f07
                   "name": "package.json",
                 },
                 HashedFolder {
@@ -392,11 +268,7 @@
               "name": "valid-component-name",
             },
           ],
-<<<<<<< HEAD
-          "hash": "RWs1u+T5Dy0Wx/6v3REccRDrGcs=",
-=======
           "hash": "e++QKDkJLIFbsKJWgD+ouhGMjDE=",
->>>>>>> 8f832f07
           "name": "components",
         },
         HashedFile {
@@ -410,7 +282,7 @@
               "name": "index.css",
             },
             HashedFile {
-              "hash": "IT6YDPas7Eg32ghedV3MYYM0PjQ=",
+              "hash": "2XR/MKCv0fo3uRpZRiTyOBoHk7s=",
               "name": "index.html",
             },
             HashedFile {
@@ -418,15 +290,11 @@
               "name": "index.ts",
             },
           ],
-          "hash": "vn3KIdltSQ2KzuQYz3v9PEpBqdY=",
+          "hash": "V7y/8CwkVmHHCoFc1OqeZ9uA7Uo=",
           "name": "pages",
         },
       ],
-<<<<<<< HEAD
-      "hash": "EGoc/lbKGlRLUrixFw5Gmceexew=",
-=======
-      "hash": "JohGg3PpEh+NJ5/VYWuHaBIAmwo=",
->>>>>>> 8f832f07
+      "hash": "1f3SQzBQ4wN87aoyIMsFNVo/o4Q=",
       "name": "src",
     },
     HashedFile {
@@ -438,11 +306,7 @@
       "name": "tsconfig.json",
     },
   ],
-<<<<<<< HEAD
-  "hash": "+piWqrQH+EEHWodYMvIUhVflYK0=",
-=======
-  "hash": "u63VLtXOXDlAja1qt0ZSHzIb6S0=",
->>>>>>> 8f832f07
+  "hash": "gTlFjvORWdK4/U+VBINBmeqAPfU=",
   "name": "valid-arg",
 }
 `;
@@ -465,43 +329,7 @@
             HashedFolder {
               "children": [
                 HashedFile {
-<<<<<<< HEAD
-                  "hash": "4GBzmT23IZbVlIkSTj/Y4gXMvu4=",
-                  "name": "results-manager.tsx",
-                },
-                HashedFolder {
-                  "children": [
-                    HashedFile {
-                      "hash": "ZCdogTMu76bIdVmdiP4HFc12PuE=",
-                      "name": "blog-template.html",
-                    },
-                    HashedFile {
-                      "hash": "4FjTi/uzZiAAERCfcP/ywqcBf0o=",
-                      "name": "chatter-template.html",
-                    },
-                    HashedFile {
-                      "hash": "giLYgtBFNPaHhaoHTyN5qn8PeOw=",
-                      "name": "default-template.html",
-                    },
-                    HashedFile {
-                      "hash": "kGHLbriGMNQRyMJljhx0H+jIvws=",
-                      "name": "youtube-template.html",
-                    },
-                  ],
-                  "hash": "BMSWSBo1844anERajOlybuqYgBs=",
-                  "name": "templates",
-                },
-              ],
-              "hash": "eO3zCa8M6YsI7Cbub5iUEBJCep4=",
-              "name": "results-manager",
-            },
-            HashedFolder {
-              "children": [
-                HashedFile {
-                  "hash": "AFaXsMmUy2KkPr4Lcy8m3oBJ9J8=",
-=======
                   "hash": "Vvwim7aBDG6450P2Rv9zXN3OcCM=",
->>>>>>> 8f832f07
                   "name": "package.json",
                 },
                 HashedFolder {
@@ -531,11 +359,7 @@
               "name": "sample-result-component",
             },
           ],
-<<<<<<< HEAD
-          "hash": "ETdt81RYPDiJbUKEhjEI/WaQE0A=",
-=======
           "hash": "mQvuoKmL5PV5mCu0tpoojiafOV8=",
->>>>>>> 8f832f07
           "name": "components",
         },
         HashedFile {
@@ -549,7 +373,7 @@
               "name": "index.css",
             },
             HashedFile {
-              "hash": "IT6YDPas7Eg32ghedV3MYYM0PjQ=",
+              "hash": "2XR/MKCv0fo3uRpZRiTyOBoHk7s=",
               "name": "index.html",
             },
             HashedFile {
@@ -557,15 +381,11 @@
               "name": "index.ts",
             },
           ],
-          "hash": "vn3KIdltSQ2KzuQYz3v9PEpBqdY=",
+          "hash": "V7y/8CwkVmHHCoFc1OqeZ9uA7Uo=",
           "name": "pages",
         },
       ],
-<<<<<<< HEAD
-      "hash": "IOukLRebZFdpqb7hZhcnfZiHBW0=",
-=======
-      "hash": "Vj1k+9ckufnvP0iNhBBOVYt0IlA=",
->>>>>>> 8f832f07
+      "hash": "YR8hSYvHdEo8u2PuuyUUKyP3dVs=",
       "name": "src",
     },
     HashedFile {
@@ -577,11 +397,7 @@
       "name": "tsconfig.json",
     },
   ],
-<<<<<<< HEAD
-  "hash": "tTVOjauC78szXJBlphk3ecY5Pwg=",
-=======
-  "hash": "+oQYJGE4ju+lPH8IC8o1mXJYtMQ=",
->>>>>>> 8f832f07
+  "hash": "NRA2ixE+O40vg2igppwyG34HgBw=",
   "name": "no-args",
 }
 `;