--- conflicted
+++ resolved
@@ -27,11 +27,7 @@
 HashedFolder {
   "children": [
     HashedFile {
-<<<<<<< HEAD
-      "hash": "nWfWoKZyt66mjD4DiTJ9My2JYLk=",
-=======
       "hash": "On2XOtGKsiCQNf3sl4iW9KMVbUE=",
->>>>>>> 9955ddde
       "name": "package.json",
     },
     HashedFile {
@@ -149,11 +145,7 @@
           "name": "pages",
         },
       ],
-<<<<<<< HEAD
-      "hash": "qtNV5K5LBr7+nFAd/MJiTbC9Zj0=",
-=======
       "hash": "D6/BvdYWbw7kkMVj1JEvBNtLWhI=",
->>>>>>> 9955ddde
       "name": "src",
     },
     HashedFile {
@@ -165,11 +157,7 @@
       "name": "tsconfig.json",
     },
   ],
-<<<<<<< HEAD
-  "hash": "EYYKMnkVJa/9XtWJRbYTVZw7yd4=",
-=======
   "hash": "pQYSADhoPqUEqqF1/ubAEw9WKl8=",
->>>>>>> 9955ddde
   "name": "no-args",
 }
 `;
@@ -201,11 +189,7 @@
 HashedFolder {
   "children": [
     HashedFile {
-<<<<<<< HEAD
-      "hash": "nWfWoKZyt66mjD4DiTJ9My2JYLk=",
-=======
       "hash": "On2XOtGKsiCQNf3sl4iW9KMVbUE=",
->>>>>>> 9955ddde
       "name": "package.json",
     },
     HashedFile {
@@ -275,11 +259,7 @@
           "name": "pages",
         },
       ],
-<<<<<<< HEAD
-      "hash": "O1z5b12aljXFWbAgYns/8R1JuaY=",
-=======
       "hash": "eaEXQeG46nDOjLq6hf+gDUc0Mks=",
->>>>>>> 9955ddde
       "name": "src",
     },
     HashedFile {
@@ -291,11 +271,7 @@
       "name": "tsconfig.json",
     },
   ],
-<<<<<<< HEAD
-  "hash": "nE12QUKs+Te2JNKTXiL8IYtXWQw=",
-=======
   "hash": "q4S/BTWoeIDkLaoLsAART6FiJrY=",
->>>>>>> 9955ddde
   "name": "valid-arg",
 }
 `;
@@ -327,11 +303,7 @@
 HashedFolder {
   "children": [
     HashedFile {
-<<<<<<< HEAD
-      "hash": "nWfWoKZyt66mjD4DiTJ9My2JYLk=",
-=======
       "hash": "On2XOtGKsiCQNf3sl4iW9KMVbUE=",
->>>>>>> 9955ddde
       "name": "package.json",
     },
     HashedFile {
@@ -401,11 +373,7 @@
           "name": "pages",
         },
       ],
-<<<<<<< HEAD
-      "hash": "oeQ6v5OL+TGT1owU/IEw1rHdo40=",
-=======
       "hash": "8G57hP43CDGQfw/1SkHV6TQCvAA=",
->>>>>>> 9955ddde
       "name": "src",
     },
     HashedFile {
@@ -417,11 +385,7 @@
       "name": "tsconfig.json",
     },
   ],
-<<<<<<< HEAD
-  "hash": "wAUarpy5NBrE2cCt85NYajVpYiA=",
-=======
   "hash": "xfl2FzCriuqpxPmOWwJZ1+807xk=",
->>>>>>> 9955ddde
   "name": "no-args",
 }
 `;