--- conflicted
+++ resolved
@@ -124,11 +124,7 @@
       "name": "tsconfig.json",
     },
   ],
-<<<<<<< HEAD
-  "hash": "AP0Lo+WpgapOKAuQj+Q839Hrmnw=",
-=======
   "hash": "vqlH/wn4AHcEEQzfS5NnCfyUzik=",
->>>>>>> bfcaf694
   "name": "no-args",
 }
 `;
@@ -219,11 +215,7 @@
       "name": "tsconfig.json",
     },
   ],
-<<<<<<< HEAD
-  "hash": "yO7s/feffKf9QHkSFH2TZ2H5S+4=",
-=======
   "hash": "MUFB1seww85a1FX9SKiiSyOpOW4=",
->>>>>>> bfcaf694
   "name": "invalid-arg",
 }
 `;
@@ -314,11 +306,7 @@
       "name": "tsconfig.json",
     },
   ],
-<<<<<<< HEAD
-  "hash": "GFIbu56NAnpOTABW0kdiutv1J/E=",
-=======
   "hash": "9jADuV+16bSriTgOb8C1P0ojFhM=",
->>>>>>> bfcaf694
   "name": "valid-arg",
 }
 `;
@@ -409,11 +397,7 @@
       "name": "tsconfig.json",
     },
   ],
-<<<<<<< HEAD
-  "hash": "cYMWSO9JPzdc8yjTAeGv355cC3A=",
-=======
   "hash": "ibb+ZFZ01tV6JggI0MUSo3299I4=",
->>>>>>> bfcaf694
   "name": "no-args",
 }
 `;