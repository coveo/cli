// Jest Snapshot v1, https://goo.gl/fbAQLP

exports[`@coveo/create-atomic-result-component when called in an existing project when initializing should ouptut a confirmation message upon success 1`] = `
"
  Project successfully configured

  We suggest that you begin by typing:

  $ cd oh-wow-another-component-can-you-believe-it
  $ npm install
  $ npm start

  $ npm start
    Starts the development server.

  $ npm run build
    Builds your project in production mode.

    Happy coding!

    Further reading:
      https://docs.coveo.com/en/atomic/latest/cc-search/create-custom-components
    
"
`;

exports[`@coveo/create-atomic-result-component when called in an existing project when initializing should setup a base project and a component 1`] = `
HashedFolder {
  "children": [
    HashedFile {
      "hash": "oNYr5PU1qGjrnrQmmNCEcfYvNgM=",
      "name": "package.json",
    },
    HashedFile {
      "hash": "dk1NzEu4Fb2ZY6TKzt21xMFvc2c=",
      "name": "readme.md",
    },
    HashedFolder {
      "children": [
        HashedFolder {
          "children": [
            HashedFolder {
              "children": [
                HashedFolder {
                  "children": [
                    HashedFile {
                      "hash": "ewQGf3/bnIIj+Rv249cv7K7YGsg=",
                      "name": "stencil-docs.d.ts",
                    },
                  ],
                  "hash": "OzYoobNX1XCpcFrvvtsD00f4Rwg=",
                  "name": "docs",
                },
                HashedFolder {
                  "children": [
                    HashedFile {
                      "hash": "/5yLi44o1uyQViLBqN4GTX4Wifo=",
                      "name": "cdn.js",
                    },
                    HashedFile {
                      "hash": "/5yLi44o1uyQViLBqN4GTX4Wifo=",
                      "name": "index.cjs.js",
                    },
                    HashedFile {
                      "hash": "BHkYREiqjkQizanFWrHUH+O5/HI=",
                      "name": "index.d.ts",
                    },
                    HashedFile {
                      "hash": "AVg2xEIhlYFa1JdLuHECP4RcRwg=",
                      "name": "index.es2017.js",
                    },
                    HashedFile {
                      "hash": "orpFM4J34T2gX7c3vGiovp0rdxM=",
                      "name": "index.js",
                    },
                    HashedFile {
                      "hash": "WNqwx6y7/TKh0xE/ENZlA00Dy/g=",
                      "name": "package.json",
                    },
                  ],
                  "hash": "sWhaIzdNtSJjLJC7gUXMjbEJdx0=",
                  "name": "loader",
                },
                HashedFile {
<<<<<<< HEAD
                  "hash": "YjOOP8wm0lfsccdzJSvbx/wrmes=",
=======
                  "hash": "5cY328t3zKA2JDjKXLr3Id68NJc=",
>>>>>>> bebb09dc
                  "name": "package.json",
                },
                HashedFile {
                  "hash": "xP4FebG8AhkGm5G5892sV4YgrI4=",
                  "name": "readme.md",
                },
                HashedFolder {
                  "children": [
                    HashedFile {
                      "hash": "EpKK14CXyjrSNQsuEEKqSalxDxE=",
                      "name": "components.d.ts",
                    },
                    HashedFile {
                      "hash": "0kZk+nhPZP6DNXEt1ds/y13pPn4=",
                      "name": "oh-wow-another-component-can-you-believe-it.css",
                    },
                    HashedFile {
                      "hash": "I+1b5N1kyPbt/73pkZi5tRoAt68=",
                      "name": "oh-wow-another-component-can-you-believe-it.tsx",
                    },
                  ],
                  "hash": "gYxTB9Ls/8KoSIKVfo4JXCBd0kA=",
                  "name": "src",
                },
                HashedFile {
                  "hash": "DNTPZTeWJfCjTGqD+edK5gP5vUM=",
                  "name": "stencil.config.ts",
                },
                HashedFile {
                  "hash": "yMxJnSeOFw52ObOJrKQEh86v+HM=",
                  "name": "tsconfig.json",
                },
              ],
<<<<<<< HEAD
              "hash": "SFH4K0CZDfYEnsECF8L37dngaPI=",
              "name": "oh-wow-another-component-can-you-believe-it",
            },
          ],
          "hash": "hzUoQ9cxFlScXz2VSBgn4s0eKu8=",
=======
              "hash": "7g7/3uTA+VC+UuM65JEpI1xKs7A=",
              "name": "oh-wow-another-component-can-you-believe-it",
            },
          ],
          "hash": "4xVwJQOG+UIH9o97EZN9GlYTdvA=",
>>>>>>> bebb09dc
          "name": "components",
        },
        HashedFile {
          "hash": "YVuwXfIZfjfeVyLQ6cMy3kUqC3A=",
          "name": "html.d.ts",
        },
        HashedFolder {
          "children": [
            HashedFile {
              "hash": "L08E7dMK5e0wD5P8meKHfkDDa3o=",
              "name": "index.css",
            },
            HashedFile {
              "hash": "2XR/MKCv0fo3uRpZRiTyOBoHk7s=",
              "name": "index.html",
            },
            HashedFile {
              "hash": "ZRD3OAMjlKnlu7Yh3iQv3gCcG8c=",
              "name": "index.ts",
            },
          ],
          "hash": "V7y/8CwkVmHHCoFc1OqeZ9uA7Uo=",
          "name": "pages",
        },
      ],
<<<<<<< HEAD
      "hash": "BoDOAYqQe3jyeYAJmxi0CtMCpiQ=",
=======
      "hash": "RtGM1RD2RE6Pf+X/Ch45lpli/sk=",
>>>>>>> bebb09dc
      "name": "src",
    },
    HashedFile {
      "hash": "BVZfiCzL+2kulE12K4HLAIl3kJ8=",
      "name": "stencil.config.ts",
    },
    HashedFile {
      "hash": "yMxJnSeOFw52ObOJrKQEh86v+HM=",
      "name": "tsconfig.json",
    },
  ],
<<<<<<< HEAD
  "hash": "XjbZH/VODa0adNr4KW7SAEsFiaI=",
=======
  "hash": "1023Q2GHmSFhRCiwMRT1alSnnMI=",
>>>>>>> bebb09dc
  "name": "no-args",
}
`;

exports[`@coveo/create-atomic-result-component when called with a valid component name when initializing should ouptut a confirmation message upon success 1`] = `
"
  Project successfully configured

  We suggest that you begin by typing:

  $ cd valid-component-name
  $ npm install
  $ npm start

  $ npm start
    Starts the development server.

  $ npm run build
    Builds your project in production mode.

    Happy coding!

    Further reading:
      https://docs.coveo.com/en/atomic/latest/cc-search/create-custom-components
    
"
`;

exports[`@coveo/create-atomic-result-component when called with a valid component name when initializing should setup a base project and a component 1`] = `
HashedFolder {
  "children": [
    HashedFile {
      "hash": "oNYr5PU1qGjrnrQmmNCEcfYvNgM=",
      "name": "package.json",
    },
    HashedFile {
      "hash": "dk1NzEu4Fb2ZY6TKzt21xMFvc2c=",
      "name": "readme.md",
    },
    HashedFolder {
      "children": [
        HashedFolder {
          "children": [
            HashedFolder {
              "children": [
                HashedFile {
<<<<<<< HEAD
                  "hash": "3l9PUkuBLhUO48SK0p4VoIExonE=",
=======
                  "hash": "NMHnNJYUQzGCOq3aSmWl3tNp4fI=",
>>>>>>> bebb09dc
                  "name": "package.json",
                },
                HashedFolder {
                  "children": [
                    HashedFile {
                      "hash": "0kZk+nhPZP6DNXEt1ds/y13pPn4=",
                      "name": "valid-component-name.css",
                    },
                    HashedFile {
                      "hash": "ShFXwot8XbCjD/A7x/1LQ0+hYI4=",
                      "name": "valid-component-name.tsx",
                    },
                  ],
                  "hash": "pFuu6S9wb+y09faE9Lxub6t+cfY=",
                  "name": "src",
                },
                HashedFile {
                  "hash": "DNTPZTeWJfCjTGqD+edK5gP5vUM=",
                  "name": "stencil.config.ts",
                },
                HashedFile {
                  "hash": "yMxJnSeOFw52ObOJrKQEh86v+HM=",
                  "name": "tsconfig.json",
                },
              ],
<<<<<<< HEAD
              "hash": "9pWrevd5K6XPsfII0Pytz6E8iSI=",
              "name": "valid-component-name",
            },
          ],
          "hash": "8uDhl39hvlvNJ5fSgRgay0Dt2EY=",
=======
              "hash": "evmFecMLmIelFBXZvhawgWv8oWg=",
              "name": "valid-component-name",
            },
          ],
          "hash": "TcERGSTeYN1rbMN/FyAlrUBM5QU=",
>>>>>>> bebb09dc
          "name": "components",
        },
        HashedFile {
          "hash": "YVuwXfIZfjfeVyLQ6cMy3kUqC3A=",
          "name": "html.d.ts",
        },
        HashedFolder {
          "children": [
            HashedFile {
              "hash": "L08E7dMK5e0wD5P8meKHfkDDa3o=",
              "name": "index.css",
            },
            HashedFile {
              "hash": "2XR/MKCv0fo3uRpZRiTyOBoHk7s=",
              "name": "index.html",
            },
            HashedFile {
              "hash": "ZRD3OAMjlKnlu7Yh3iQv3gCcG8c=",
              "name": "index.ts",
            },
          ],
          "hash": "V7y/8CwkVmHHCoFc1OqeZ9uA7Uo=",
          "name": "pages",
        },
      ],
<<<<<<< HEAD
      "hash": "Y3n54utqjdcjApDAFb5kyESa5hE=",
=======
      "hash": "WH4OEE8ocXd+I5wm1fVgvdhN+BM=",
>>>>>>> bebb09dc
      "name": "src",
    },
    HashedFile {
      "hash": "BVZfiCzL+2kulE12K4HLAIl3kJ8=",
      "name": "stencil.config.ts",
    },
    HashedFile {
      "hash": "yMxJnSeOFw52ObOJrKQEh86v+HM=",
      "name": "tsconfig.json",
    },
  ],
<<<<<<< HEAD
  "hash": "02E9SXyVt5Ixc8lVoOeRNkR3oGM=",
=======
  "hash": "H++4r0vIdCS/bp8KbwVzyRBbvdY=",
>>>>>>> bebb09dc
  "name": "valid-arg",
}
`;

exports[`@coveo/create-atomic-result-component when called without any args when initializing should ouptut a confirmation message upon success 1`] = `
"
  Project successfully configured

  We suggest that you begin by typing:

  $ cd sample-result-component
  $ npm install
  $ npm start

  $ npm start
    Starts the development server.

  $ npm run build
    Builds your project in production mode.

    Happy coding!

    Further reading:
      https://docs.coveo.com/en/atomic/latest/cc-search/create-custom-components
    
"
`;

exports[`@coveo/create-atomic-result-component when called without any args when initializing should setup a base project and a component 1`] = `
HashedFolder {
  "children": [
    HashedFile {
      "hash": "oNYr5PU1qGjrnrQmmNCEcfYvNgM=",
      "name": "package.json",
    },
    HashedFile {
      "hash": "dk1NzEu4Fb2ZY6TKzt21xMFvc2c=",
      "name": "readme.md",
    },
    HashedFolder {
      "children": [
        HashedFolder {
          "children": [
            HashedFolder {
              "children": [
                HashedFile {
<<<<<<< HEAD
                  "hash": "XnflXcNY8lVpvZ190QTVFx+a3EI=",
=======
                  "hash": "HIWGxanhmWIbl7ScE9WPMROdysQ=",
>>>>>>> bebb09dc
                  "name": "package.json",
                },
                HashedFolder {
                  "children": [
                    HashedFile {
                      "hash": "0kZk+nhPZP6DNXEt1ds/y13pPn4=",
                      "name": "sample-result-component.css",
                    },
                    HashedFile {
                      "hash": "DMYROzP/GYB/aoia+R5JUflx37w=",
                      "name": "sample-result-component.tsx",
                    },
                  ],
                  "hash": "zQmeniXwoag2rYtOWGtLO1oiwlQ=",
                  "name": "src",
                },
                HashedFile {
                  "hash": "DNTPZTeWJfCjTGqD+edK5gP5vUM=",
                  "name": "stencil.config.ts",
                },
                HashedFile {
                  "hash": "yMxJnSeOFw52ObOJrKQEh86v+HM=",
                  "name": "tsconfig.json",
                },
              ],
<<<<<<< HEAD
              "hash": "WKV6pibZmbui5uYmMSv1omHfEx4=",
              "name": "sample-result-component",
            },
          ],
          "hash": "4+L+Hvw0dHFp7zzBD0nmaxddc4k=",
=======
              "hash": "WbCD13+lGknA+/VdLKIDO5UR+jU=",
              "name": "sample-result-component",
            },
          ],
          "hash": "2o2QNhKPMTQ05SZPolrp099T0Lg=",
>>>>>>> bebb09dc
          "name": "components",
        },
        HashedFile {
          "hash": "YVuwXfIZfjfeVyLQ6cMy3kUqC3A=",
          "name": "html.d.ts",
        },
        HashedFolder {
          "children": [
            HashedFile {
              "hash": "L08E7dMK5e0wD5P8meKHfkDDa3o=",
              "name": "index.css",
            },
            HashedFile {
              "hash": "2XR/MKCv0fo3uRpZRiTyOBoHk7s=",
              "name": "index.html",
            },
            HashedFile {
              "hash": "ZRD3OAMjlKnlu7Yh3iQv3gCcG8c=",
              "name": "index.ts",
            },
          ],
          "hash": "V7y/8CwkVmHHCoFc1OqeZ9uA7Uo=",
          "name": "pages",
        },
      ],
<<<<<<< HEAD
      "hash": "3+XaR+IWmUm8QmkDW0VlF7HkeKY=",
=======
      "hash": "8D1oOWChOiu7Awb1NsADFqDrpvs=",
>>>>>>> bebb09dc
      "name": "src",
    },
    HashedFile {
      "hash": "BVZfiCzL+2kulE12K4HLAIl3kJ8=",
      "name": "stencil.config.ts",
    },
    HashedFile {
      "hash": "yMxJnSeOFw52ObOJrKQEh86v+HM=",
      "name": "tsconfig.json",
    },
  ],
<<<<<<< HEAD
  "hash": "Q+/gJrBC8BYo+WEc7BTA1Jr4rPY=",
=======
  "hash": "toezVlwsI4Q29EhCCvrPwpHMi8A=",
>>>>>>> bebb09dc
  "name": "no-args",
}
`;<|MERGE_RESOLUTION|>--- conflicted
+++ resolved
@@ -82,11 +82,7 @@
                   "name": "loader",
                 },
                 HashedFile {
-<<<<<<< HEAD
-                  "hash": "YjOOP8wm0lfsccdzJSvbx/wrmes=",
-=======
                   "hash": "5cY328t3zKA2JDjKXLr3Id68NJc=",
->>>>>>> bebb09dc
                   "name": "package.json",
                 },
                 HashedFile {
@@ -120,19 +116,11 @@
                   "name": "tsconfig.json",
                 },
               ],
-<<<<<<< HEAD
-              "hash": "SFH4K0CZDfYEnsECF8L37dngaPI=",
-              "name": "oh-wow-another-component-can-you-believe-it",
-            },
-          ],
-          "hash": "hzUoQ9cxFlScXz2VSBgn4s0eKu8=",
-=======
               "hash": "7g7/3uTA+VC+UuM65JEpI1xKs7A=",
               "name": "oh-wow-another-component-can-you-believe-it",
             },
           ],
           "hash": "4xVwJQOG+UIH9o97EZN9GlYTdvA=",
->>>>>>> bebb09dc
           "name": "components",
         },
         HashedFile {
@@ -158,11 +146,7 @@
           "name": "pages",
         },
       ],
-<<<<<<< HEAD
-      "hash": "BoDOAYqQe3jyeYAJmxi0CtMCpiQ=",
-=======
       "hash": "RtGM1RD2RE6Pf+X/Ch45lpli/sk=",
->>>>>>> bebb09dc
       "name": "src",
     },
     HashedFile {
@@ -174,11 +158,7 @@
       "name": "tsconfig.json",
     },
   ],
-<<<<<<< HEAD
-  "hash": "XjbZH/VODa0adNr4KW7SAEsFiaI=",
-=======
   "hash": "1023Q2GHmSFhRCiwMRT1alSnnMI=",
->>>>>>> bebb09dc
   "name": "no-args",
 }
 `;
@@ -225,11 +205,7 @@
             HashedFolder {
               "children": [
                 HashedFile {
-<<<<<<< HEAD
-                  "hash": "3l9PUkuBLhUO48SK0p4VoIExonE=",
-=======
                   "hash": "NMHnNJYUQzGCOq3aSmWl3tNp4fI=",
->>>>>>> bebb09dc
                   "name": "package.json",
                 },
                 HashedFolder {
@@ -255,19 +231,11 @@
                   "name": "tsconfig.json",
                 },
               ],
-<<<<<<< HEAD
-              "hash": "9pWrevd5K6XPsfII0Pytz6E8iSI=",
-              "name": "valid-component-name",
-            },
-          ],
-          "hash": "8uDhl39hvlvNJ5fSgRgay0Dt2EY=",
-=======
               "hash": "evmFecMLmIelFBXZvhawgWv8oWg=",
               "name": "valid-component-name",
             },
           ],
           "hash": "TcERGSTeYN1rbMN/FyAlrUBM5QU=",
->>>>>>> bebb09dc
           "name": "components",
         },
         HashedFile {
@@ -293,11 +261,7 @@
           "name": "pages",
         },
       ],
-<<<<<<< HEAD
-      "hash": "Y3n54utqjdcjApDAFb5kyESa5hE=",
-=======
       "hash": "WH4OEE8ocXd+I5wm1fVgvdhN+BM=",
->>>>>>> bebb09dc
       "name": "src",
     },
     HashedFile {
@@ -309,11 +273,7 @@
       "name": "tsconfig.json",
     },
   ],
-<<<<<<< HEAD
-  "hash": "02E9SXyVt5Ixc8lVoOeRNkR3oGM=",
-=======
   "hash": "H++4r0vIdCS/bp8KbwVzyRBbvdY=",
->>>>>>> bebb09dc
   "name": "valid-arg",
 }
 `;
@@ -360,11 +320,7 @@
             HashedFolder {
               "children": [
                 HashedFile {
-<<<<<<< HEAD
-                  "hash": "XnflXcNY8lVpvZ190QTVFx+a3EI=",
-=======
                   "hash": "HIWGxanhmWIbl7ScE9WPMROdysQ=",
->>>>>>> bebb09dc
                   "name": "package.json",
                 },
                 HashedFolder {
@@ -390,19 +346,11 @@
                   "name": "tsconfig.json",
                 },
               ],
-<<<<<<< HEAD
-              "hash": "WKV6pibZmbui5uYmMSv1omHfEx4=",
-              "name": "sample-result-component",
-            },
-          ],
-          "hash": "4+L+Hvw0dHFp7zzBD0nmaxddc4k=",
-=======
               "hash": "WbCD13+lGknA+/VdLKIDO5UR+jU=",
               "name": "sample-result-component",
             },
           ],
           "hash": "2o2QNhKPMTQ05SZPolrp099T0Lg=",
->>>>>>> bebb09dc
           "name": "components",
         },
         HashedFile {
@@ -428,11 +376,7 @@
           "name": "pages",
         },
       ],
-<<<<<<< HEAD
-      "hash": "3+XaR+IWmUm8QmkDW0VlF7HkeKY=",
-=======
       "hash": "8D1oOWChOiu7Awb1NsADFqDrpvs=",
->>>>>>> bebb09dc
       "name": "src",
     },
     HashedFile {
@@ -444,11 +388,7 @@
       "name": "tsconfig.json",
     },
   ],
-<<<<<<< HEAD
-  "hash": "Q+/gJrBC8BYo+WEc7BTA1Jr4rPY=",
-=======
   "hash": "toezVlwsI4Q29EhCCvrPwpHMi8A=",
->>>>>>> bebb09dc
   "name": "no-args",
 }
 `;