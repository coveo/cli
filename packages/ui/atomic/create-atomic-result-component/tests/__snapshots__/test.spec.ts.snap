--- conflicted
+++ resolved
@@ -28,11 +28,7 @@
 HashedFolder {
   "children": [
     HashedFile {
-<<<<<<< HEAD
-      "hash": "cDehLL/5vJNytXDa+NK0wCjcUeQ=",
-=======
-      "hash": "oNYr5PU1qGjrnrQmmNCEcfYvNgM=",
->>>>>>> 4a4437e0
+      "hash": "nWfWoKZyt66mjD4DiTJ9My2JYLk=",
       "name": "package.json",
     },
     HashedFile {
@@ -150,11 +146,7 @@
           "name": "pages",
         },
       ],
-<<<<<<< HEAD
-      "hash": "gp4V6UOZY2XzGn+8TNSAHn+Brks=",
-=======
-      "hash": "RtGM1RD2RE6Pf+X/Ch45lpli/sk=",
->>>>>>> 4a4437e0
+      "hash": "qtNV5K5LBr7+nFAd/MJiTbC9Zj0=",
       "name": "src",
     },
     HashedFile {
@@ -166,11 +158,7 @@
       "name": "tsconfig.json",
     },
   ],
-<<<<<<< HEAD
-  "hash": "vtZ3Zm19TXbpKhioIIkhlMHVLy0=",
-=======
-  "hash": "1023Q2GHmSFhRCiwMRT1alSnnMI=",
->>>>>>> 4a4437e0
+  "hash": "EYYKMnkVJa/9XtWJRbYTVZw7yd4=",
   "name": "no-args",
 }
 `;
@@ -203,11 +191,7 @@
 HashedFolder {
   "children": [
     HashedFile {
-<<<<<<< HEAD
-      "hash": "cDehLL/5vJNytXDa+NK0wCjcUeQ=",
-=======
-      "hash": "oNYr5PU1qGjrnrQmmNCEcfYvNgM=",
->>>>>>> 4a4437e0
+      "hash": "nWfWoKZyt66mjD4DiTJ9My2JYLk=",
       "name": "package.json",
     },
     HashedFile {
@@ -277,11 +261,7 @@
           "name": "pages",
         },
       ],
-<<<<<<< HEAD
-      "hash": "0ue7jVS2o4zPi0KrTJtJCzQd2kM=",
-=======
-      "hash": "WH4OEE8ocXd+I5wm1fVgvdhN+BM=",
->>>>>>> 4a4437e0
+      "hash": "O1z5b12aljXFWbAgYns/8R1JuaY=",
       "name": "src",
     },
     HashedFile {
@@ -293,11 +273,7 @@
       "name": "tsconfig.json",
     },
   ],
-<<<<<<< HEAD
-  "hash": "2iRDCtRvJbuqfqqttewpGwFGKl0=",
-=======
-  "hash": "H++4r0vIdCS/bp8KbwVzyRBbvdY=",
->>>>>>> 4a4437e0
+  "hash": "nE12QUKs+Te2JNKTXiL8IYtXWQw=",
   "name": "valid-arg",
 }
 `;
@@ -330,11 +306,7 @@
 HashedFolder {
   "children": [
     HashedFile {
-<<<<<<< HEAD
-      "hash": "cDehLL/5vJNytXDa+NK0wCjcUeQ=",
-=======
-      "hash": "oNYr5PU1qGjrnrQmmNCEcfYvNgM=",
->>>>>>> 4a4437e0
+      "hash": "nWfWoKZyt66mjD4DiTJ9My2JYLk=",
       "name": "package.json",
     },
     HashedFile {
@@ -404,11 +376,7 @@
           "name": "pages",
         },
       ],
-<<<<<<< HEAD
-      "hash": "cm2w9b4DrUtA2pbjU0Itdpfe6eg=",
-=======
-      "hash": "8D1oOWChOiu7Awb1NsADFqDrpvs=",
->>>>>>> 4a4437e0
+      "hash": "oeQ6v5OL+TGT1owU/IEw1rHdo40=",
       "name": "src",
     },
     HashedFile {
@@ -420,11 +388,7 @@
       "name": "tsconfig.json",
     },
   ],
-<<<<<<< HEAD
-  "hash": "jK6QVP+8asV38VSuoiGSyBW8T7A=",
-=======
-  "hash": "toezVlwsI4Q29EhCCvrPwpHMi8A=",
->>>>>>> 4a4437e0
+  "hash": "wAUarpy5NBrE2cCt85NYajVpYiA=",
   "name": "no-args",
 }
 `;