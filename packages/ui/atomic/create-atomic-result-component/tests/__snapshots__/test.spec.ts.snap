// Jest Snapshot v1, https://goo.gl/fbAQLP

exports[`@coveo/create-atomic-result-component when called in an existing project when initializing should ouptut a confirmation message upon success 1`] = `
"
  Project successfully configured

  We suggest that you begin by typing:

  $ cd oh-wow-another-component-can-you-believe-it
  $ npm install
  $ npm start

  $ npm start
    Starts the development server.

  $ npm run build
    Builds your project in production mode.

    Happy coding!

    Further reading:
      https://docs.coveo.com/en/atomic/latest/cc-search/create-custom-components
    
"
`;

exports[`@coveo/create-atomic-result-component when called in an existing project when initializing should setup a base project and a component 1`] = `
HashedFolder {
  "children": [
    HashedFile {
      "hash": "cDehLL/5vJNytXDa+NK0wCjcUeQ=",
      "name": "package.json",
    },
    HashedFile {
      "hash": "dk1NzEu4Fb2ZY6TKzt21xMFvc2c=",
      "name": "readme.md",
    },
    HashedFolder {
      "children": [
        HashedFolder {
          "children": [
            HashedFolder {
              "children": [
                HashedFolder {
                  "children": [
                    HashedFile {
                      "hash": "ewQGf3/bnIIj+Rv249cv7K7YGsg=",
                      "name": "stencil-docs.d.ts",
                    },
                  ],
                  "hash": "OzYoobNX1XCpcFrvvtsD00f4Rwg=",
                  "name": "docs",
                },
                HashedFolder {
                  "children": [
                    HashedFile {
                      "hash": "/5yLi44o1uyQViLBqN4GTX4Wifo=",
                      "name": "cdn.js",
                    },
                    HashedFile {
                      "hash": "/5yLi44o1uyQViLBqN4GTX4Wifo=",
                      "name": "index.cjs.js",
                    },
                    HashedFile {
                      "hash": "BHkYREiqjkQizanFWrHUH+O5/HI=",
                      "name": "index.d.ts",
                    },
                    HashedFile {
                      "hash": "AVg2xEIhlYFa1JdLuHECP4RcRwg=",
                      "name": "index.es2017.js",
                    },
                    HashedFile {
                      "hash": "orpFM4J34T2gX7c3vGiovp0rdxM=",
                      "name": "index.js",
                    },
                    HashedFile {
                      "hash": "WNqwx6y7/TKh0xE/ENZlA00Dy/g=",
                      "name": "package.json",
                    },
                  ],
                  "hash": "sWhaIzdNtSJjLJC7gUXMjbEJdx0=",
                  "name": "loader",
                },
                HashedFile {
<<<<<<< HEAD
                  "hash": "V2nNQfPAq+HFIQO3x3nc9E18s00=",
=======
                  "hash": "YjOOP8wm0lfsccdzJSvbx/wrmes=",
>>>>>>> 7951a5c9
                  "name": "package.json",
                },
                HashedFile {
                  "hash": "xP4FebG8AhkGm5G5892sV4YgrI4=",
                  "name": "readme.md",
                },
                HashedFolder {
                  "children": [
                    HashedFile {
                      "hash": "EpKK14CXyjrSNQsuEEKqSalxDxE=",
                      "name": "components.d.ts",
                    },
                    HashedFile {
                      "hash": "0kZk+nhPZP6DNXEt1ds/y13pPn4=",
                      "name": "oh-wow-another-component-can-you-believe-it.css",
                    },
                    HashedFile {
                      "hash": "I+1b5N1kyPbt/73pkZi5tRoAt68=",
                      "name": "oh-wow-another-component-can-you-believe-it.tsx",
                    },
                  ],
                  "hash": "gYxTB9Ls/8KoSIKVfo4JXCBd0kA=",
                  "name": "src",
                },
                HashedFile {
                  "hash": "DNTPZTeWJfCjTGqD+edK5gP5vUM=",
                  "name": "stencil.config.ts",
                },
                HashedFile {
                  "hash": "yMxJnSeOFw52ObOJrKQEh86v+HM=",
                  "name": "tsconfig.json",
                },
              ],
<<<<<<< HEAD
              "hash": "maeUu0jw5fL6tvdtyDTWT/8weno=",
              "name": "oh-wow-another-component-can-you-believe-it",
            },
          ],
          "hash": "y1r/2CXmldJeMwJmuSfG+pEbfqI=",
=======
              "hash": "SFH4K0CZDfYEnsECF8L37dngaPI=",
              "name": "oh-wow-another-component-can-you-believe-it",
            },
          ],
          "hash": "hzUoQ9cxFlScXz2VSBgn4s0eKu8=",
>>>>>>> 7951a5c9
          "name": "components",
        },
        HashedFile {
          "hash": "YVuwXfIZfjfeVyLQ6cMy3kUqC3A=",
          "name": "html.d.ts",
        },
        HashedFolder {
          "children": [
            HashedFile {
              "hash": "L08E7dMK5e0wD5P8meKHfkDDa3o=",
              "name": "index.css",
            },
            HashedFile {
              "hash": "2XR/MKCv0fo3uRpZRiTyOBoHk7s=",
              "name": "index.html",
            },
            HashedFile {
              "hash": "tGVlR0ig5LSS79ZPOfuAFDEvqMw=",
              "name": "index.ts",
            },
          ],
          "hash": "xRG1Nufl9fjocyirZh0onW5WXDE=",
          "name": "pages",
        },
      ],
<<<<<<< HEAD
      "hash": "Q2inm259qOQdEh+QyhBSTWLfsm8=",
=======
      "hash": "BoDOAYqQe3jyeYAJmxi0CtMCpiQ=",
>>>>>>> 7951a5c9
      "name": "src",
    },
    HashedFile {
      "hash": "BVZfiCzL+2kulE12K4HLAIl3kJ8=",
      "name": "stencil.config.ts",
    },
    HashedFile {
      "hash": "yMxJnSeOFw52ObOJrKQEh86v+HM=",
      "name": "tsconfig.json",
    },
  ],
<<<<<<< HEAD
  "hash": "JPMGfukYFzdzyrIIXJek7c1ALIw=",
=======
  "hash": "XjbZH/VODa0adNr4KW7SAEsFiaI=",
>>>>>>> 7951a5c9
  "name": "no-args",
}
`;

exports[`@coveo/create-atomic-result-component when called with a valid component name when initializing should ouptut a confirmation message upon success 1`] = `
"
  Project successfully configured

  We suggest that you begin by typing:

  $ cd valid-component-name
  $ npm install
  $ npm start

  $ npm start
    Starts the development server.

  $ npm run build
    Builds your project in production mode.

    Happy coding!

    Further reading:
      https://docs.coveo.com/en/atomic/latest/cc-search/create-custom-components
    
"
`;

exports[`@coveo/create-atomic-result-component when called with a valid component name when initializing should setup a base project and a component 1`] = `
HashedFolder {
  "children": [
    HashedFile {
      "hash": "cDehLL/5vJNytXDa+NK0wCjcUeQ=",
      "name": "package.json",
    },
    HashedFile {
      "hash": "dk1NzEu4Fb2ZY6TKzt21xMFvc2c=",
      "name": "readme.md",
    },
    HashedFolder {
      "children": [
        HashedFolder {
          "children": [
            HashedFolder {
              "children": [
                HashedFile {
<<<<<<< HEAD
                  "hash": "LIbtspQL+gI9aj7wdqU4LY714qk=",
=======
                  "hash": "3l9PUkuBLhUO48SK0p4VoIExonE=",
>>>>>>> 7951a5c9
                  "name": "package.json",
                },
                HashedFolder {
                  "children": [
                    HashedFile {
                      "hash": "0kZk+nhPZP6DNXEt1ds/y13pPn4=",
                      "name": "valid-component-name.css",
                    },
                    HashedFile {
                      "hash": "ShFXwot8XbCjD/A7x/1LQ0+hYI4=",
                      "name": "valid-component-name.tsx",
                    },
                  ],
                  "hash": "pFuu6S9wb+y09faE9Lxub6t+cfY=",
                  "name": "src",
                },
                HashedFile {
                  "hash": "DNTPZTeWJfCjTGqD+edK5gP5vUM=",
                  "name": "stencil.config.ts",
                },
                HashedFile {
                  "hash": "yMxJnSeOFw52ObOJrKQEh86v+HM=",
                  "name": "tsconfig.json",
                },
              ],
<<<<<<< HEAD
              "hash": "4k3BolemRnUPAJzMK6C/X4HacDw=",
              "name": "valid-component-name",
            },
          ],
          "hash": "ZaTv7yquL8GR1HG/Po8YZYwVnOA=",
=======
              "hash": "9pWrevd5K6XPsfII0Pytz6E8iSI=",
              "name": "valid-component-name",
            },
          ],
          "hash": "8uDhl39hvlvNJ5fSgRgay0Dt2EY=",
>>>>>>> 7951a5c9
          "name": "components",
        },
        HashedFile {
          "hash": "YVuwXfIZfjfeVyLQ6cMy3kUqC3A=",
          "name": "html.d.ts",
        },
        HashedFolder {
          "children": [
            HashedFile {
              "hash": "L08E7dMK5e0wD5P8meKHfkDDa3o=",
              "name": "index.css",
            },
            HashedFile {
              "hash": "2XR/MKCv0fo3uRpZRiTyOBoHk7s=",
              "name": "index.html",
            },
            HashedFile {
              "hash": "tGVlR0ig5LSS79ZPOfuAFDEvqMw=",
              "name": "index.ts",
            },
          ],
          "hash": "xRG1Nufl9fjocyirZh0onW5WXDE=",
          "name": "pages",
        },
      ],
<<<<<<< HEAD
      "hash": "0Pf6NvsEqUgamIP0tHyTQ3Q9Z74=",
=======
      "hash": "Y3n54utqjdcjApDAFb5kyESa5hE=",
>>>>>>> 7951a5c9
      "name": "src",
    },
    HashedFile {
      "hash": "BVZfiCzL+2kulE12K4HLAIl3kJ8=",
      "name": "stencil.config.ts",
    },
    HashedFile {
      "hash": "yMxJnSeOFw52ObOJrKQEh86v+HM=",
      "name": "tsconfig.json",
    },
  ],
<<<<<<< HEAD
  "hash": "own1HSqAV62O1UHWk8l2vOShP2I=",
=======
  "hash": "02E9SXyVt5Ixc8lVoOeRNkR3oGM=",
>>>>>>> 7951a5c9
  "name": "valid-arg",
}
`;

exports[`@coveo/create-atomic-result-component when called without any args when initializing should ouptut a confirmation message upon success 1`] = `
"
  Project successfully configured

  We suggest that you begin by typing:

  $ cd sample-result-component
  $ npm install
  $ npm start

  $ npm start
    Starts the development server.

  $ npm run build
    Builds your project in production mode.

    Happy coding!

    Further reading:
      https://docs.coveo.com/en/atomic/latest/cc-search/create-custom-components
    
"
`;

exports[`@coveo/create-atomic-result-component when called without any args when initializing should setup a base project and a component 1`] = `
HashedFolder {
  "children": [
    HashedFile {
      "hash": "cDehLL/5vJNytXDa+NK0wCjcUeQ=",
      "name": "package.json",
    },
    HashedFile {
      "hash": "dk1NzEu4Fb2ZY6TKzt21xMFvc2c=",
      "name": "readme.md",
    },
    HashedFolder {
      "children": [
        HashedFolder {
          "children": [
            HashedFolder {
              "children": [
                HashedFile {
<<<<<<< HEAD
                  "hash": "VhD/MrHkKmvwOV714D6RMi+ijvE=",
=======
                  "hash": "XnflXcNY8lVpvZ190QTVFx+a3EI=",
>>>>>>> 7951a5c9
                  "name": "package.json",
                },
                HashedFolder {
                  "children": [
                    HashedFile {
                      "hash": "0kZk+nhPZP6DNXEt1ds/y13pPn4=",
                      "name": "sample-result-component.css",
                    },
                    HashedFile {
                      "hash": "DMYROzP/GYB/aoia+R5JUflx37w=",
                      "name": "sample-result-component.tsx",
                    },
                  ],
                  "hash": "zQmeniXwoag2rYtOWGtLO1oiwlQ=",
                  "name": "src",
                },
                HashedFile {
                  "hash": "DNTPZTeWJfCjTGqD+edK5gP5vUM=",
                  "name": "stencil.config.ts",
                },
                HashedFile {
                  "hash": "yMxJnSeOFw52ObOJrKQEh86v+HM=",
                  "name": "tsconfig.json",
                },
              ],
<<<<<<< HEAD
              "hash": "8CQn7ZPJTYYNlxhT8kaySUnj8T0=",
              "name": "sample-result-component",
            },
          ],
          "hash": "vAdE3JCofYh9iDHVAO/HWYfy51o=",
=======
              "hash": "WKV6pibZmbui5uYmMSv1omHfEx4=",
              "name": "sample-result-component",
            },
          ],
          "hash": "4+L+Hvw0dHFp7zzBD0nmaxddc4k=",
>>>>>>> 7951a5c9
          "name": "components",
        },
        HashedFile {
          "hash": "YVuwXfIZfjfeVyLQ6cMy3kUqC3A=",
          "name": "html.d.ts",
        },
        HashedFolder {
          "children": [
            HashedFile {
              "hash": "L08E7dMK5e0wD5P8meKHfkDDa3o=",
              "name": "index.css",
            },
            HashedFile {
              "hash": "2XR/MKCv0fo3uRpZRiTyOBoHk7s=",
              "name": "index.html",
            },
            HashedFile {
              "hash": "tGVlR0ig5LSS79ZPOfuAFDEvqMw=",
              "name": "index.ts",
            },
          ],
          "hash": "xRG1Nufl9fjocyirZh0onW5WXDE=",
          "name": "pages",
        },
      ],
<<<<<<< HEAD
      "hash": "jo4GCSZjf0AveyBk2nlCmuXyNOY=",
=======
      "hash": "3+XaR+IWmUm8QmkDW0VlF7HkeKY=",
>>>>>>> 7951a5c9
      "name": "src",
    },
    HashedFile {
      "hash": "BVZfiCzL+2kulE12K4HLAIl3kJ8=",
      "name": "stencil.config.ts",
    },
    HashedFile {
      "hash": "yMxJnSeOFw52ObOJrKQEh86v+HM=",
      "name": "tsconfig.json",
    },
  ],
<<<<<<< HEAD
  "hash": "rADqMJFAeoaaJNSgBW0tf8Kvw2M=",
=======
  "hash": "Q+/gJrBC8BYo+WEc7BTA1Jr4rPY=",
>>>>>>> 7951a5c9
  "name": "no-args",
}
`;<|MERGE_RESOLUTION|>--- conflicted
+++ resolved
@@ -82,11 +82,7 @@
                   "name": "loader",
                 },
                 HashedFile {
-<<<<<<< HEAD
-                  "hash": "V2nNQfPAq+HFIQO3x3nc9E18s00=",
-=======
                   "hash": "YjOOP8wm0lfsccdzJSvbx/wrmes=",
->>>>>>> 7951a5c9
                   "name": "package.json",
                 },
                 HashedFile {
@@ -120,19 +116,11 @@
                   "name": "tsconfig.json",
                 },
               ],
-<<<<<<< HEAD
-              "hash": "maeUu0jw5fL6tvdtyDTWT/8weno=",
-              "name": "oh-wow-another-component-can-you-believe-it",
-            },
-          ],
-          "hash": "y1r/2CXmldJeMwJmuSfG+pEbfqI=",
-=======
               "hash": "SFH4K0CZDfYEnsECF8L37dngaPI=",
               "name": "oh-wow-another-component-can-you-believe-it",
             },
           ],
           "hash": "hzUoQ9cxFlScXz2VSBgn4s0eKu8=",
->>>>>>> 7951a5c9
           "name": "components",
         },
         HashedFile {
@@ -158,11 +146,7 @@
           "name": "pages",
         },
       ],
-<<<<<<< HEAD
-      "hash": "Q2inm259qOQdEh+QyhBSTWLfsm8=",
-=======
-      "hash": "BoDOAYqQe3jyeYAJmxi0CtMCpiQ=",
->>>>>>> 7951a5c9
+      "hash": "gp4V6UOZY2XzGn+8TNSAHn+Brks=",
       "name": "src",
     },
     HashedFile {
@@ -174,11 +158,7 @@
       "name": "tsconfig.json",
     },
   ],
-<<<<<<< HEAD
-  "hash": "JPMGfukYFzdzyrIIXJek7c1ALIw=",
-=======
-  "hash": "XjbZH/VODa0adNr4KW7SAEsFiaI=",
->>>>>>> 7951a5c9
+  "hash": "vtZ3Zm19TXbpKhioIIkhlMHVLy0=",
   "name": "no-args",
 }
 `;
@@ -225,11 +205,7 @@
             HashedFolder {
               "children": [
                 HashedFile {
-<<<<<<< HEAD
-                  "hash": "LIbtspQL+gI9aj7wdqU4LY714qk=",
-=======
                   "hash": "3l9PUkuBLhUO48SK0p4VoIExonE=",
->>>>>>> 7951a5c9
                   "name": "package.json",
                 },
                 HashedFolder {
@@ -255,19 +231,11 @@
                   "name": "tsconfig.json",
                 },
               ],
-<<<<<<< HEAD
-              "hash": "4k3BolemRnUPAJzMK6C/X4HacDw=",
-              "name": "valid-component-name",
-            },
-          ],
-          "hash": "ZaTv7yquL8GR1HG/Po8YZYwVnOA=",
-=======
               "hash": "9pWrevd5K6XPsfII0Pytz6E8iSI=",
               "name": "valid-component-name",
             },
           ],
           "hash": "8uDhl39hvlvNJ5fSgRgay0Dt2EY=",
->>>>>>> 7951a5c9
           "name": "components",
         },
         HashedFile {
@@ -293,11 +261,7 @@
           "name": "pages",
         },
       ],
-<<<<<<< HEAD
-      "hash": "0Pf6NvsEqUgamIP0tHyTQ3Q9Z74=",
-=======
-      "hash": "Y3n54utqjdcjApDAFb5kyESa5hE=",
->>>>>>> 7951a5c9
+      "hash": "0ue7jVS2o4zPi0KrTJtJCzQd2kM=",
       "name": "src",
     },
     HashedFile {
@@ -309,11 +273,7 @@
       "name": "tsconfig.json",
     },
   ],
-<<<<<<< HEAD
-  "hash": "own1HSqAV62O1UHWk8l2vOShP2I=",
-=======
-  "hash": "02E9SXyVt5Ixc8lVoOeRNkR3oGM=",
->>>>>>> 7951a5c9
+  "hash": "2iRDCtRvJbuqfqqttewpGwFGKl0=",
   "name": "valid-arg",
 }
 `;
@@ -360,11 +320,7 @@
             HashedFolder {
               "children": [
                 HashedFile {
-<<<<<<< HEAD
-                  "hash": "VhD/MrHkKmvwOV714D6RMi+ijvE=",
-=======
                   "hash": "XnflXcNY8lVpvZ190QTVFx+a3EI=",
->>>>>>> 7951a5c9
                   "name": "package.json",
                 },
                 HashedFolder {
@@ -390,19 +346,11 @@
                   "name": "tsconfig.json",
                 },
               ],
-<<<<<<< HEAD
-              "hash": "8CQn7ZPJTYYNlxhT8kaySUnj8T0=",
-              "name": "sample-result-component",
-            },
-          ],
-          "hash": "vAdE3JCofYh9iDHVAO/HWYfy51o=",
-=======
               "hash": "WKV6pibZmbui5uYmMSv1omHfEx4=",
               "name": "sample-result-component",
             },
           ],
           "hash": "4+L+Hvw0dHFp7zzBD0nmaxddc4k=",
->>>>>>> 7951a5c9
           "name": "components",
         },
         HashedFile {
@@ -428,11 +376,7 @@
           "name": "pages",
         },
       ],
-<<<<<<< HEAD
-      "hash": "jo4GCSZjf0AveyBk2nlCmuXyNOY=",
-=======
-      "hash": "3+XaR+IWmUm8QmkDW0VlF7HkeKY=",
->>>>>>> 7951a5c9
+      "hash": "cm2w9b4DrUtA2pbjU0Itdpfe6eg=",
       "name": "src",
     },
     HashedFile {
@@ -444,11 +388,7 @@
       "name": "tsconfig.json",
     },
   ],
-<<<<<<< HEAD
-  "hash": "rADqMJFAeoaaJNSgBW0tf8Kvw2M=",
-=======
-  "hash": "Q+/gJrBC8BYo+WEc7BTA1Jr4rPY=",
->>>>>>> 7951a5c9
+  "hash": "jK6QVP+8asV38VSuoiGSyBW8T7A=",
   "name": "no-args",
 }
 `;