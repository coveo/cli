--- conflicted
+++ resolved
@@ -124,11 +124,7 @@
       "name": "tsconfig.json",
     },
   ],
-<<<<<<< HEAD
-  "hash": "AP0Lo+WpgapOKAuQj+Q839Hrmnw=",
-=======
   "hash": "srl+MXtlsY+t1WTNAFPbpe7Llzc=",
->>>>>>> 2b416941
   "name": "no-args",
 }
 `;
@@ -219,11 +215,7 @@
       "name": "tsconfig.json",
     },
   ],
-<<<<<<< HEAD
-  "hash": "yO7s/feffKf9QHkSFH2TZ2H5S+4=",
-=======
   "hash": "JwiOD2OUUjJlqZjhSeZOp/Xd7qw=",
->>>>>>> 2b416941
   "name": "invalid-arg",
 }
 `;
@@ -314,11 +306,7 @@
       "name": "tsconfig.json",
     },
   ],
-<<<<<<< HEAD
-  "hash": "GFIbu56NAnpOTABW0kdiutv1J/E=",
-=======
   "hash": "//X3CwKz46+392SNiXaB79z1FlU=",
->>>>>>> 2b416941
   "name": "valid-arg",
 }
 `;
@@ -409,11 +397,7 @@
       "name": "tsconfig.json",
     },
   ],
-<<<<<<< HEAD
-  "hash": "cYMWSO9JPzdc8yjTAeGv355cC3A=",
-=======
   "hash": "z0nX/IQhWaWjioWtzgv4VGbvzAU=",
->>>>>>> 2b416941
   "name": "no-args",
 }
 `;