{
  "name": "@coveo/create-atomic-template",
  "description": "{{titleCase project}} project",
  "version": "1.38.1",
  "private": true,
  "scripts": {
    "release:phase1": "npx -p=@coveord/release npm-publish",
    "lint": "prettier --check . && eslint ."
  },
  "dependencies": {
<<<<<<< HEAD
    "@coveo/atomic": "2.23.4",
    "@coveo/headless": "2.8.10",
=======
    "@coveo/atomic": "2.25.2",
    "@coveo/headless": "2.13.1",
>>>>>>> 9955ddde
    "@stencil/core": "2.17.3"
  },
  "devDependencies": {
    "@rollup/plugin-replace": "5.0.2",
    "esbuild": "0.17.18",
    "gts": "3.1.1",
    "prettier": "2.8.8",
    "rollup-plugin-dotenv": "0.4.1",
    "rollup-plugin-html": "0.2.1"
  }
}<|MERGE_RESOLUTION|>--- conflicted
+++ resolved
@@ -8,13 +8,8 @@
     "lint": "prettier --check . && eslint ."
   },
   "dependencies": {
-<<<<<<< HEAD
-    "@coveo/atomic": "2.23.4",
-    "@coveo/headless": "2.8.10",
-=======
     "@coveo/atomic": "2.25.2",
     "@coveo/headless": "2.13.1",
->>>>>>> 9955ddde
     "@stencil/core": "2.17.3"
   },
   "devDependencies": {
