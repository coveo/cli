--- conflicted
+++ resolved
@@ -10,12 +10,7 @@
   "dependencies": {
     "@coveo/atomic": "2.19.4",
     "@coveo/headless": "2.8.3",
-<<<<<<< HEAD
     "@stencil/core": "2.17.3"
-=======
-    "@coveo/search-token-lambda": "1.36.4",
-    "@stencil/core": "2.22.2"
->>>>>>> 65e57c95
   },
   "devDependencies": {
     "@rollup/plugin-replace": "5.0.2",
