--- conflicted
+++ resolved
@@ -30,11 +30,7 @@
   "devDependencies": {
     "@coveo/atomic-component-health-check": "2.0.1",
     "@rollup/plugin-url": "8.0.1",
-<<<<<<< HEAD
-    "@types/jest": "29.4.0",
-=======
     "@types/jest": "29.5.1",
->>>>>>> bebb09dc
     "jest": "29.5.0",
     "jest-cli": "29.5.0",
     "puppeteer": "19.7.4",
