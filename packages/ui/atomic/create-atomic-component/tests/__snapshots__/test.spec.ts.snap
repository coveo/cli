// Jest Snapshot v1, https://goo.gl/fbAQLP

exports[`@coveo/create-atomic-component when called in an existing project should initialize a base project and a component 1`] = `
HashedFolder {
  "children": [
    HashedFile {
      "hash": "T+7uUFOwtxWi7kfgvgjJd2t2pXM=",
      "name": "package.json",
    },
    HashedFile {
      "hash": "GTHDDg2nmK65HaBZtDE0JI6kg10=",
      "name": "readme.md",
    },
    HashedFolder {
      "children": [
        HashedFolder {
          "children": [
            HashedFolder {
              "children": [
                HashedFolder {
                  "children": [
                    HashedFile {
                      "hash": "ewQGf3/bnIIj+Rv249cv7K7YGsg=",
<<<<<<< HEAD
                      "name": "atomic-docs.d.ts",
                    },
                    HashedFile {
                      "hash": "0i6pgozeetnhxpilzArIs1srvb8=",
                      "name": "atomic-docs.json",
                    },
                  ],
                  "hash": "7UdmK96bO7ugJXnyw/mtcVX1YIc=",
=======
                      "name": "stencil-docs.d.ts",
                    },
                    HashedFile {
                      "hash": "xOB9ZNJ++yBV8T/VCR5JsDQJeu0=",
                      "name": "stencil-docs.json",
                    },
                  ],
                  "hash": "NpCl/0TkqEz5KvSxHCSyvwrI5LA=",
>>>>>>> fbecacc7
                  "name": "docs",
                },
                HashedFolder {
                  "children": [
                    HashedFile {
                      "hash": "/5yLi44o1uyQViLBqN4GTX4Wifo=",
                      "name": "cdn.js",
                    },
                    HashedFile {
                      "hash": "/5yLi44o1uyQViLBqN4GTX4Wifo=",
                      "name": "index.cjs.js",
                    },
                    HashedFile {
                      "hash": "BHkYREiqjkQizanFWrHUH+O5/HI=",
                      "name": "index.d.ts",
                    },
                    HashedFile {
                      "hash": "AVg2xEIhlYFa1JdLuHECP4RcRwg=",
                      "name": "index.es2017.js",
                    },
                    HashedFile {
                      "hash": "orpFM4J34T2gX7c3vGiovp0rdxM=",
                      "name": "index.js",
                    },
                    HashedFile {
                      "hash": "WNqwx6y7/TKh0xE/ENZlA00Dy/g=",
                      "name": "package.json",
                    },
                  ],
                  "hash": "sWhaIzdNtSJjLJC7gUXMjbEJdx0=",
                  "name": "loader",
                },
                HashedFile {
<<<<<<< HEAD
                  "hash": "mRjw1nlT/WzgeI9fcN1KNVcJaTw=",
=======
                  "hash": "kXAHDQ1O9ekXzA/BXFhyae6Af6Y=",
>>>>>>> fbecacc7
                  "name": "package.json",
                },
                HashedFolder {
                  "children": [
                    HashedFile {
                      "hash": "qJnWpbM0djxX/iTkEr7sFyWoEKE=",
                      "name": "components.d.ts",
                    },
                    HashedFile {
                      "hash": "XemX7AoOihA4SgQsvWtcStjeiGo=",
                      "name": "oh-wow-another-component-can-you-believe-it.css",
                    },
                    HashedFile {
                      "hash": "cyiSAzblslLaM9FtFOxZflhDW5E=",
                      "name": "oh-wow-another-component-can-you-believe-it.tsx",
                    },
                    HashedFile {
                      "hash": "0paD+lp3fCIv4J/d+YrJ6gkGSbo=",
                      "name": "readme.md",
                    },
                  ],
                  "hash": "celgq3+aR0rWl5L3cCnvB/wg6ls=",
                  "name": "src",
                },
                HashedFile {
<<<<<<< HEAD
                  "hash": "XGIZHIZdHJUMVTS/jQuzMZLo63s=",
=======
                  "hash": "P9m+RAnkIDPWV+z+JIDRSo8UgDA=",
>>>>>>> fbecacc7
                  "name": "stencil.config.ts",
                },
                HashedFile {
                  "hash": "yMxJnSeOFw52ObOJrKQEh86v+HM=",
                  "name": "tsconfig.json",
                },
              ],
<<<<<<< HEAD
              "hash": "vKRISFB99VL7J37s2W1Pe5MA2tE=",
              "name": "oh-wow-another-component-can-you-believe-it",
            },
          ],
          "hash": "xfVFdZG6rBpquzRK7rAxJV8ndfc=",
=======
              "hash": "y1zUoP8IAlkJdLuxx+7qnJtO60Q=",
              "name": "oh-wow-another-component-can-you-believe-it",
            },
          ],
          "hash": "iMrWj+3KsiToTsfTyOfYi6vAEGI=",
>>>>>>> fbecacc7
          "name": "components",
        },
        HashedFile {
          "hash": "YVuwXfIZfjfeVyLQ6cMy3kUqC3A=",
          "name": "html.d.ts",
        },
        HashedFolder {
          "children": [
            HashedFile {
              "hash": "L08E7dMK5e0wD5P8meKHfkDDa3o=",
              "name": "index.css",
            },
            HashedFile {
              "hash": "2XR/MKCv0fo3uRpZRiTyOBoHk7s=",
              "name": "index.html",
            },
            HashedFile {
              "hash": "ZRD3OAMjlKnlu7Yh3iQv3gCcG8c=",
              "name": "index.ts",
            },
          ],
          "hash": "V7y/8CwkVmHHCoFc1OqeZ9uA7Uo=",
          "name": "pages",
        },
      ],
<<<<<<< HEAD
      "hash": "A+SDNxg0XO9Q2aqWH41/wEn9HLs=",
=======
      "hash": "aWmQvAfSQQ2UbjT6AXK9zSl8Rx8=",
>>>>>>> fbecacc7
      "name": "src",
    },
    HashedFile {
      "hash": "BVZfiCzL+2kulE12K4HLAIl3kJ8=",
      "name": "stencil.config.ts",
    },
    HashedFile {
      "hash": "yMxJnSeOFw52ObOJrKQEh86v+HM=",
      "name": "tsconfig.json",
    },
  ],
<<<<<<< HEAD
  "hash": "cz3p1+4g3j7zMnCEuNg8xKfn73c=",
=======
  "hash": "ecwhTRDyXpCuuBOcjXHG5zS6hUk=",
>>>>>>> fbecacc7
  "name": "no-args",
}
`;

exports[`@coveo/create-atomic-component when called with a component name without hyphen should initialize a base project and a component 1`] = `
HashedFolder {
  "children": [
    HashedFile {
      "hash": "T+7uUFOwtxWi7kfgvgjJd2t2pXM=",
      "name": "package.json",
    },
    HashedFile {
      "hash": "GTHDDg2nmK65HaBZtDE0JI6kg10=",
      "name": "readme.md",
    },
    HashedFolder {
      "children": [
        HashedFolder {
          "children": [
            HashedFolder {
              "children": [
                HashedFile {
<<<<<<< HEAD
                  "hash": "b0F1k/05NnBOYG4bP5+BHC0JZe4=",
=======
                  "hash": "b6IE637UMamVYBKTsToO/IJ+E1U=",
>>>>>>> fbecacc7
                  "name": "package.json",
                },
                HashedFolder {
                  "children": [
                    HashedFile {
                      "hash": "XemX7AoOihA4SgQsvWtcStjeiGo=",
                      "name": "atomic-nohypen.css",
                    },
                    HashedFile {
                      "hash": "tS25lkQb7dlQXKxuykh6R0/CIPo=",
                      "name": "atomic-nohypen.tsx",
                    },
                  ],
                  "hash": "Zd4hjEzrsZbYZVpDMlMpAGTqMoI=",
                  "name": "src",
                },
                HashedFile {
<<<<<<< HEAD
                  "hash": "XGIZHIZdHJUMVTS/jQuzMZLo63s=",
=======
                  "hash": "P9m+RAnkIDPWV+z+JIDRSo8UgDA=",
>>>>>>> fbecacc7
                  "name": "stencil.config.ts",
                },
                HashedFile {
                  "hash": "yMxJnSeOFw52ObOJrKQEh86v+HM=",
                  "name": "tsconfig.json",
                },
              ],
<<<<<<< HEAD
              "hash": "CT2TCo/joXyhcSoDaY7DvjYK4NU=",
              "name": "atomic-nohypen",
            },
          ],
          "hash": "inf8RDY5o1XMtj5Wy1/MRncU0SY=",
=======
              "hash": "DWHIfKQCNKasSSZ97YVubh90ZRI=",
              "name": "atomic-nohypen",
            },
          ],
          "hash": "jpfZpPR3Yai9h5AJEcYqqKmED7g=",
>>>>>>> fbecacc7
          "name": "components",
        },
        HashedFile {
          "hash": "YVuwXfIZfjfeVyLQ6cMy3kUqC3A=",
          "name": "html.d.ts",
        },
        HashedFolder {
          "children": [
            HashedFile {
              "hash": "L08E7dMK5e0wD5P8meKHfkDDa3o=",
              "name": "index.css",
            },
            HashedFile {
              "hash": "2XR/MKCv0fo3uRpZRiTyOBoHk7s=",
              "name": "index.html",
            },
            HashedFile {
              "hash": "ZRD3OAMjlKnlu7Yh3iQv3gCcG8c=",
              "name": "index.ts",
            },
          ],
          "hash": "V7y/8CwkVmHHCoFc1OqeZ9uA7Uo=",
          "name": "pages",
        },
      ],
<<<<<<< HEAD
      "hash": "H4zzptXulmphkMgLzZmrQxPDm14=",
=======
      "hash": "0peHaJmWzhEZ+yxLUw1js/hDApc=",
>>>>>>> fbecacc7
      "name": "src",
    },
    HashedFile {
      "hash": "BVZfiCzL+2kulE12K4HLAIl3kJ8=",
      "name": "stencil.config.ts",
    },
    HashedFile {
      "hash": "yMxJnSeOFw52ObOJrKQEh86v+HM=",
      "name": "tsconfig.json",
    },
  ],
<<<<<<< HEAD
  "hash": "f94j8qti5iDs1ElinNZ/e4vJZLI=",
=======
  "hash": "JXLIV4YofqGuyDaymRr71JbVTJU=",
>>>>>>> fbecacc7
  "name": "invalid-arg",
}
`;

exports[`@coveo/create-atomic-component when called with a valid component name should initialize a base project and a component 1`] = `
HashedFolder {
  "children": [
    HashedFile {
      "hash": "T+7uUFOwtxWi7kfgvgjJd2t2pXM=",
      "name": "package.json",
    },
    HashedFile {
      "hash": "GTHDDg2nmK65HaBZtDE0JI6kg10=",
      "name": "readme.md",
    },
    HashedFolder {
      "children": [
        HashedFolder {
          "children": [
            HashedFolder {
              "children": [
                HashedFile {
<<<<<<< HEAD
                  "hash": "KCyJKLuGgHvSwh7v/GBuEoKUD5I=",
=======
                  "hash": "ivMYowyXrV/mAYnSe8vDk1/hDE8=",
>>>>>>> fbecacc7
                  "name": "package.json",
                },
                HashedFolder {
                  "children": [
                    HashedFile {
                      "hash": "XemX7AoOihA4SgQsvWtcStjeiGo=",
                      "name": "valid-component-name.css",
                    },
                    HashedFile {
                      "hash": "YZICfNAhO7c4mopg1lRMvtn4zoc=",
                      "name": "valid-component-name.tsx",
                    },
                  ],
                  "hash": "GPCobV/2HmZJ0cpyuZQf9TQeVf8=",
                  "name": "src",
                },
                HashedFile {
<<<<<<< HEAD
                  "hash": "XGIZHIZdHJUMVTS/jQuzMZLo63s=",
=======
                  "hash": "P9m+RAnkIDPWV+z+JIDRSo8UgDA=",
>>>>>>> fbecacc7
                  "name": "stencil.config.ts",
                },
                HashedFile {
                  "hash": "yMxJnSeOFw52ObOJrKQEh86v+HM=",
                  "name": "tsconfig.json",
                },
              ],
<<<<<<< HEAD
              "hash": "tr+7sVTBuEmHBGNVon1BmCXiC5A=",
              "name": "valid-component-name",
            },
          ],
          "hash": "ZUidfoIGiDMGUthaLEEG13r81+o=",
=======
              "hash": "M5Xyehtbybq2wMFyon1gayX0AS4=",
              "name": "valid-component-name",
            },
          ],
          "hash": "2Eim2LnX9m5/BonHzfbCO3K+iPM=",
>>>>>>> fbecacc7
          "name": "components",
        },
        HashedFile {
          "hash": "YVuwXfIZfjfeVyLQ6cMy3kUqC3A=",
          "name": "html.d.ts",
        },
        HashedFolder {
          "children": [
            HashedFile {
              "hash": "L08E7dMK5e0wD5P8meKHfkDDa3o=",
              "name": "index.css",
            },
            HashedFile {
              "hash": "2XR/MKCv0fo3uRpZRiTyOBoHk7s=",
              "name": "index.html",
            },
            HashedFile {
              "hash": "ZRD3OAMjlKnlu7Yh3iQv3gCcG8c=",
              "name": "index.ts",
            },
          ],
          "hash": "V7y/8CwkVmHHCoFc1OqeZ9uA7Uo=",
          "name": "pages",
        },
      ],
<<<<<<< HEAD
      "hash": "+aS19eHeIgykhE/AOJHjN104A7I=",
=======
      "hash": "aB+RuhgGKUTZSE9ejK7wH1zJ4S0=",
>>>>>>> fbecacc7
      "name": "src",
    },
    HashedFile {
      "hash": "BVZfiCzL+2kulE12K4HLAIl3kJ8=",
      "name": "stencil.config.ts",
    },
    HashedFile {
      "hash": "yMxJnSeOFw52ObOJrKQEh86v+HM=",
      "name": "tsconfig.json",
    },
  ],
<<<<<<< HEAD
  "hash": "g7pBE4YtPNN1mEkKI2NIw2UGl88=",
=======
  "hash": "ft2R83OHmfMYqke37eFk6wOsW1E=",
>>>>>>> fbecacc7
  "name": "valid-arg",
}
`;

exports[`@coveo/create-atomic-component when called without any args should initialize a base project and a component 1`] = `
HashedFolder {
  "children": [
    HashedFile {
      "hash": "T+7uUFOwtxWi7kfgvgjJd2t2pXM=",
      "name": "package.json",
    },
    HashedFile {
      "hash": "GTHDDg2nmK65HaBZtDE0JI6kg10=",
      "name": "readme.md",
    },
    HashedFolder {
      "children": [
        HashedFolder {
          "children": [
            HashedFolder {
              "children": [
                HashedFile {
<<<<<<< HEAD
                  "hash": "GJmRdXG6f87X/8clktC0/yyI1mQ=",
=======
                  "hash": "6xt1KezZg2qEkMmLcB7eTwx/yJI=",
>>>>>>> fbecacc7
                  "name": "package.json",
                },
                HashedFolder {
                  "children": [
                    HashedFile {
                      "hash": "XemX7AoOihA4SgQsvWtcStjeiGo=",
                      "name": "sample-component.css",
                    },
                    HashedFile {
                      "hash": "5oFqFve0WaOV3g/ptfVo98a5B4Q=",
                      "name": "sample-component.tsx",
                    },
                  ],
                  "hash": "65UuO8iiPnNRHZur5KT+HoQqFCw=",
                  "name": "src",
                },
                HashedFile {
<<<<<<< HEAD
                  "hash": "XGIZHIZdHJUMVTS/jQuzMZLo63s=",
=======
                  "hash": "P9m+RAnkIDPWV+z+JIDRSo8UgDA=",
>>>>>>> fbecacc7
                  "name": "stencil.config.ts",
                },
                HashedFile {
                  "hash": "yMxJnSeOFw52ObOJrKQEh86v+HM=",
                  "name": "tsconfig.json",
                },
              ],
<<<<<<< HEAD
              "hash": "ahtMtFgWQ3aTvXcXmCXHaNu03AE=",
              "name": "sample-component",
            },
          ],
          "hash": "+XK4SA58CTwBZCb4cayNoh03j8k=",
=======
              "hash": "bSEAV7VmcK5UW9p29gTRDx+IcKQ=",
              "name": "sample-component",
            },
          ],
          "hash": "Jz26rCH7BVUoJWKboMdvAq7+XV8=",
>>>>>>> fbecacc7
          "name": "components",
        },
        HashedFile {
          "hash": "YVuwXfIZfjfeVyLQ6cMy3kUqC3A=",
          "name": "html.d.ts",
        },
        HashedFolder {
          "children": [
            HashedFile {
              "hash": "L08E7dMK5e0wD5P8meKHfkDDa3o=",
              "name": "index.css",
            },
            HashedFile {
              "hash": "2XR/MKCv0fo3uRpZRiTyOBoHk7s=",
              "name": "index.html",
            },
            HashedFile {
              "hash": "ZRD3OAMjlKnlu7Yh3iQv3gCcG8c=",
              "name": "index.ts",
            },
          ],
          "hash": "V7y/8CwkVmHHCoFc1OqeZ9uA7Uo=",
          "name": "pages",
        },
      ],
<<<<<<< HEAD
      "hash": "Y4oSYIr6sl8dFtECODO3L4xGkTo=",
=======
      "hash": "bKcQCVva+5nV8vP8aKmQeWeZoXI=",
>>>>>>> fbecacc7
      "name": "src",
    },
    HashedFile {
      "hash": "BVZfiCzL+2kulE12K4HLAIl3kJ8=",
      "name": "stencil.config.ts",
    },
    HashedFile {
      "hash": "yMxJnSeOFw52ObOJrKQEh86v+HM=",
      "name": "tsconfig.json",
    },
  ],
<<<<<<< HEAD
  "hash": "//hSUx08oMEWrgG8IzraifxPt6E=",
=======
  "hash": "hkhIH6rHcjW69GV4DURKpLs+UzA=",
>>>>>>> fbecacc7
  "name": "no-args",
}
`;<|MERGE_RESOLUTION|>--- conflicted
+++ resolved
@@ -21,16 +21,6 @@
                   "children": [
                     HashedFile {
                       "hash": "ewQGf3/bnIIj+Rv249cv7K7YGsg=",
-<<<<<<< HEAD
-                      "name": "atomic-docs.d.ts",
-                    },
-                    HashedFile {
-                      "hash": "0i6pgozeetnhxpilzArIs1srvb8=",
-                      "name": "atomic-docs.json",
-                    },
-                  ],
-                  "hash": "7UdmK96bO7ugJXnyw/mtcVX1YIc=",
-=======
                       "name": "stencil-docs.d.ts",
                     },
                     HashedFile {
@@ -39,7 +29,6 @@
                     },
                   ],
                   "hash": "NpCl/0TkqEz5KvSxHCSyvwrI5LA=",
->>>>>>> fbecacc7
                   "name": "docs",
                 },
                 HashedFolder {
@@ -73,11 +62,7 @@
                   "name": "loader",
                 },
                 HashedFile {
-<<<<<<< HEAD
-                  "hash": "mRjw1nlT/WzgeI9fcN1KNVcJaTw=",
-=======
                   "hash": "kXAHDQ1O9ekXzA/BXFhyae6Af6Y=",
->>>>>>> fbecacc7
                   "name": "package.json",
                 },
                 HashedFolder {
@@ -103,11 +88,7 @@
                   "name": "src",
                 },
                 HashedFile {
-<<<<<<< HEAD
-                  "hash": "XGIZHIZdHJUMVTS/jQuzMZLo63s=",
-=======
                   "hash": "P9m+RAnkIDPWV+z+JIDRSo8UgDA=",
->>>>>>> fbecacc7
                   "name": "stencil.config.ts",
                 },
                 HashedFile {
@@ -115,19 +96,11 @@
                   "name": "tsconfig.json",
                 },
               ],
-<<<<<<< HEAD
-              "hash": "vKRISFB99VL7J37s2W1Pe5MA2tE=",
-              "name": "oh-wow-another-component-can-you-believe-it",
-            },
-          ],
-          "hash": "xfVFdZG6rBpquzRK7rAxJV8ndfc=",
-=======
               "hash": "y1zUoP8IAlkJdLuxx+7qnJtO60Q=",
               "name": "oh-wow-another-component-can-you-believe-it",
             },
           ],
           "hash": "iMrWj+3KsiToTsfTyOfYi6vAEGI=",
->>>>>>> fbecacc7
           "name": "components",
         },
         HashedFile {
@@ -153,11 +126,7 @@
           "name": "pages",
         },
       ],
-<<<<<<< HEAD
-      "hash": "A+SDNxg0XO9Q2aqWH41/wEn9HLs=",
-=======
       "hash": "aWmQvAfSQQ2UbjT6AXK9zSl8Rx8=",
->>>>>>> fbecacc7
       "name": "src",
     },
     HashedFile {
@@ -169,11 +138,7 @@
       "name": "tsconfig.json",
     },
   ],
-<<<<<<< HEAD
-  "hash": "cz3p1+4g3j7zMnCEuNg8xKfn73c=",
-=======
   "hash": "ecwhTRDyXpCuuBOcjXHG5zS6hUk=",
->>>>>>> fbecacc7
   "name": "no-args",
 }
 `;
@@ -196,11 +161,7 @@
             HashedFolder {
               "children": [
                 HashedFile {
-<<<<<<< HEAD
-                  "hash": "b0F1k/05NnBOYG4bP5+BHC0JZe4=",
-=======
                   "hash": "b6IE637UMamVYBKTsToO/IJ+E1U=",
->>>>>>> fbecacc7
                   "name": "package.json",
                 },
                 HashedFolder {
@@ -218,11 +179,7 @@
                   "name": "src",
                 },
                 HashedFile {
-<<<<<<< HEAD
-                  "hash": "XGIZHIZdHJUMVTS/jQuzMZLo63s=",
-=======
                   "hash": "P9m+RAnkIDPWV+z+JIDRSo8UgDA=",
->>>>>>> fbecacc7
                   "name": "stencil.config.ts",
                 },
                 HashedFile {
@@ -230,19 +187,11 @@
                   "name": "tsconfig.json",
                 },
               ],
-<<<<<<< HEAD
-              "hash": "CT2TCo/joXyhcSoDaY7DvjYK4NU=",
-              "name": "atomic-nohypen",
-            },
-          ],
-          "hash": "inf8RDY5o1XMtj5Wy1/MRncU0SY=",
-=======
               "hash": "DWHIfKQCNKasSSZ97YVubh90ZRI=",
               "name": "atomic-nohypen",
             },
           ],
           "hash": "jpfZpPR3Yai9h5AJEcYqqKmED7g=",
->>>>>>> fbecacc7
           "name": "components",
         },
         HashedFile {
@@ -268,11 +217,7 @@
           "name": "pages",
         },
       ],
-<<<<<<< HEAD
-      "hash": "H4zzptXulmphkMgLzZmrQxPDm14=",
-=======
       "hash": "0peHaJmWzhEZ+yxLUw1js/hDApc=",
->>>>>>> fbecacc7
       "name": "src",
     },
     HashedFile {
@@ -284,11 +229,7 @@
       "name": "tsconfig.json",
     },
   ],
-<<<<<<< HEAD
-  "hash": "f94j8qti5iDs1ElinNZ/e4vJZLI=",
-=======
   "hash": "JXLIV4YofqGuyDaymRr71JbVTJU=",
->>>>>>> fbecacc7
   "name": "invalid-arg",
 }
 `;
@@ -311,11 +252,7 @@
             HashedFolder {
               "children": [
                 HashedFile {
-<<<<<<< HEAD
-                  "hash": "KCyJKLuGgHvSwh7v/GBuEoKUD5I=",
-=======
                   "hash": "ivMYowyXrV/mAYnSe8vDk1/hDE8=",
->>>>>>> fbecacc7
                   "name": "package.json",
                 },
                 HashedFolder {
@@ -333,11 +270,7 @@
                   "name": "src",
                 },
                 HashedFile {
-<<<<<<< HEAD
-                  "hash": "XGIZHIZdHJUMVTS/jQuzMZLo63s=",
-=======
                   "hash": "P9m+RAnkIDPWV+z+JIDRSo8UgDA=",
->>>>>>> fbecacc7
                   "name": "stencil.config.ts",
                 },
                 HashedFile {
@@ -345,19 +278,11 @@
                   "name": "tsconfig.json",
                 },
               ],
-<<<<<<< HEAD
-              "hash": "tr+7sVTBuEmHBGNVon1BmCXiC5A=",
-              "name": "valid-component-name",
-            },
-          ],
-          "hash": "ZUidfoIGiDMGUthaLEEG13r81+o=",
-=======
               "hash": "M5Xyehtbybq2wMFyon1gayX0AS4=",
               "name": "valid-component-name",
             },
           ],
           "hash": "2Eim2LnX9m5/BonHzfbCO3K+iPM=",
->>>>>>> fbecacc7
           "name": "components",
         },
         HashedFile {
@@ -383,11 +308,7 @@
           "name": "pages",
         },
       ],
-<<<<<<< HEAD
-      "hash": "+aS19eHeIgykhE/AOJHjN104A7I=",
-=======
       "hash": "aB+RuhgGKUTZSE9ejK7wH1zJ4S0=",
->>>>>>> fbecacc7
       "name": "src",
     },
     HashedFile {
@@ -399,11 +320,7 @@
       "name": "tsconfig.json",
     },
   ],
-<<<<<<< HEAD
-  "hash": "g7pBE4YtPNN1mEkKI2NIw2UGl88=",
-=======
   "hash": "ft2R83OHmfMYqke37eFk6wOsW1E=",
->>>>>>> fbecacc7
   "name": "valid-arg",
 }
 `;
@@ -426,11 +343,7 @@
             HashedFolder {
               "children": [
                 HashedFile {
-<<<<<<< HEAD
-                  "hash": "GJmRdXG6f87X/8clktC0/yyI1mQ=",
-=======
                   "hash": "6xt1KezZg2qEkMmLcB7eTwx/yJI=",
->>>>>>> fbecacc7
                   "name": "package.json",
                 },
                 HashedFolder {
@@ -448,11 +361,7 @@
                   "name": "src",
                 },
                 HashedFile {
-<<<<<<< HEAD
-                  "hash": "XGIZHIZdHJUMVTS/jQuzMZLo63s=",
-=======
                   "hash": "P9m+RAnkIDPWV+z+JIDRSo8UgDA=",
->>>>>>> fbecacc7
                   "name": "stencil.config.ts",
                 },
                 HashedFile {
@@ -460,19 +369,11 @@
                   "name": "tsconfig.json",
                 },
               ],
-<<<<<<< HEAD
-              "hash": "ahtMtFgWQ3aTvXcXmCXHaNu03AE=",
-              "name": "sample-component",
-            },
-          ],
-          "hash": "+XK4SA58CTwBZCb4cayNoh03j8k=",
-=======
               "hash": "bSEAV7VmcK5UW9p29gTRDx+IcKQ=",
               "name": "sample-component",
             },
           ],
           "hash": "Jz26rCH7BVUoJWKboMdvAq7+XV8=",
->>>>>>> fbecacc7
           "name": "components",
         },
         HashedFile {
@@ -498,11 +399,7 @@
           "name": "pages",
         },
       ],
-<<<<<<< HEAD
-      "hash": "Y4oSYIr6sl8dFtECODO3L4xGkTo=",
-=======
       "hash": "bKcQCVva+5nV8vP8aKmQeWeZoXI=",
->>>>>>> fbecacc7
       "name": "src",
     },
     HashedFile {
@@ -514,11 +411,7 @@
       "name": "tsconfig.json",
     },
   ],
-<<<<<<< HEAD
-  "hash": "//hSUx08oMEWrgG8IzraifxPt6E=",
-=======
   "hash": "hkhIH6rHcjW69GV4DURKpLs+UzA=",
->>>>>>> fbecacc7
   "name": "no-args",
 }
 `;