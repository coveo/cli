// Jest Snapshot v1, https://goo.gl/fbAQLP

exports[`@coveo/create-atomic-component when called in an existing project when initializing should ouptut a confirmation message upon success 1`] = `
"
  Project successfully configured

  We suggest that you begin by typing:

  $ cd oh-wow-another-component-can-you-believe-it
  $ npm install
  $ npm start

  $ npm start
    Starts the development server.

  $ npm run build
    Builds your project in production mode.

  Happy coding!

  Further reading:
    https://docs.coveo.com/en/atomic/latest/cc-search/create-custom-components
  
"
`;

exports[`@coveo/create-atomic-component when called in an existing project when initializing should setup a base project and a component 1`] = `
HashedFolder {
  "children": [
    HashedFile {
      "hash": "oNYr5PU1qGjrnrQmmNCEcfYvNgM=",
      "name": "package.json",
    },
    HashedFile {
      "hash": "dk1NzEu4Fb2ZY6TKzt21xMFvc2c=",
      "name": "readme.md",
    },
    HashedFolder {
      "children": [
        HashedFolder {
          "children": [
            HashedFolder {
              "children": [
                HashedFolder {
                  "children": [
                    HashedFile {
                      "hash": "ewQGf3/bnIIj+Rv249cv7K7YGsg=",
                      "name": "stencil-docs.d.ts",
                    },
                  ],
                  "hash": "OzYoobNX1XCpcFrvvtsD00f4Rwg=",
                  "name": "docs",
                },
                HashedFolder {
                  "children": [
                    HashedFile {
                      "hash": "/5yLi44o1uyQViLBqN4GTX4Wifo=",
                      "name": "cdn.js",
                    },
                    HashedFile {
                      "hash": "/5yLi44o1uyQViLBqN4GTX4Wifo=",
                      "name": "index.cjs.js",
                    },
                    HashedFile {
                      "hash": "BHkYREiqjkQizanFWrHUH+O5/HI=",
                      "name": "index.d.ts",
                    },
                    HashedFile {
                      "hash": "AVg2xEIhlYFa1JdLuHECP4RcRwg=",
                      "name": "index.es2017.js",
                    },
                    HashedFile {
                      "hash": "orpFM4J34T2gX7c3vGiovp0rdxM=",
                      "name": "index.js",
                    },
                    HashedFile {
                      "hash": "WNqwx6y7/TKh0xE/ENZlA00Dy/g=",
                      "name": "package.json",
                    },
                  ],
                  "hash": "sWhaIzdNtSJjLJC7gUXMjbEJdx0=",
                  "name": "loader",
                },
                HashedFile {
<<<<<<< HEAD
                  "hash": "wEU0cFmqOsdBhlhIZb717C6RFU8=",
=======
                  "hash": "HuzjzsipVHvUAKhDnzTsY/6rp6s=",
>>>>>>> bebb09dc
                  "name": "package.json",
                },
                HashedFile {
                  "hash": "0paD+lp3fCIv4J/d+YrJ6gkGSbo=",
                  "name": "readme.md",
                },
                HashedFolder {
                  "children": [
                    HashedFile {
                      "hash": "qJnWpbM0djxX/iTkEr7sFyWoEKE=",
                      "name": "components.d.ts",
                    },
                    HashedFile {
                      "hash": "XemX7AoOihA4SgQsvWtcStjeiGo=",
                      "name": "oh-wow-another-component-can-you-believe-it.css",
                    },
                    HashedFile {
                      "hash": "/LJZFrH80JVNAGsx3FvxhArXJss=",
                      "name": "oh-wow-another-component-can-you-believe-it.tsx",
                    },
                  ],
                  "hash": "hn8xJ8lZaPPvjQFOUvWFX55LlDc=",
                  "name": "src",
                },
                HashedFile {
                  "hash": "DNTPZTeWJfCjTGqD+edK5gP5vUM=",
                  "name": "stencil.config.ts",
                },
                HashedFile {
                  "hash": "yMxJnSeOFw52ObOJrKQEh86v+HM=",
                  "name": "tsconfig.json",
                },
              ],
<<<<<<< HEAD
              "hash": "A08ZQR1r7PtH4wpGxCt4oW3n9BI=",
              "name": "oh-wow-another-component-can-you-believe-it",
            },
          ],
          "hash": "ddd2h2Fu1aknf9+u6QdYdbyAlHo=",
=======
              "hash": "FAH/E21r4iulGxdzmPzvfSUzg3k=",
              "name": "oh-wow-another-component-can-you-believe-it",
            },
          ],
          "hash": "uo8KqgpH9Pz1uJ5/WA3zwwYFb0M=",
>>>>>>> bebb09dc
          "name": "components",
        },
        HashedFile {
          "hash": "YVuwXfIZfjfeVyLQ6cMy3kUqC3A=",
          "name": "html.d.ts",
        },
        HashedFolder {
          "children": [
            HashedFile {
              "hash": "L08E7dMK5e0wD5P8meKHfkDDa3o=",
              "name": "index.css",
            },
            HashedFile {
              "hash": "2XR/MKCv0fo3uRpZRiTyOBoHk7s=",
              "name": "index.html",
            },
            HashedFile {
              "hash": "ZRD3OAMjlKnlu7Yh3iQv3gCcG8c=",
              "name": "index.ts",
            },
          ],
          "hash": "V7y/8CwkVmHHCoFc1OqeZ9uA7Uo=",
          "name": "pages",
        },
      ],
<<<<<<< HEAD
      "hash": "uKeOLhwFN9/Alm04l9p7CtX+660=",
=======
      "hash": "JEp/82BeMUnhnGXIWQXRrya74EA=",
>>>>>>> bebb09dc
      "name": "src",
    },
    HashedFile {
      "hash": "BVZfiCzL+2kulE12K4HLAIl3kJ8=",
      "name": "stencil.config.ts",
    },
    HashedFile {
      "hash": "yMxJnSeOFw52ObOJrKQEh86v+HM=",
      "name": "tsconfig.json",
    },
  ],
<<<<<<< HEAD
  "hash": "cPzxiAiOZvGtGB0MwneAx+nNYmY=",
=======
  "hash": "BCDTxARKm2YjJdilQH6paRDPL7A=",
>>>>>>> bebb09dc
  "name": "no-args",
}
`;

exports[`@coveo/create-atomic-component when called with a valid component name when initializing should ouptut a confirmation message upon success 1`] = `
"
  Project successfully configured

  We suggest that you begin by typing:

  $ cd valid-component-name
  $ npm install
  $ npm start

  $ npm start
    Starts the development server.

  $ npm run build
    Builds your project in production mode.

  Happy coding!

  Further reading:
    https://docs.coveo.com/en/atomic/latest/cc-search/create-custom-components
  
"
`;

exports[`@coveo/create-atomic-component when called with a valid component name when initializing should setup a base project and a component 1`] = `
HashedFolder {
  "children": [
    HashedFile {
      "hash": "oNYr5PU1qGjrnrQmmNCEcfYvNgM=",
      "name": "package.json",
    },
    HashedFile {
      "hash": "dk1NzEu4Fb2ZY6TKzt21xMFvc2c=",
      "name": "readme.md",
    },
    HashedFolder {
      "children": [
        HashedFolder {
          "children": [
            HashedFolder {
              "children": [
                HashedFile {
<<<<<<< HEAD
                  "hash": "y4IIvstHlg1gCFr18elihw0MigY=",
=======
                  "hash": "KemKxsZLHiHNylz5a6Z2IK7PwBw=",
>>>>>>> bebb09dc
                  "name": "package.json",
                },
                HashedFolder {
                  "children": [
                    HashedFile {
                      "hash": "XemX7AoOihA4SgQsvWtcStjeiGo=",
                      "name": "valid-component-name.css",
                    },
                    HashedFile {
                      "hash": "mSEayrhdQLFyjWOgicX78wD8seE=",
                      "name": "valid-component-name.tsx",
                    },
                  ],
                  "hash": "TLrPzQ215bJQgHPDj+8uidPXAqo=",
                  "name": "src",
                },
                HashedFile {
                  "hash": "DNTPZTeWJfCjTGqD+edK5gP5vUM=",
                  "name": "stencil.config.ts",
                },
                HashedFile {
                  "hash": "yMxJnSeOFw52ObOJrKQEh86v+HM=",
                  "name": "tsconfig.json",
                },
              ],
<<<<<<< HEAD
              "hash": "4E4ClqRwc1VwtlV9+JYlPrXiqy4=",
              "name": "valid-component-name",
            },
          ],
          "hash": "arQkUZHln+2qCN+DHgy7RbKom6s=",
=======
              "hash": "MdfhPw3BWNSYK2+cqb5JCBKTSpI=",
              "name": "valid-component-name",
            },
          ],
          "hash": "QXq8wEsNM1ZMS7Ou+h2wmWBghhs=",
>>>>>>> bebb09dc
          "name": "components",
        },
        HashedFile {
          "hash": "YVuwXfIZfjfeVyLQ6cMy3kUqC3A=",
          "name": "html.d.ts",
        },
        HashedFolder {
          "children": [
            HashedFile {
              "hash": "L08E7dMK5e0wD5P8meKHfkDDa3o=",
              "name": "index.css",
            },
            HashedFile {
              "hash": "2XR/MKCv0fo3uRpZRiTyOBoHk7s=",
              "name": "index.html",
            },
            HashedFile {
              "hash": "ZRD3OAMjlKnlu7Yh3iQv3gCcG8c=",
              "name": "index.ts",
            },
          ],
          "hash": "V7y/8CwkVmHHCoFc1OqeZ9uA7Uo=",
          "name": "pages",
        },
      ],
<<<<<<< HEAD
      "hash": "h3conYWd+1BukHENJboigdUy+xg=",
=======
      "hash": "78a7AxTS7XRN0oh0UpSs49JxK0Q=",
>>>>>>> bebb09dc
      "name": "src",
    },
    HashedFile {
      "hash": "BVZfiCzL+2kulE12K4HLAIl3kJ8=",
      "name": "stencil.config.ts",
    },
    HashedFile {
      "hash": "yMxJnSeOFw52ObOJrKQEh86v+HM=",
      "name": "tsconfig.json",
    },
  ],
<<<<<<< HEAD
  "hash": "kqauXKgvGB/2SjCTjSYfzEIfa44=",
=======
  "hash": "X21xbFQ7F4yHHuAr6nxokxpnb7I=",
>>>>>>> bebb09dc
  "name": "valid-arg",
}
`;

exports[`@coveo/create-atomic-component when called without any args when initializing should ouptut a confirmation message upon success 1`] = `
"
  Project successfully configured

  We suggest that you begin by typing:

  $ cd sample-component
  $ npm install
  $ npm start

  $ npm start
    Starts the development server.

  $ npm run build
    Builds your project in production mode.

  Happy coding!

  Further reading:
    https://docs.coveo.com/en/atomic/latest/cc-search/create-custom-components
  
"
`;

exports[`@coveo/create-atomic-component when called without any args when initializing should setup a base project and a component 1`] = `
HashedFolder {
  "children": [
    HashedFile {
      "hash": "oNYr5PU1qGjrnrQmmNCEcfYvNgM=",
      "name": "package.json",
    },
    HashedFile {
      "hash": "dk1NzEu4Fb2ZY6TKzt21xMFvc2c=",
      "name": "readme.md",
    },
    HashedFolder {
      "children": [
        HashedFolder {
          "children": [
            HashedFolder {
              "children": [
                HashedFile {
<<<<<<< HEAD
                  "hash": "hZc2I2Cw7mvW1LeY5DKraa4EuAQ=",
=======
                  "hash": "V+Awp8QtsnXZdWzbDM424LGmm0c=",
>>>>>>> bebb09dc
                  "name": "package.json",
                },
                HashedFolder {
                  "children": [
                    HashedFile {
                      "hash": "XemX7AoOihA4SgQsvWtcStjeiGo=",
                      "name": "sample-component.css",
                    },
                    HashedFile {
                      "hash": "aeXDp+lsWoSvRwNcTKnynVf/9bk=",
                      "name": "sample-component.tsx",
                    },
                  ],
                  "hash": "1fEyvhZ1KbN3o1NA6j8h5U8u3EM=",
                  "name": "src",
                },
                HashedFile {
                  "hash": "DNTPZTeWJfCjTGqD+edK5gP5vUM=",
                  "name": "stencil.config.ts",
                },
                HashedFile {
                  "hash": "yMxJnSeOFw52ObOJrKQEh86v+HM=",
                  "name": "tsconfig.json",
                },
              ],
<<<<<<< HEAD
              "hash": "tzMJj//H7cQ47nVly1MIC3lKFdg=",
              "name": "sample-component",
            },
          ],
          "hash": "bnEeACvPKwdzWfAnoMFSj3Rct9k=",
=======
              "hash": "ZgHwPmrDsV/H/OdokTP8b0kZjPc=",
              "name": "sample-component",
            },
          ],
          "hash": "hwJBz0pYrZ8jSHR3DvvsLoPs/To=",
>>>>>>> bebb09dc
          "name": "components",
        },
        HashedFile {
          "hash": "YVuwXfIZfjfeVyLQ6cMy3kUqC3A=",
          "name": "html.d.ts",
        },
        HashedFolder {
          "children": [
            HashedFile {
              "hash": "L08E7dMK5e0wD5P8meKHfkDDa3o=",
              "name": "index.css",
            },
            HashedFile {
              "hash": "2XR/MKCv0fo3uRpZRiTyOBoHk7s=",
              "name": "index.html",
            },
            HashedFile {
              "hash": "ZRD3OAMjlKnlu7Yh3iQv3gCcG8c=",
              "name": "index.ts",
            },
          ],
          "hash": "V7y/8CwkVmHHCoFc1OqeZ9uA7Uo=",
          "name": "pages",
        },
      ],
<<<<<<< HEAD
      "hash": "bqBWNqHsLeb/QfLRM4Ax11DXzNw=",
=======
      "hash": "uJoKvVsTP8WSwu6sdYBuvu4VQlw=",
>>>>>>> bebb09dc
      "name": "src",
    },
    HashedFile {
      "hash": "BVZfiCzL+2kulE12K4HLAIl3kJ8=",
      "name": "stencil.config.ts",
    },
    HashedFile {
      "hash": "yMxJnSeOFw52ObOJrKQEh86v+HM=",
      "name": "tsconfig.json",
    },
  ],
<<<<<<< HEAD
  "hash": "+SGJ0kMyriSiYv7yjksn6XVv9tc=",
=======
  "hash": "tqGjs2IW/8OiHZplmhEgZkQS7Bg=",
>>>>>>> bebb09dc
  "name": "no-args",
}
`;<|MERGE_RESOLUTION|>--- conflicted
+++ resolved
@@ -82,11 +82,7 @@
                   "name": "loader",
                 },
                 HashedFile {
-<<<<<<< HEAD
-                  "hash": "wEU0cFmqOsdBhlhIZb717C6RFU8=",
-=======
                   "hash": "HuzjzsipVHvUAKhDnzTsY/6rp6s=",
->>>>>>> bebb09dc
                   "name": "package.json",
                 },
                 HashedFile {
@@ -120,19 +116,11 @@
                   "name": "tsconfig.json",
                 },
               ],
-<<<<<<< HEAD
-              "hash": "A08ZQR1r7PtH4wpGxCt4oW3n9BI=",
-              "name": "oh-wow-another-component-can-you-believe-it",
-            },
-          ],
-          "hash": "ddd2h2Fu1aknf9+u6QdYdbyAlHo=",
-=======
               "hash": "FAH/E21r4iulGxdzmPzvfSUzg3k=",
               "name": "oh-wow-another-component-can-you-believe-it",
             },
           ],
           "hash": "uo8KqgpH9Pz1uJ5/WA3zwwYFb0M=",
->>>>>>> bebb09dc
           "name": "components",
         },
         HashedFile {
@@ -158,11 +146,7 @@
           "name": "pages",
         },
       ],
-<<<<<<< HEAD
-      "hash": "uKeOLhwFN9/Alm04l9p7CtX+660=",
-=======
       "hash": "JEp/82BeMUnhnGXIWQXRrya74EA=",
->>>>>>> bebb09dc
       "name": "src",
     },
     HashedFile {
@@ -174,11 +158,7 @@
       "name": "tsconfig.json",
     },
   ],
-<<<<<<< HEAD
-  "hash": "cPzxiAiOZvGtGB0MwneAx+nNYmY=",
-=======
   "hash": "BCDTxARKm2YjJdilQH6paRDPL7A=",
->>>>>>> bebb09dc
   "name": "no-args",
 }
 `;
@@ -225,11 +205,7 @@
             HashedFolder {
               "children": [
                 HashedFile {
-<<<<<<< HEAD
-                  "hash": "y4IIvstHlg1gCFr18elihw0MigY=",
-=======
                   "hash": "KemKxsZLHiHNylz5a6Z2IK7PwBw=",
->>>>>>> bebb09dc
                   "name": "package.json",
                 },
                 HashedFolder {
@@ -255,19 +231,11 @@
                   "name": "tsconfig.json",
                 },
               ],
-<<<<<<< HEAD
-              "hash": "4E4ClqRwc1VwtlV9+JYlPrXiqy4=",
-              "name": "valid-component-name",
-            },
-          ],
-          "hash": "arQkUZHln+2qCN+DHgy7RbKom6s=",
-=======
               "hash": "MdfhPw3BWNSYK2+cqb5JCBKTSpI=",
               "name": "valid-component-name",
             },
           ],
           "hash": "QXq8wEsNM1ZMS7Ou+h2wmWBghhs=",
->>>>>>> bebb09dc
           "name": "components",
         },
         HashedFile {
@@ -293,11 +261,7 @@
           "name": "pages",
         },
       ],
-<<<<<<< HEAD
-      "hash": "h3conYWd+1BukHENJboigdUy+xg=",
-=======
       "hash": "78a7AxTS7XRN0oh0UpSs49JxK0Q=",
->>>>>>> bebb09dc
       "name": "src",
     },
     HashedFile {
@@ -309,11 +273,7 @@
       "name": "tsconfig.json",
     },
   ],
-<<<<<<< HEAD
-  "hash": "kqauXKgvGB/2SjCTjSYfzEIfa44=",
-=======
   "hash": "X21xbFQ7F4yHHuAr6nxokxpnb7I=",
->>>>>>> bebb09dc
   "name": "valid-arg",
 }
 `;
@@ -360,11 +320,7 @@
             HashedFolder {
               "children": [
                 HashedFile {
-<<<<<<< HEAD
-                  "hash": "hZc2I2Cw7mvW1LeY5DKraa4EuAQ=",
-=======
                   "hash": "V+Awp8QtsnXZdWzbDM424LGmm0c=",
->>>>>>> bebb09dc
                   "name": "package.json",
                 },
                 HashedFolder {
@@ -390,19 +346,11 @@
                   "name": "tsconfig.json",
                 },
               ],
-<<<<<<< HEAD
-              "hash": "tzMJj//H7cQ47nVly1MIC3lKFdg=",
-              "name": "sample-component",
-            },
-          ],
-          "hash": "bnEeACvPKwdzWfAnoMFSj3Rct9k=",
-=======
               "hash": "ZgHwPmrDsV/H/OdokTP8b0kZjPc=",
               "name": "sample-component",
             },
           ],
           "hash": "hwJBz0pYrZ8jSHR3DvvsLoPs/To=",
->>>>>>> bebb09dc
           "name": "components",
         },
         HashedFile {
@@ -428,11 +376,7 @@
           "name": "pages",
         },
       ],
-<<<<<<< HEAD
-      "hash": "bqBWNqHsLeb/QfLRM4Ax11DXzNw=",
-=======
       "hash": "uJoKvVsTP8WSwu6sdYBuvu4VQlw=",
->>>>>>> bebb09dc
       "name": "src",
     },
     HashedFile {
@@ -444,11 +388,7 @@
       "name": "tsconfig.json",
     },
   ],
-<<<<<<< HEAD
-  "hash": "+SGJ0kMyriSiYv7yjksn6XVv9tc=",
-=======
   "hash": "tqGjs2IW/8OiHZplmhEgZkQS7Bg=",
->>>>>>> bebb09dc
   "name": "no-args",
 }
 `;