// Jest Snapshot v1, https://goo.gl/fbAQLP

exports[`@coveo/create-atomic-component when called in an existing project when initializing should ouptut a confirmation message upon success 1`] = `
"
  Project successfully configured

  We suggest that you begin by typing:

  $ cd oh-wow-another-component-can-you-believe-it
  $ npm install
  $ npm start

  $ npm start
    Starts the development server.

  $ npm run build
    Builds your project in production mode.

  Happy coding!
"
`;

exports[`@coveo/create-atomic-component when called in an existing project when initializing should setup a base project and a component 1`] = `
HashedFolder {
  "children": [
    HashedFile {
      "hash": "T+7uUFOwtxWi7kfgvgjJd2t2pXM=",
      "name": "package.json",
    },
    HashedFile {
      "hash": "GTHDDg2nmK65HaBZtDE0JI6kg10=",
      "name": "readme.md",
    },
    HashedFolder {
      "children": [
        HashedFolder {
          "children": [
            HashedFolder {
              "children": [
                HashedFolder {
                  "children": [
                    HashedFile {
                      "hash": "ewQGf3/bnIIj+Rv249cv7K7YGsg=",
                      "name": "stencil-docs.d.ts",
                    },
                  ],
                  "hash": "OzYoobNX1XCpcFrvvtsD00f4Rwg=",
                  "name": "docs",
                },
                HashedFolder {
                  "children": [
                    HashedFile {
                      "hash": "/5yLi44o1uyQViLBqN4GTX4Wifo=",
                      "name": "cdn.js",
                    },
                    HashedFile {
                      "hash": "/5yLi44o1uyQViLBqN4GTX4Wifo=",
                      "name": "index.cjs.js",
                    },
                    HashedFile {
                      "hash": "BHkYREiqjkQizanFWrHUH+O5/HI=",
                      "name": "index.d.ts",
                    },
                    HashedFile {
                      "hash": "AVg2xEIhlYFa1JdLuHECP4RcRwg=",
                      "name": "index.es2017.js",
                    },
                    HashedFile {
                      "hash": "orpFM4J34T2gX7c3vGiovp0rdxM=",
                      "name": "index.js",
                    },
                    HashedFile {
                      "hash": "WNqwx6y7/TKh0xE/ENZlA00Dy/g=",
                      "name": "package.json",
                    },
                  ],
                  "hash": "sWhaIzdNtSJjLJC7gUXMjbEJdx0=",
                  "name": "loader",
                },
                HashedFile {
                  "hash": "jnOdeBYlRtWhIPQeGkRLsA5b1Go=",
                  "name": "package.json",
                },
                HashedFile {
                  "hash": "0paD+lp3fCIv4J/d+YrJ6gkGSbo=",
                  "name": "readme.md",
                },
                HashedFolder {
                  "children": [
                    HashedFile {
                      "hash": "qJnWpbM0djxX/iTkEr7sFyWoEKE=",
                      "name": "components.d.ts",
                    },
                    HashedFile {
                      "hash": "XemX7AoOihA4SgQsvWtcStjeiGo=",
                      "name": "oh-wow-another-component-can-you-believe-it.css",
                    },
                    HashedFile {
                      "hash": "cyiSAzblslLaM9FtFOxZflhDW5E=",
                      "name": "oh-wow-another-component-can-you-believe-it.tsx",
                    },
                  ],
                  "hash": "fDk5mo7oKtbUQEWcSOMYtlLW0QE=",
                  "name": "src",
                },
                HashedFile {
                  "hash": "DNTPZTeWJfCjTGqD+edK5gP5vUM=",
                  "name": "stencil.config.ts",
                },
                HashedFile {
                  "hash": "yMxJnSeOFw52ObOJrKQEh86v+HM=",
                  "name": "tsconfig.json",
                },
              ],
              "hash": "N5/xI48+WS1snFLfbNWSI8q6KGo=",
              "name": "oh-wow-another-component-can-you-believe-it",
            },
          ],
          "hash": "F3kaZTQIBIA/6IzUuphCqcopeMg=",
          "name": "components",
        },
        HashedFile {
          "hash": "YVuwXfIZfjfeVyLQ6cMy3kUqC3A=",
          "name": "html.d.ts",
        },
        HashedFolder {
          "children": [
            HashedFile {
              "hash": "L08E7dMK5e0wD5P8meKHfkDDa3o=",
              "name": "index.css",
            },
            HashedFile {
              "hash": "2XR/MKCv0fo3uRpZRiTyOBoHk7s=",
              "name": "index.html",
            },
            HashedFile {
              "hash": "ZRD3OAMjlKnlu7Yh3iQv3gCcG8c=",
              "name": "index.ts",
            },
          ],
          "hash": "V7y/8CwkVmHHCoFc1OqeZ9uA7Uo=",
          "name": "pages",
        },
      ],
      "hash": "JNK1tIReSrBvRocM6sHIX3nXtHs=",
      "name": "src",
    },
    HashedFile {
      "hash": "BVZfiCzL+2kulE12K4HLAIl3kJ8=",
      "name": "stencil.config.ts",
    },
    HashedFile {
      "hash": "yMxJnSeOFw52ObOJrKQEh86v+HM=",
      "name": "tsconfig.json",
    },
  ],
  "hash": "9FFRWa/xrvmpbAzwi3gSiF0SVWo=",
  "name": "no-args",
}
`;

<<<<<<< HEAD
=======
exports[`@coveo/create-atomic-component when called with a component name without hyphen when initializing should ouptut a confirmation message upon success 1`] = `
"
  Project successfully configured

  We suggest that you begin by typing:

  $ cd atomic-nohypen
  $ npm install
  $ npm start

  $ npm start
    Starts the development server.

  $ npm run build
    Builds your project in production mode.

  Further reading:

   - TODO: CDX-1403 Add link to documentation in source code and error message

  Happy coding!
"
`;

exports[`@coveo/create-atomic-component when called with a component name without hyphen when initializing should setup a base project and a component 1`] = `
HashedFolder {
  "children": [
    HashedFile {
      "hash": "T+7uUFOwtxWi7kfgvgjJd2t2pXM=",
      "name": "package.json",
    },
    HashedFile {
      "hash": "GTHDDg2nmK65HaBZtDE0JI6kg10=",
      "name": "readme.md",
    },
    HashedFolder {
      "children": [
        HashedFolder {
          "children": [
            HashedFolder {
              "children": [
                HashedFile {
                  "hash": "vEdarjnEOCZugJ2gMXqX5xzbBLo=",
                  "name": "package.json",
                },
                HashedFolder {
                  "children": [
                    HashedFile {
                      "hash": "XemX7AoOihA4SgQsvWtcStjeiGo=",
                      "name": "atomic-nohypen.css",
                    },
                    HashedFile {
                      "hash": "tS25lkQb7dlQXKxuykh6R0/CIPo=",
                      "name": "atomic-nohypen.tsx",
                    },
                  ],
                  "hash": "Zd4hjEzrsZbYZVpDMlMpAGTqMoI=",
                  "name": "src",
                },
                HashedFile {
                  "hash": "DNTPZTeWJfCjTGqD+edK5gP5vUM=",
                  "name": "stencil.config.ts",
                },
                HashedFile {
                  "hash": "yMxJnSeOFw52ObOJrKQEh86v+HM=",
                  "name": "tsconfig.json",
                },
              ],
              "hash": "VMA3qLhP5eFZpkmWzxOg+ROgbXk=",
              "name": "atomic-nohypen",
            },
          ],
          "hash": "Dxfs8CkjDZi58da/8tVykrA95M8=",
          "name": "components",
        },
        HashedFile {
          "hash": "YVuwXfIZfjfeVyLQ6cMy3kUqC3A=",
          "name": "html.d.ts",
        },
        HashedFolder {
          "children": [
            HashedFile {
              "hash": "L08E7dMK5e0wD5P8meKHfkDDa3o=",
              "name": "index.css",
            },
            HashedFile {
              "hash": "2XR/MKCv0fo3uRpZRiTyOBoHk7s=",
              "name": "index.html",
            },
            HashedFile {
              "hash": "ZRD3OAMjlKnlu7Yh3iQv3gCcG8c=",
              "name": "index.ts",
            },
          ],
          "hash": "V7y/8CwkVmHHCoFc1OqeZ9uA7Uo=",
          "name": "pages",
        },
      ],
      "hash": "SJ9VsJw6GuQdRta45kvxRIe0huQ=",
      "name": "src",
    },
    HashedFile {
      "hash": "BVZfiCzL+2kulE12K4HLAIl3kJ8=",
      "name": "stencil.config.ts",
    },
    HashedFile {
      "hash": "yMxJnSeOFw52ObOJrKQEh86v+HM=",
      "name": "tsconfig.json",
    },
  ],
  "hash": "C8qmYNfi3awjnJ7LdisoIT0PcQU=",
  "name": "invalid-arg",
}
`;

>>>>>>> d546e6eb
exports[`@coveo/create-atomic-component when called with a valid component name when initializing should ouptut a confirmation message upon success 1`] = `
"
  Project successfully configured

  We suggest that you begin by typing:

  $ cd valid-component-name
  $ npm install
  $ npm start

  $ npm start
    Starts the development server.

  $ npm run build
    Builds your project in production mode.

  Happy coding!
"
`;

exports[`@coveo/create-atomic-component when called with a valid component name when initializing should setup a base project and a component 1`] = `
HashedFolder {
  "children": [
    HashedFile {
      "hash": "T+7uUFOwtxWi7kfgvgjJd2t2pXM=",
      "name": "package.json",
    },
    HashedFile {
      "hash": "GTHDDg2nmK65HaBZtDE0JI6kg10=",
      "name": "readme.md",
    },
    HashedFolder {
      "children": [
        HashedFolder {
          "children": [
            HashedFolder {
              "children": [
                HashedFile {
                  "hash": "kb+510dru/XkoLjyOuTY0YJSNwI=",
                  "name": "package.json",
                },
                HashedFolder {
                  "children": [
                    HashedFile {
                      "hash": "XemX7AoOihA4SgQsvWtcStjeiGo=",
                      "name": "valid-component-name.css",
                    },
                    HashedFile {
                      "hash": "YZICfNAhO7c4mopg1lRMvtn4zoc=",
                      "name": "valid-component-name.tsx",
                    },
                  ],
                  "hash": "GPCobV/2HmZJ0cpyuZQf9TQeVf8=",
                  "name": "src",
                },
                HashedFile {
                  "hash": "DNTPZTeWJfCjTGqD+edK5gP5vUM=",
                  "name": "stencil.config.ts",
                },
                HashedFile {
                  "hash": "yMxJnSeOFw52ObOJrKQEh86v+HM=",
                  "name": "tsconfig.json",
                },
              ],
              "hash": "IoKHkjY34yyyxnsImtri+oJIhzw=",
              "name": "valid-component-name",
            },
          ],
          "hash": "85kB8BPG4L9Yz/mR/9FHHpMEXp8=",
          "name": "components",
        },
        HashedFile {
          "hash": "YVuwXfIZfjfeVyLQ6cMy3kUqC3A=",
          "name": "html.d.ts",
        },
        HashedFolder {
          "children": [
            HashedFile {
              "hash": "L08E7dMK5e0wD5P8meKHfkDDa3o=",
              "name": "index.css",
            },
            HashedFile {
              "hash": "2XR/MKCv0fo3uRpZRiTyOBoHk7s=",
              "name": "index.html",
            },
            HashedFile {
              "hash": "ZRD3OAMjlKnlu7Yh3iQv3gCcG8c=",
              "name": "index.ts",
            },
          ],
          "hash": "V7y/8CwkVmHHCoFc1OqeZ9uA7Uo=",
          "name": "pages",
        },
      ],
      "hash": "JzU+QMfDVYeAhJMSmwqTYr3GCL4=",
      "name": "src",
    },
    HashedFile {
      "hash": "BVZfiCzL+2kulE12K4HLAIl3kJ8=",
      "name": "stencil.config.ts",
    },
    HashedFile {
      "hash": "yMxJnSeOFw52ObOJrKQEh86v+HM=",
      "name": "tsconfig.json",
    },
  ],
  "hash": "RoBQyGRIfpgVHCS+fzz2vflJowk=",
  "name": "valid-arg",
}
`;

exports[`@coveo/create-atomic-component when called without any args when initializing should ouptut a confirmation message upon success 1`] = `
"
  Project successfully configured

  We suggest that you begin by typing:

  $ cd sample-component
  $ npm install
  $ npm start

  $ npm start
    Starts the development server.

  $ npm run build
    Builds your project in production mode.

  Happy coding!
"
`;

exports[`@coveo/create-atomic-component when called without any args when initializing should setup a base project and a component 1`] = `
HashedFolder {
  "children": [
    HashedFile {
      "hash": "T+7uUFOwtxWi7kfgvgjJd2t2pXM=",
      "name": "package.json",
    },
    HashedFile {
      "hash": "GTHDDg2nmK65HaBZtDE0JI6kg10=",
      "name": "readme.md",
    },
    HashedFolder {
      "children": [
        HashedFolder {
          "children": [
            HashedFolder {
              "children": [
                HashedFile {
                  "hash": "+GEgQV9dXe0SU0Mfy228R6xwR1k=",
                  "name": "package.json",
                },
                HashedFolder {
                  "children": [
                    HashedFile {
                      "hash": "XemX7AoOihA4SgQsvWtcStjeiGo=",
                      "name": "sample-component.css",
                    },
                    HashedFile {
                      "hash": "5oFqFve0WaOV3g/ptfVo98a5B4Q=",
                      "name": "sample-component.tsx",
                    },
                  ],
                  "hash": "65UuO8iiPnNRHZur5KT+HoQqFCw=",
                  "name": "src",
                },
                HashedFile {
                  "hash": "DNTPZTeWJfCjTGqD+edK5gP5vUM=",
                  "name": "stencil.config.ts",
                },
                HashedFile {
                  "hash": "yMxJnSeOFw52ObOJrKQEh86v+HM=",
                  "name": "tsconfig.json",
                },
              ],
              "hash": "JPAZBionjfGS+CklzzmaFAlNRnU=",
              "name": "sample-component",
            },
          ],
          "hash": "DwStaCEpWgWT6QgVBP15843A3cg=",
          "name": "components",
        },
        HashedFile {
          "hash": "YVuwXfIZfjfeVyLQ6cMy3kUqC3A=",
          "name": "html.d.ts",
        },
        HashedFolder {
          "children": [
            HashedFile {
              "hash": "L08E7dMK5e0wD5P8meKHfkDDa3o=",
              "name": "index.css",
            },
            HashedFile {
              "hash": "2XR/MKCv0fo3uRpZRiTyOBoHk7s=",
              "name": "index.html",
            },
            HashedFile {
              "hash": "ZRD3OAMjlKnlu7Yh3iQv3gCcG8c=",
              "name": "index.ts",
            },
          ],
          "hash": "V7y/8CwkVmHHCoFc1OqeZ9uA7Uo=",
          "name": "pages",
        },
      ],
      "hash": "lI5vrni7RVALGhZ+ykLkZEvxtpA=",
      "name": "src",
    },
    HashedFile {
      "hash": "BVZfiCzL+2kulE12K4HLAIl3kJ8=",
      "name": "stencil.config.ts",
    },
    HashedFile {
      "hash": "yMxJnSeOFw52ObOJrKQEh86v+HM=",
      "name": "tsconfig.json",
    },
  ],
  "hash": "kmxSAd28j/Ajf8a1di6XymMiB4U=",
  "name": "no-args",
}
`;<|MERGE_RESOLUTION|>--- conflicted
+++ resolved
@@ -159,124 +159,6 @@
 }
 `;
 
-<<<<<<< HEAD
-=======
-exports[`@coveo/create-atomic-component when called with a component name without hyphen when initializing should ouptut a confirmation message upon success 1`] = `
-"
-  Project successfully configured
-
-  We suggest that you begin by typing:
-
-  $ cd atomic-nohypen
-  $ npm install
-  $ npm start
-
-  $ npm start
-    Starts the development server.
-
-  $ npm run build
-    Builds your project in production mode.
-
-  Further reading:
-
-   - TODO: CDX-1403 Add link to documentation in source code and error message
-
-  Happy coding!
-"
-`;
-
-exports[`@coveo/create-atomic-component when called with a component name without hyphen when initializing should setup a base project and a component 1`] = `
-HashedFolder {
-  "children": [
-    HashedFile {
-      "hash": "T+7uUFOwtxWi7kfgvgjJd2t2pXM=",
-      "name": "package.json",
-    },
-    HashedFile {
-      "hash": "GTHDDg2nmK65HaBZtDE0JI6kg10=",
-      "name": "readme.md",
-    },
-    HashedFolder {
-      "children": [
-        HashedFolder {
-          "children": [
-            HashedFolder {
-              "children": [
-                HashedFile {
-                  "hash": "vEdarjnEOCZugJ2gMXqX5xzbBLo=",
-                  "name": "package.json",
-                },
-                HashedFolder {
-                  "children": [
-                    HashedFile {
-                      "hash": "XemX7AoOihA4SgQsvWtcStjeiGo=",
-                      "name": "atomic-nohypen.css",
-                    },
-                    HashedFile {
-                      "hash": "tS25lkQb7dlQXKxuykh6R0/CIPo=",
-                      "name": "atomic-nohypen.tsx",
-                    },
-                  ],
-                  "hash": "Zd4hjEzrsZbYZVpDMlMpAGTqMoI=",
-                  "name": "src",
-                },
-                HashedFile {
-                  "hash": "DNTPZTeWJfCjTGqD+edK5gP5vUM=",
-                  "name": "stencil.config.ts",
-                },
-                HashedFile {
-                  "hash": "yMxJnSeOFw52ObOJrKQEh86v+HM=",
-                  "name": "tsconfig.json",
-                },
-              ],
-              "hash": "VMA3qLhP5eFZpkmWzxOg+ROgbXk=",
-              "name": "atomic-nohypen",
-            },
-          ],
-          "hash": "Dxfs8CkjDZi58da/8tVykrA95M8=",
-          "name": "components",
-        },
-        HashedFile {
-          "hash": "YVuwXfIZfjfeVyLQ6cMy3kUqC3A=",
-          "name": "html.d.ts",
-        },
-        HashedFolder {
-          "children": [
-            HashedFile {
-              "hash": "L08E7dMK5e0wD5P8meKHfkDDa3o=",
-              "name": "index.css",
-            },
-            HashedFile {
-              "hash": "2XR/MKCv0fo3uRpZRiTyOBoHk7s=",
-              "name": "index.html",
-            },
-            HashedFile {
-              "hash": "ZRD3OAMjlKnlu7Yh3iQv3gCcG8c=",
-              "name": "index.ts",
-            },
-          ],
-          "hash": "V7y/8CwkVmHHCoFc1OqeZ9uA7Uo=",
-          "name": "pages",
-        },
-      ],
-      "hash": "SJ9VsJw6GuQdRta45kvxRIe0huQ=",
-      "name": "src",
-    },
-    HashedFile {
-      "hash": "BVZfiCzL+2kulE12K4HLAIl3kJ8=",
-      "name": "stencil.config.ts",
-    },
-    HashedFile {
-      "hash": "yMxJnSeOFw52ObOJrKQEh86v+HM=",
-      "name": "tsconfig.json",
-    },
-  ],
-  "hash": "C8qmYNfi3awjnJ7LdisoIT0PcQU=",
-  "name": "invalid-arg",
-}
-`;
-
->>>>>>> d546e6eb
 exports[`@coveo/create-atomic-component when called with a valid component name when initializing should ouptut a confirmation message upon success 1`] = `
 "
   Project successfully configured
