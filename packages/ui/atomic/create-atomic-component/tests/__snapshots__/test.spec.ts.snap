--- conflicted
+++ resolved
@@ -124,11 +124,7 @@
       "name": "tsconfig.json",
     },
   ],
-<<<<<<< HEAD
-  "hash": "rsYYeJry1r6m6AsHdRcAxG0XXYs=",
-=======
   "hash": "augdx1vM63L3w++Xa8A7jAMnB9c=",
->>>>>>> bfcaf694
   "name": "no-args",
 }
 `;
@@ -219,11 +215,7 @@
       "name": "tsconfig.json",
     },
   ],
-<<<<<<< HEAD
-  "hash": "drAB6sfCgLCvJpYsOWhOI2WeQo0=",
-=======
   "hash": "J5jveeUIjHPmoTJqhia/U/rjzI4=",
->>>>>>> bfcaf694
   "name": "invalid-arg",
 }
 `;
@@ -314,11 +306,7 @@
       "name": "tsconfig.json",
     },
   ],
-<<<<<<< HEAD
-  "hash": "aqaEJa1Z0nlmXONlKXzribh5aW4=",
-=======
   "hash": "6KFgRP/0ZbRZ7sNGlNLnoN/yGUM=",
->>>>>>> bfcaf694
   "name": "valid-arg",
 }
 `;
@@ -409,11 +397,7 @@
       "name": "tsconfig.json",
     },
   ],
-<<<<<<< HEAD
-  "hash": "JiBXf++8pCyD32T6TbrahzeALGE=",
-=======
   "hash": "5yaiVtNTMwWU4WMWafaWcUtv0ho=",
->>>>>>> bfcaf694
   "name": "no-args",
 }
 `;