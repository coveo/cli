--- conflicted
+++ resolved
@@ -4,11 +4,7 @@
 HashedFolder {
   "children": [
     HashedFile {
-<<<<<<< HEAD
-      "hash": "nWfWoKZyt66mjD4DiTJ9My2JYLk=",
-=======
       "hash": "On2XOtGKsiCQNf3sl4iW9KMVbUE=",
->>>>>>> 9955ddde
       "name": "package.json",
     },
     HashedFile {
@@ -78,11 +74,7 @@
           "name": "pages",
         },
       ],
-<<<<<<< HEAD
-      "hash": "3c1D5j9oFMnq4G+TvHiuRPy9DbU=",
-=======
       "hash": "0FvpbTo87Pb5YW/0o7zQRv1TNjc=",
->>>>>>> 9955ddde
       "name": "src",
     },
     HashedFile {
@@ -94,11 +86,7 @@
       "name": "tsconfig.json",
     },
   ],
-<<<<<<< HEAD
-  "hash": "3L99yZtdQfzHlVfhMGMSXHa1iBQ=",
-=======
   "hash": "enRWugRPaJGiolVTe6THidwNT+E=",
->>>>>>> 9955ddde
   "name": "create-atomic-component",
 }
 `;
@@ -107,11 +95,7 @@
 HashedFolder {
   "children": [
     HashedFile {
-<<<<<<< HEAD
-      "hash": "nWfWoKZyt66mjD4DiTJ9My2JYLk=",
-=======
       "hash": "On2XOtGKsiCQNf3sl4iW9KMVbUE=",
->>>>>>> 9955ddde
       "name": "package.json",
     },
     HashedFile {
@@ -181,11 +165,7 @@
           "name": "pages",
         },
       ],
-<<<<<<< HEAD
-      "hash": "O1z5b12aljXFWbAgYns/8R1JuaY=",
-=======
       "hash": "eaEXQeG46nDOjLq6hf+gDUc0Mks=",
->>>>>>> 9955ddde
       "name": "src",
     },
     HashedFile {
@@ -197,11 +177,7 @@
       "name": "tsconfig.json",
     },
   ],
-<<<<<<< HEAD
-  "hash": "nE12QUKs+Te2JNKTXiL8IYtXWQw=",
-=======
   "hash": "q4S/BTWoeIDkLaoLsAART6FiJrY=",
->>>>>>> 9955ddde
   "name": "create-atomic-result-component",
 }
 `;