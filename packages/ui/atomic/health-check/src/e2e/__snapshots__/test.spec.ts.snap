// Jest Snapshot v1, https://goo.gl/fbAQLP

exports[`@coveo/atomic-component-health-check @coveo/create-atomic-component should initialize a base project and a component 1`] = `
HashedFolder {
  "children": [
    HashedFile {
      "hash": "cDehLL/5vJNytXDa+NK0wCjcUeQ=",
      "name": "package.json",
    },
    HashedFile {
      "hash": "dk1NzEu4Fb2ZY6TKzt21xMFvc2c=",
      "name": "readme.md",
    },
    HashedFolder {
      "children": [
        HashedFolder {
          "children": [
            HashedFolder {
              "children": [
                HashedFile {
<<<<<<< HEAD
                  "hash": "D3J35s/rNbFc3g2R5rzq5jCQ8Ls=",
=======
                  "hash": "y4IIvstHlg1gCFr18elihw0MigY=",
>>>>>>> 7951a5c9
                  "name": "package.json",
                },
                HashedFolder {
                  "children": [
                    HashedFile {
                      "hash": "XemX7AoOihA4SgQsvWtcStjeiGo=",
                      "name": "valid-component-name.css",
                    },
                    HashedFile {
                      "hash": "mSEayrhdQLFyjWOgicX78wD8seE=",
                      "name": "valid-component-name.tsx",
                    },
                  ],
                  "hash": "TLrPzQ215bJQgHPDj+8uidPXAqo=",
                  "name": "src",
                },
                HashedFile {
                  "hash": "DNTPZTeWJfCjTGqD+edK5gP5vUM=",
                  "name": "stencil.config.ts",
                },
                HashedFile {
                  "hash": "yMxJnSeOFw52ObOJrKQEh86v+HM=",
                  "name": "tsconfig.json",
                },
              ],
<<<<<<< HEAD
              "hash": "na5E82qD76Dg3/36mOl+gcXTQ5c=",
              "name": "valid-component-name",
            },
          ],
          "hash": "5Oys7/NTGIuyC9SXznSQB03L+Ps=",
=======
              "hash": "4E4ClqRwc1VwtlV9+JYlPrXiqy4=",
              "name": "valid-component-name",
            },
          ],
          "hash": "arQkUZHln+2qCN+DHgy7RbKom6s=",
>>>>>>> 7951a5c9
          "name": "components",
        },
        HashedFile {
          "hash": "YVuwXfIZfjfeVyLQ6cMy3kUqC3A=",
          "name": "html.d.ts",
        },
        HashedFolder {
          "children": [
            HashedFile {
              "hash": "L08E7dMK5e0wD5P8meKHfkDDa3o=",
              "name": "index.css",
            },
            HashedFile {
              "hash": "2XR/MKCv0fo3uRpZRiTyOBoHk7s=",
              "name": "index.html",
            },
            HashedFile {
              "hash": "tGVlR0ig5LSS79ZPOfuAFDEvqMw=",
              "name": "index.ts",
            },
          ],
          "hash": "xRG1Nufl9fjocyirZh0onW5WXDE=",
          "name": "pages",
        },
      ],
<<<<<<< HEAD
      "hash": "HqJkykq9gmuEv6WDRT+Tr15satg=",
=======
      "hash": "h3conYWd+1BukHENJboigdUy+xg=",
>>>>>>> 7951a5c9
      "name": "src",
    },
    HashedFile {
      "hash": "BVZfiCzL+2kulE12K4HLAIl3kJ8=",
      "name": "stencil.config.ts",
    },
    HashedFile {
      "hash": "yMxJnSeOFw52ObOJrKQEh86v+HM=",
      "name": "tsconfig.json",
    },
  ],
<<<<<<< HEAD
  "hash": "AEpYyHRvufYmgOAah7UNFKfoYjU=",
=======
  "hash": "kqauXKgvGB/2SjCTjSYfzEIfa44=",
>>>>>>> 7951a5c9
  "name": "create-atomic-component",
}
`;

exports[`@coveo/atomic-component-health-check @coveo/create-atomic-result-component should initialize a base project and a component 1`] = `
HashedFolder {
  "children": [
    HashedFile {
      "hash": "cDehLL/5vJNytXDa+NK0wCjcUeQ=",
      "name": "package.json",
    },
    HashedFile {
      "hash": "dk1NzEu4Fb2ZY6TKzt21xMFvc2c=",
      "name": "readme.md",
    },
    HashedFolder {
      "children": [
        HashedFolder {
          "children": [
            HashedFolder {
              "children": [
                HashedFile {
<<<<<<< HEAD
                  "hash": "LIbtspQL+gI9aj7wdqU4LY714qk=",
=======
                  "hash": "3l9PUkuBLhUO48SK0p4VoIExonE=",
>>>>>>> 7951a5c9
                  "name": "package.json",
                },
                HashedFolder {
                  "children": [
                    HashedFile {
                      "hash": "0kZk+nhPZP6DNXEt1ds/y13pPn4=",
                      "name": "valid-component-name.css",
                    },
                    HashedFile {
                      "hash": "ShFXwot8XbCjD/A7x/1LQ0+hYI4=",
                      "name": "valid-component-name.tsx",
                    },
                  ],
                  "hash": "pFuu6S9wb+y09faE9Lxub6t+cfY=",
                  "name": "src",
                },
                HashedFile {
                  "hash": "DNTPZTeWJfCjTGqD+edK5gP5vUM=",
                  "name": "stencil.config.ts",
                },
                HashedFile {
                  "hash": "yMxJnSeOFw52ObOJrKQEh86v+HM=",
                  "name": "tsconfig.json",
                },
              ],
<<<<<<< HEAD
              "hash": "4k3BolemRnUPAJzMK6C/X4HacDw=",
              "name": "valid-component-name",
            },
          ],
          "hash": "ZaTv7yquL8GR1HG/Po8YZYwVnOA=",
=======
              "hash": "9pWrevd5K6XPsfII0Pytz6E8iSI=",
              "name": "valid-component-name",
            },
          ],
          "hash": "8uDhl39hvlvNJ5fSgRgay0Dt2EY=",
>>>>>>> 7951a5c9
          "name": "components",
        },
        HashedFile {
          "hash": "YVuwXfIZfjfeVyLQ6cMy3kUqC3A=",
          "name": "html.d.ts",
        },
        HashedFolder {
          "children": [
            HashedFile {
              "hash": "L08E7dMK5e0wD5P8meKHfkDDa3o=",
              "name": "index.css",
            },
            HashedFile {
              "hash": "2XR/MKCv0fo3uRpZRiTyOBoHk7s=",
              "name": "index.html",
            },
            HashedFile {
              "hash": "tGVlR0ig5LSS79ZPOfuAFDEvqMw=",
              "name": "index.ts",
            },
          ],
          "hash": "xRG1Nufl9fjocyirZh0onW5WXDE=",
          "name": "pages",
        },
      ],
<<<<<<< HEAD
      "hash": "0Pf6NvsEqUgamIP0tHyTQ3Q9Z74=",
=======
      "hash": "Y3n54utqjdcjApDAFb5kyESa5hE=",
>>>>>>> 7951a5c9
      "name": "src",
    },
    HashedFile {
      "hash": "BVZfiCzL+2kulE12K4HLAIl3kJ8=",
      "name": "stencil.config.ts",
    },
    HashedFile {
      "hash": "yMxJnSeOFw52ObOJrKQEh86v+HM=",
      "name": "tsconfig.json",
    },
  ],
<<<<<<< HEAD
  "hash": "own1HSqAV62O1UHWk8l2vOShP2I=",
=======
  "hash": "02E9SXyVt5Ixc8lVoOeRNkR3oGM=",
>>>>>>> 7951a5c9
  "name": "create-atomic-result-component",
}
`;<|MERGE_RESOLUTION|>--- conflicted
+++ resolved
@@ -18,11 +18,7 @@
             HashedFolder {
               "children": [
                 HashedFile {
-<<<<<<< HEAD
-                  "hash": "D3J35s/rNbFc3g2R5rzq5jCQ8Ls=",
-=======
                   "hash": "y4IIvstHlg1gCFr18elihw0MigY=",
->>>>>>> 7951a5c9
                   "name": "package.json",
                 },
                 HashedFolder {
@@ -48,19 +44,11 @@
                   "name": "tsconfig.json",
                 },
               ],
-<<<<<<< HEAD
-              "hash": "na5E82qD76Dg3/36mOl+gcXTQ5c=",
-              "name": "valid-component-name",
-            },
-          ],
-          "hash": "5Oys7/NTGIuyC9SXznSQB03L+Ps=",
-=======
               "hash": "4E4ClqRwc1VwtlV9+JYlPrXiqy4=",
               "name": "valid-component-name",
             },
           ],
           "hash": "arQkUZHln+2qCN+DHgy7RbKom6s=",
->>>>>>> 7951a5c9
           "name": "components",
         },
         HashedFile {
@@ -86,11 +74,7 @@
           "name": "pages",
         },
       ],
-<<<<<<< HEAD
-      "hash": "HqJkykq9gmuEv6WDRT+Tr15satg=",
-=======
-      "hash": "h3conYWd+1BukHENJboigdUy+xg=",
->>>>>>> 7951a5c9
+      "hash": "IZWKfHJUTDTfiebg74Rsb3xJrM8=",
       "name": "src",
     },
     HashedFile {
@@ -102,11 +86,7 @@
       "name": "tsconfig.json",
     },
   ],
-<<<<<<< HEAD
-  "hash": "AEpYyHRvufYmgOAah7UNFKfoYjU=",
-=======
-  "hash": "kqauXKgvGB/2SjCTjSYfzEIfa44=",
->>>>>>> 7951a5c9
+  "hash": "fyj4gpR3zUt6QDvgT5ZrzXE+UOM=",
   "name": "create-atomic-component",
 }
 `;
@@ -129,11 +109,7 @@
             HashedFolder {
               "children": [
                 HashedFile {
-<<<<<<< HEAD
-                  "hash": "LIbtspQL+gI9aj7wdqU4LY714qk=",
-=======
                   "hash": "3l9PUkuBLhUO48SK0p4VoIExonE=",
->>>>>>> 7951a5c9
                   "name": "package.json",
                 },
                 HashedFolder {
@@ -159,19 +135,11 @@
                   "name": "tsconfig.json",
                 },
               ],
-<<<<<<< HEAD
-              "hash": "4k3BolemRnUPAJzMK6C/X4HacDw=",
-              "name": "valid-component-name",
-            },
-          ],
-          "hash": "ZaTv7yquL8GR1HG/Po8YZYwVnOA=",
-=======
               "hash": "9pWrevd5K6XPsfII0Pytz6E8iSI=",
               "name": "valid-component-name",
             },
           ],
           "hash": "8uDhl39hvlvNJ5fSgRgay0Dt2EY=",
->>>>>>> 7951a5c9
           "name": "components",
         },
         HashedFile {
@@ -197,11 +165,7 @@
           "name": "pages",
         },
       ],
-<<<<<<< HEAD
-      "hash": "0Pf6NvsEqUgamIP0tHyTQ3Q9Z74=",
-=======
-      "hash": "Y3n54utqjdcjApDAFb5kyESa5hE=",
->>>>>>> 7951a5c9
+      "hash": "0ue7jVS2o4zPi0KrTJtJCzQd2kM=",
       "name": "src",
     },
     HashedFile {
@@ -213,11 +177,7 @@
       "name": "tsconfig.json",
     },
   ],
-<<<<<<< HEAD
-  "hash": "own1HSqAV62O1UHWk8l2vOShP2I=",
-=======
-  "hash": "02E9SXyVt5Ixc8lVoOeRNkR3oGM=",
->>>>>>> 7951a5c9
+  "hash": "2iRDCtRvJbuqfqqttewpGwFGKl0=",
   "name": "create-atomic-result-component",
 }
 `;