import {NodePlopAPI} from 'plop';
import {spawn} from 'child_process';
import {getPackageManager} from './utils.js';
import {fetchPageManifest, IManifest} from './fetch-page.js';
import {listSearchPagesOptions} from './list-pages.js';
import {defaultPageManifest} from './default/default-page.js';
import {writeFileSync} from 'node:fs';
import {join} from 'path';
import {createPlatformClient} from './client.js';
import PlatformClient from '@coveord/platform-client';
import ListPrompt from 'inquirer/lib/prompts/list.js';
import {PromptQuestion} from 'node-plop';

interface PlopData {
  project: string;
  'page-id'?: string;
  'platform-url': string;
  'org-id': string;
  'api-key': string;
  page: IManifest;
}

export default async function (plop: NodePlopAPI) {
  const currentPath = process.cwd();
  let platformClientInstance: PlatformClient;

  function initPlatformClient(answers: PlopData) {
    if (platformClientInstance) {
      return platformClientInstance;
    }

    platformClientInstance = createPlatformClient(
      answers['platform-url'],
      answers['org-id'],
      answers['api-key']
    );

    return platformClientInstance;
  }

  plop.setHelper('inc', (value) => parseInt(value) + 1);

  plop.setPrompt('customList', ListPrompt);

  plop.setGenerator('@coveo/atomic', {
    description: 'A Coveo Atomic Generator',
    prompts: [
      {
        type: 'input',
        name: 'project',
        message: 'Name of the project',
        validate: (input) => {
          // Taken from http://json.schemastore.org/package
          const npmPackageRegex =
            /^(?:@[a-z0-9-*~][a-z0-9-*._~]*\/)?[a-z0-9-~][a-z0-9-._~]*/;
          if (!npmPackageRegex.test(input)) {
            return 'Project name is invalid, please follow the guidelines: https://docs.npmjs.com/cli/v7/configuring-npm/package-json#name)';
          }

          return true;
        },
      },
      {
        type: 'input',
        name: 'platform-url',
        message:
          'The Plaform URL to use. See https://docs.coveo.com/en/2976/coveo-solutions/deployment-regions-and-strategies',
        default: 'https://platform.cloud.coveo.com',
      },
      {
        type: 'input',
        name: 'org-id',
        message:
          'The unique identifier of the organization in which to generate a search token. See https://docs.coveo.com/en/148/manage-an-organization/retrieve-the-organization-id',
      },
      {
        type: 'input',
        name: 'api-key',
        message:
          'An API key granting the impersonate privilege in your organization. The API key should have the impersonate privilege. See https://docs.coveo.com/en/1718/manage-an-organization/manage-api-keys#add-an-api-key',
      },
      {
        type: 'input',
        name: 'user',
        message:
          'The name of the security identity to impersonate, e.g. "alicesmith@example.com". See https://docs.coveo.com/en/56/#name-string-required.',
      },
      {
        // Custom type necessary to allow bypassing async choices
        type: 'customList',
        name: 'page-id',
        default: undefined,
        loop: false,
        pageSize: 10,
        message:
          'Use an existing hosted search page as a template, or start from scratch?',
        choices: async function (answers: PlopData) {
          return [
            {value: undefined, name: 'Start from scratch'},
            {type: 'separator'},
            ...(await listSearchPagesOptions(initPlatformClient(answers))),
          ];
        },
        validate: async (input, answers: PlopData) => {
          try {
            return !!(await fetchPageManifest(
              initPlatformClient(answers),
              input
            ));
          } catch (error) {
            return `The search page with the id "${input}" does not exist.`;
          }
        },
      } as PromptQuestion,
    ],
    actions: function () {
      return [
        async function download(data) {
          const answers = data as PlopData;
          if (answers['page-id']) {
            answers.page = await fetchPageManifest(
              initPlatformClient(answers),
              answers['page-id']
            );
            return `Hosted search page named "${answers.page.config.title}" has been downloaded`;
          }

          answers.page = defaultPageManifest;
          return 'Using the default search page template.';
        },
        {
          type: 'add',
          path: currentPath + '/{{project}}/.env',
          templateFile: '../template/.env.hbs',
        },
        {
          type: 'add',
          path: currentPath + '/{{project}}/.gitignore',
          templateFile: '../template/.gitignore.hbs',
        },
        {
          type: 'add',
          path: currentPath + '/{{project}}/package.json',
          templateFile: '../template/package.json.hbs',
        },
        {
          type: 'addMany',
          destination: currentPath + '/{{project}}/',
          base: '../template',
          templateFiles: [
            '../template/src/**',
            '../template/scripts/*',
            '../template/.env.example',
            '../template/tsconfig.json',
            '../template/stencil.config.ts',
            '../template/netlify.toml',
            '../template/README.md',
            '../template/start-netlify.mjs',
          ],
        },
        function generateTemplates(data) {
          const {project, page} = data as PlopData;
          page.results.templates.forEach((resultTemplate, index) => {
            const filePath = join(
              currentPath,
              project,
              'src',
              'components',
              'results-manager',
              `template-${index + 1}.html`
            );
            writeFileSync(
              filePath,
              plop.renderString('{{{markup}}}', resultTemplate)
            );
          });

          return `${page.results.templates.length} result template(s) generated`;
        },
        function installPackagesPrompt() {
          return 'Installing packages...';
        },
        function installPackages(data) {
          return new Promise((resolve, reject) => {
            const {project} = data as PlopData;
<<<<<<< HEAD
            const process = spawn(getPackageManager(), ['install'], {
              stdio: ['ignore', 'pipe', 'pipe'],
              cwd: join(currentPath, project),
            });

            let out = '';
            process.stdout.on('data', (chunk) => {
              out += chunk.toString();
            });

            let err = '';
            process.stderr.on('data', (chunk) => {
              err += chunk.toString();
            });

            process.on('close', (code, signal) => {
=======
            const installProcess = spawn(getPackageManager(), ['install'], {
              stdio: 'inherit',
              cwd: join(currentPath, project),
            });

            installProcess.on('close', (code) => {
>>>>>>> ae80cd61
              if (code === 0) {
                resolve('Installation complete');
              } else {
                reject(
                  `Installation exited with code:${code} signal:${signal} stdout:${out} stderr:${err}`
                );
              }
            });
          });
        },
        function getStarted(data) {
          const {project} = data as PlopData;
          return `
          To get started:
          > cd ${project}
          > npm run site:init (optional, sets up a new Netlify site)
          > npm start
  
          To share your site with the world:
          > npm run site:deploy
      
          Happy hacking!
          `;
        },
      ];
    },
  });
}<|MERGE_RESOLUTION|>--- conflicted
+++ resolved
@@ -183,31 +183,22 @@
         function installPackages(data) {
           return new Promise((resolve, reject) => {
             const {project} = data as PlopData;
-<<<<<<< HEAD
-            const process = spawn(getPackageManager(), ['install'], {
+            const installProcess = spawn(getPackageManager(), ['install'], {
               stdio: ['ignore', 'pipe', 'pipe'],
               cwd: join(currentPath, project),
             });
 
             let out = '';
-            process.stdout.on('data', (chunk) => {
+            installProcess.stdout.on('data', (chunk) => {
               out += chunk.toString();
             });
 
             let err = '';
-            process.stderr.on('data', (chunk) => {
+            installProcess.stderr.on('data', (chunk) => {
               err += chunk.toString();
             });
 
-            process.on('close', (code, signal) => {
-=======
-            const installProcess = spawn(getPackageManager(), ['install'], {
-              stdio: 'inherit',
-              cwd: join(currentPath, project),
-            });
-
-            installProcess.on('close', (code) => {
->>>>>>> ae80cd61
+            installProcess.on('close', (code, signal) => {
               if (code === 0) {
                 resolve('Installation complete');
               } else {
