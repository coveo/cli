import {NodePlopAPI} from 'plop';
import {spawn} from 'child_process';
import {getPackageManager} from './utils.js';
import {fetchPageManifest, IManifest} from './fetch-page.js';
import {listSearchPagesOptions} from './list-pages.js';
import {defaultPageManifest} from './default/default-page.js';
import {writeFileSync} from 'node:fs';
import {join} from 'path';
import {createPlatformClient} from './client.js';
import PlatformClient from '@coveord/platform-client';
import ListPrompt from 'inquirer/lib/prompts/list.js';
import {PromptQuestion} from 'node-plop';

interface PlopData {
  project: string;
  'page-id'?: string;
  'platform-url': string;
  'org-id': string;
  'api-key': string;
  page: IManifest;
}

export default async function (plop: NodePlopAPI) {
  const currentPath = process.cwd();
<<<<<<< HEAD
  let _platformClient: PlatformClient;

  function initPlatformClient(answers: PlopData) {
    if (_platformClient) {
      return _platformClient;
    }

    _platformClient = createPlatformClient(
=======
  let platformClientInstance: PlatformClient;

  function initPlatformClient(answers: PlopData) {
    if (platformClientInstance) {
      return platformClientInstance;
    }

    platformClientInstance = createPlatformClient(
>>>>>>> f525ffb3
      answers['platform-url'],
      answers['org-id'],
      answers['api-key']
    );

<<<<<<< HEAD
    return _platformClient;
=======
    return platformClientInstance;
>>>>>>> f525ffb3
  }

  plop.setHelper('inc', (value) => parseInt(value) + 1);

  plop.setPrompt('customList', ListPrompt);

  plop.setGenerator('@coveo/atomic', {
    description: 'A Coveo Atomic Generator',
    prompts: [
      {
        type: 'input',
        name: 'project',
        message: 'Name of the project',
        validate: (input) => {
          // Taken from http://json.schemastore.org/package
          const npmPackageRegex =
            /^(?:@[a-z0-9-*~][a-z0-9-*._~]*\/)?[a-z0-9-~][a-z0-9-._~]*/;
          if (!npmPackageRegex.test(input)) {
            return 'Project name is invalid, please follow the guidelines: https://docs.npmjs.com/cli/v7/configuring-npm/package-json#name)';
          }

          return true;
        },
      },
      {
        type: 'input',
        name: 'platform-url',
        message:
          'The Plaform URL to use. See https://docs.coveo.com/en/2976/coveo-solutions/deployment-regions-and-strategies',
        default: 'https://platform.cloud.coveo.com',
      },
      {
        type: 'input',
        name: 'org-id',
        message:
          'The unique identifier of the organization in which to generate a search token. See https://docs.coveo.com/en/148/manage-an-organization/retrieve-the-organization-id',
      },
      {
        type: 'input',
        name: 'api-key',
        message:
          'An API key granting the impersonate privilege in your organization. The API key should have the impersonate privilege. See https://docs.coveo.com/en/1718/manage-an-organization/manage-api-keys#add-an-api-key',
      },
      {
        type: 'input',
        name: 'user',
        message:
          'The name of the security identity to impersonate, e.g. "alicesmith@example.com". See https://docs.coveo.com/en/56/#name-string-required.',
      },
      {
        // Custom type necessary to allow bypassing async choices
        type: 'customList',
        name: 'page-id',
        default: undefined,
        loop: false,
        pageSize: 10,
        message:
          'Use an existing hosted search page as a template, or start from scratch?',
        choices: async function (answers: PlopData) {
          return [
            {value: undefined, name: 'Start from scratch'},
            {type: 'separator'},
            ...(await listSearchPagesOptions(initPlatformClient(answers))),
          ];
        },
        validate: async (input, answers: PlopData) => {
          try {
            return !!(await fetchPageManifest(
              initPlatformClient(answers),
              input
            ));
          } catch (error) {
            return `The search page with the id "${input}" does not exist.`;
          }
        },
      } as PromptQuestion,
    ],
    actions: function () {
      return [
        async function download(data) {
          const answers = data as PlopData;
          if (answers['page-id']) {
            answers.page = await fetchPageManifest(
              initPlatformClient(answers),
              answers['page-id']
            );
            return `Hosted search page named "${answers.page.config.title}" has been downloaded`;
          }

          answers.page = defaultPageManifest;
          return 'Using the default search page template.';
        },
        {
          type: 'add',
          path: currentPath + '/{{project}}/.env',
          templateFile: '../template/.env.hbs',
        },
        {
          type: 'add',
          path: currentPath + '/{{project}}/.gitignore',
          templateFile: '../template/.gitignore.hbs',
        },
        {
          type: 'add',
          path: currentPath + '/{{project}}/package.json',
          templateFile: '../template/package.json.hbs',
        },
        {
          type: 'addMany',
          destination: currentPath + '/{{project}}/',
          base: '../template',
          templateFiles: [
            '../template/src/**',
            '../template/scripts/*',
            '../template/.env.example',
            '../template/tsconfig.json',
            '../template/stencil.config.ts',
            '../template/netlify.toml',
            '../template/README.md',
            '../template/start-netlify.mjs',
          ],
        },
        function generateTemplates(data) {
          const {project, page} = data as PlopData;
          page.results.templates.forEach((resultTemplate, index) => {
            const filePath = join(
              currentPath,
              project,
              'src',
              'components',
              'results-manager',
              `template-${index + 1}.html`
            );
            writeFileSync(
              filePath,
              plop.renderString('{{{markup}}}', resultTemplate)
            );
          });

          return `${page.results.templates.length} result template(s) generated`;
        },
        function installPackagesPrompt() {
          return 'Installing packages...';
        },
        function installPackages(data) {
          return new Promise((resolve, reject) => {
            const {project} = data as PlopData;
            const process = spawn(getPackageManager(), ['install'], {
              stdio: 'ignore',
              cwd: join(currentPath, project),
            });

            process.on('close', (code) => {
              if (code === 0) {
                resolve('Installation complete');
              } else {
                reject(`Installation exited with ${code}`);
              }
            });
          });
        },
        function getStarted(data) {
          const {project} = data as PlopData;
          return `
          To get started:
          > cd ${project}
          > npm run site:init (optional, sets up a new Netlify site)
          > npm start
  
          To share your site with the world:
          > npm run site:deploy
      
          Happy hacking!
          `;
        },
      ];
    },
  });
}<|MERGE_RESOLUTION|>--- conflicted
+++ resolved
@@ -22,16 +22,6 @@
 
 export default async function (plop: NodePlopAPI) {
   const currentPath = process.cwd();
-<<<<<<< HEAD
-  let _platformClient: PlatformClient;
-
-  function initPlatformClient(answers: PlopData) {
-    if (_platformClient) {
-      return _platformClient;
-    }
-
-    _platformClient = createPlatformClient(
-=======
   let platformClientInstance: PlatformClient;
 
   function initPlatformClient(answers: PlopData) {
@@ -40,17 +30,12 @@
     }
 
     platformClientInstance = createPlatformClient(
->>>>>>> f525ffb3
       answers['platform-url'],
       answers['org-id'],
       answers['api-key']
     );
 
-<<<<<<< HEAD
-    return _platformClient;
-=======
     return platformClientInstance;
->>>>>>> f525ffb3
   }
 
   plop.setHelper('inc', (value) => parseInt(value) + 1);
