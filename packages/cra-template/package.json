{
  "name": "@coveo/cra-template",
  "version": "0.7.0",
  "scripts": {
    "npm:publish": "npm publish --access public",
    "npm:publish:template": "npm publish --access public --tag ci-test",
    "npm:bump:template": "npm --no-git-tag-version version"
  },
  "keywords": [
    "react",
    "create-react-app",
    "template",
    "typescript"
  ],
  "description": "Coveo template for Create React App.",
  "repository": {
    "type": "git",
    "url": "git@github.com:coveo/cli.git",
    "directory": "packages/cra-template"
  },
  "license": "Apache-2.0",
  "engines": {
    "node": ">=10"
  },
  "files": [
    "template",
    "template.json"
  ],
  "devDependencies": {
<<<<<<< HEAD
    "@coveo/headless": "^0.1.0",
=======
    "@coveo/headless": "latest",
>>>>>>> 8cef0238
    "@material-ui/core": "^4.11.3",
    "@material-ui/lab": "^4.0.0-alpha.57",
    "@testing-library/jest-dom": "^5.11.9",
    "@testing-library/react": "^11.2.5",
    "@types/jest": "^26.0.20",
    "@types/react": "^17.0.2",
    "@types/react-dom": "^17.0.1",
    "react-dom": "^17.0.1"
  }
}<|MERGE_RESOLUTION|>--- conflicted
+++ resolved
@@ -27,11 +27,7 @@
     "template.json"
   ],
   "devDependencies": {
-<<<<<<< HEAD
-    "@coveo/headless": "^0.1.0",
-=======
     "@coveo/headless": "latest",
->>>>>>> 8cef0238
     "@material-ui/core": "^4.11.3",
     "@material-ui/lab": "^4.0.0-alpha.57",
     "@testing-library/jest-dom": "^5.11.9",
