# Change Log

All notable changes to this project will be documented in this file.
See [Conventional Commits](https://conventionalcommits.org) for commit guidelines.

<<<<<<< HEAD
## [0.3.1](https://github.com/coveo/cli/compare/v0.3.0...v0.3.1) (2021-03-03)

**Note:** Version bump only for package @coveo/cra-template

# [0.3.0](https://github.com/coveo/cli/compare/v0.2.0...v0.3.0) (2021-02-26)

**Note:** Version bump only for package @coveo/cra-template

=======
# [0.4.0](https://github.com/coveo/cli/compare/v0.3.2...v0.4.0) (2021-03-08)

### Features

- **react:** setup a route guard in React to pass search token ([#53](https://github.com/coveo/cli/issues/53)) ([ec8469c](https://github.com/coveo/cli/commit/ec8469c9631f25f61345311f2a1ac2acde39895b))

## [0.3.2](https://github.com/coveo/cli/compare/v0.3.1...v0.3.2) (2021-03-05)

**Note:** Version bump only for package @coveo/cra-template

## [0.3.1](https://github.com/coveo/cli/compare/v0.3.0...v0.3.1) (2021-03-03)

**Note:** Version bump only for package @coveo/cra-template

# [0.3.0](https://github.com/coveo/cli/compare/v0.2.0...v0.3.0) (2021-02-26)

**Note:** Version bump only for package @coveo/cra-template

>>>>>>> f7942f1b
# 0.2.0 (2021-02-25)

### Features

- **cli:** connect React project with client's org ([#36](https://github.com/coveo/cli/issues/36)) ([7aec1dd](https://github.com/coveo/cli/commit/7aec1dd37f75be44e3e5b71cd9d8dc47dd5ea3a5))<|MERGE_RESOLUTION|>--- conflicted
+++ resolved
@@ -3,16 +3,6 @@
 All notable changes to this project will be documented in this file.
 See [Conventional Commits](https://conventionalcommits.org) for commit guidelines.
 
-<<<<<<< HEAD
-## [0.3.1](https://github.com/coveo/cli/compare/v0.3.0...v0.3.1) (2021-03-03)
-
-**Note:** Version bump only for package @coveo/cra-template
-
-# [0.3.0](https://github.com/coveo/cli/compare/v0.2.0...v0.3.0) (2021-02-26)
-
-**Note:** Version bump only for package @coveo/cra-template
-
-=======
 # [0.4.0](https://github.com/coveo/cli/compare/v0.3.2...v0.4.0) (2021-03-08)
 
 ### Features
@@ -31,7 +21,6 @@
 
 **Note:** Version bump only for package @coveo/cra-template
 
->>>>>>> f7942f1b
 # 0.2.0 (2021-02-25)
 
 ### Features
