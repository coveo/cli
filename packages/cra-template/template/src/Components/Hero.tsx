--- conflicted
+++ resolved
@@ -7,16 +7,7 @@
   welcome: string;
 }
 
-<<<<<<< HEAD
 function Anchor(props: React.HTMLProps<HTMLAnchorElement>) {
-=======
-interface IAnchorProps {
-  href: string;
-  value: string;
-}
-
-function Anchor(props: IAnchorProps) {
->>>>>>> 9ed203b3
   return <a href={props.href}>{props.value}</a>;
 }
 
