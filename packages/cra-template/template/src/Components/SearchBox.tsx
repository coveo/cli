--- conflicted
+++ resolved
@@ -12,13 +12,6 @@
   controller: HeadlessSearchBox;
 }
 
-<<<<<<< HEAD
-  constructor(props: {}) {
-    super(props);
-    this.headlessSearchBox = buildSearchBox(headlessEngine);
-    this.state = this.headlessSearchBox.state;
-  }
-=======
 const SearchBoxRenderer: FunctionComponent<SearchBoxProps> = (props) => {
   const {controller} = props;
   const [state, setState] = useState(controller.state);
@@ -26,7 +19,6 @@
   useEffect(() => controller.subscribe(() => setState(controller.state)), [
     controller,
   ]);
->>>>>>> eaa8f357
 
   return (
     <Autocomplete
@@ -59,34 +51,4 @@
   return <SearchBoxRenderer controller={controller} />;
 };
 
-<<<<<<< HEAD
-  render() {
-    return (
-      <Autocomplete
-        inputValue={this.state.value}
-        onInputChange={(_, newInputValue) => {
-          this.headlessSearchBox.updateText(newInputValue);
-        }}
-        onChange={() => {
-          this.headlessSearchBox.submit();
-        }}
-        options={this.state.suggestions.map(
-          (suggestion: SearchBoxState['suggestions'][0]) => suggestion.rawValue
-        )}
-        freeSolo
-        style={{width: 'auto'}}
-        renderInput={(params) => (
-          <TextField
-            {...params}
-            placeholder="Search"
-            variant="outlined"
-            size="small"
-          />
-        )}
-      />
-    );
-  }
-}
-=======
-export default SearchBox;
->>>>>>> eaa8f357
+export default SearchBox;