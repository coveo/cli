{
  "name": "@coveo/cli-plugin-source",
  "version": "2.0.6",
  "description": "Manage Coveo Sources with the Coveo CLI",
  "author": "Coveo",
  "homepage": "https://github.com/coveo/cli",
  "license": "Apache-2.0",
  "main": "dist/index.js",
  "repository": "coveo/cli",
  "files": [
    "/bin",
    "/lib",
    "/npm-shrinkwrap.json",
    "/oclif.manifest.json"
  ],
  "dependencies": {
<<<<<<< HEAD
    "@coveo/cli-commons": "2.4.0",
    "@coveo/platform-client": "42.2.0",
    "@coveo/push-api-client": "3.1.0",
=======
    "@coveo/cli-commons": "2.3.0",
    "@coveo/platform-client": "42.5.0",
    "@coveo/push-api-client": "3.1.6",
>>>>>>> e44da7f7
    "@oclif/core": "1.24.0",
    "@oclif/plugin-help": "5.1.23",
    "@oclif/plugin-plugins": "2.1.12",
    "chalk": "4.1.2",
    "jsonschema": "1.4.1",
    "ts-dedent": "2.2.0"
  },
  "devDependencies": {
    "@coveo/cli-commons-dev": "6.0.4",
    "@oclif/test": "2.2.21",
    "@types/jest": "29.4.0",
    "@types/node": "18.15.1",
    "eslint": "8.36.0",
    "jest": "29.5.0",
    "oclif": "3.4.3",
    "stdout-stderr": "0.1.13",
    "strip-ansi": "6.0.1",
    "ts-jest": "29.0.5",
    "ts-node": "10.9.1",
    "tsconfig-paths": "4.1.2",
    "tslib": "2.5.0",
    "typescript": "4.9.5",
    "undici": "5.21.0"
  },
  "oclif": {
    "bin": "coveo",
    "dirname": "coveo",
    "repositoryPrefix": "<%- repo %>/blob/v<%- version %>/packages/cli/source/<%- commandPath %>",
    "description": "Coveo CLI - Source Plugin",
    "commands": "./lib/commands",
    "plugins": [
      "@oclif/plugin-help",
      "@oclif/plugin-plugins"
    ],
    "topicSeparator": ":",
    "topics": {
      "source": {
        "description": "manage Coveo sources"
      },
      "source:push": {
        "description": "manage Coveo Push API sources"
      },
      "source:catalog": {
        "description": "manage Coveo Catalog sources"
      }
    }
  },
  "scripts": {
    "build": "tsc -b tsconfig.build.json",
    "test": "jest --colors",
    "lint": "prettier --config .prettierrc.js --check . && eslint .",
    "release:phase1": "npx -p=@coveord/release npm-publish",
    "postpack": "rimraf oclif.manifest.json",
    "prepublishOnly": "rimraf lib && npm run build && oclif manifest"
  },
  "engines": {
    "node": "16.x || 18.x"
  },
  "bugs": "https://github.com/coveo/cli/issues",
  "keywords": [
    "oclif"
  ],
  "types": "lib/index.d.ts",
  "publishConfig": {
    "access": "public"
  }
}<|MERGE_RESOLUTION|>--- conflicted
+++ resolved
@@ -14,15 +14,9 @@
     "/oclif.manifest.json"
   ],
   "dependencies": {
-<<<<<<< HEAD
     "@coveo/cli-commons": "2.4.0",
-    "@coveo/platform-client": "42.2.0",
-    "@coveo/push-api-client": "3.1.0",
-=======
-    "@coveo/cli-commons": "2.3.0",
     "@coveo/platform-client": "42.5.0",
     "@coveo/push-api-client": "3.1.6",
->>>>>>> e44da7f7
     "@oclif/core": "1.24.0",
     "@oclif/plugin-help": "5.1.23",
     "@oclif/plugin-plugins": "2.1.12",
