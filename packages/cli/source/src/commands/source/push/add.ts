import {
  BatchUpdateDocumentsFromFiles,
  BuiltInTransformers,
  PushSource,
} from '@coveo/push-api-client';
import {CLICommand} from '@coveo/cli-commons/command/cliCommand';
import {startSpinner} from '@coveo/cli-commons/utils/ux';
import {
  HasNecessaryCoveoPrivileges,
  IsAuthenticated,
  Preconditions,
} from '@coveo/cli-commons/preconditions/index';
import {
  readOrganizationPrivilege,
  writeFieldsPrivilege,
  writeSourceContentPrivilege,
} from '@coveo/cli-commons/preconditions/platformPrivilege';
import {Trackable} from '@coveo/cli-commons/preconditions/trackable';
import {
  withNormalizeInvalidFields,
  withCreateMissingFields,
  withFiles,
  withMaxConcurrent,
} from '../../../lib/commonFlags';
import {AuthenticatedClient} from '@coveo/cli-commons/platform/authenticatedClient';
import {formatErrorMessage} from '../../../lib/addCommon';
import {getFileNames} from '../../../lib/getFileNames';
import {AddDisplay} from '../../../lib/addDisplay';

export default class SourcePushAdd extends CLICommand {
  public static description =
    'Index a JSON document into a Coveo Push source. See https://github.com/coveo/cli/wiki/Pushing-JSON-Files-with-the-Coveo-CLI for more information.';

  public static flags = {
    ...withFiles(),
    ...withMaxConcurrent(),
    ...withCreateMissingFields(),
    ...withNormalizeInvalidFields(),
  };

  public static args = [
    {
      name: 'sourceId',
      required: true,
      description:
        'The identifier of the source on which to perform the add operation. See source:list to obtain the identifier.',
    },
  ];

  private display = new AddDisplay();

  @Trackable()
  @Preconditions(
    IsAuthenticated(),
    HasNecessaryCoveoPrivileges(
      writeFieldsPrivilege,
      readOrganizationPrivilege,
      writeSourceContentPrivilege
    )
  )
  public async run() {
    const {args, flags} = await this.parse(SourcePushAdd);
    const source = this.getSource();

    startSpinner('Processing files');

    const fileNames = getFileNames(flags, SourcePushAdd.id);
    const options: BatchUpdateDocumentsFromFiles = {
      maxConcurrent: flags.maxConcurrent,
      createFields: flags.createMissingFields,
      fieldNameTransformer: flags.normalizeInvalidFields
        ? BuiltInTransformers.toLowerCase
        : BuiltInTransformers.identity,
    };

    await source.setSourceStatus(args.sourceId, 'REFRESH');
    await source
      .batchUpdateDocumentsFromFiles(args.sourceId, fileNames, options)
      .onBatchUpload((data) => this.display.successMessageOnAdd(data))
      .onBatchError((err, data) => this.display.errorMessageOnAdd(err, data))
      .batch();
  }

  public catch(err?: Error & {exitCode?: number}) {
    formatErrorMessage(err);
    return super.catch(err);
  }

  protected async finally(_?: Error) {
    const {args} = await this.parse(SourcePushAdd);
    const source = this.getSource();
    await source.setSourceStatus(args.sourceId, 'IDLE');
    this.display.printSummary();
    await super.finally(_);
  }

  public getSource() {
    const {accessToken, organization, environment, region} =
      new AuthenticatedClient().cfg.get();
    return new PushSource(accessToken!, organization, {
      environment,
      region,
    });
  }

<<<<<<< HEAD
  private async showDeprecatedFlagWarning() {
    // TODO: CDX-856: no longer needed once flags are removed
    const {flags} = await this.parse(SourcePushAdd);
    if (flags.file || flags.folder) {
      CliUx.ux.warn('Use the `files` flag instead');
    }
=======
  // TODO: Refactor with eponym method of `SourceCatalog`
  private successMessageOnAdd({batch, files, res}: UploadBatchCallbackData) {
    // Display the first 5 files (from the list of all files) being processed for end user feedback
    // Don't want to clutter the output too much if the list is very long.

    const numAdded = batch.length;
    let fileNames = files.slice(0, 5).join(', ');
    if (files.length > 5) {
      fileNames += ` and ${files.length - 5} more ...`;
    }

    return successMessage(
      this,
      `Success: ${green(numAdded)} document${
        numAdded > 1 ? 's' : ''
      } accepted by the Push API from ${green(fileNames)}.`,
      res
    );
  }

  private errorMessageOnAdd(err: unknown) {
    return errorMessage(this, 'Error while trying to add document.', err, {
      exit: true,
    });
>>>>>>> 12e78703
  }
}<|MERGE_RESOLUTION|>--- conflicted
+++ resolved
@@ -102,39 +102,4 @@
       region,
     });
   }
-
-<<<<<<< HEAD
-  private async showDeprecatedFlagWarning() {
-    // TODO: CDX-856: no longer needed once flags are removed
-    const {flags} = await this.parse(SourcePushAdd);
-    if (flags.file || flags.folder) {
-      CliUx.ux.warn('Use the `files` flag instead');
-    }
-=======
-  // TODO: Refactor with eponym method of `SourceCatalog`
-  private successMessageOnAdd({batch, files, res}: UploadBatchCallbackData) {
-    // Display the first 5 files (from the list of all files) being processed for end user feedback
-    // Don't want to clutter the output too much if the list is very long.
-
-    const numAdded = batch.length;
-    let fileNames = files.slice(0, 5).join(', ');
-    if (files.length > 5) {
-      fileNames += ` and ${files.length - 5} more ...`;
-    }
-
-    return successMessage(
-      this,
-      `Success: ${green(numAdded)} document${
-        numAdded > 1 ? 's' : ''
-      } accepted by the Push API from ${green(fileNames)}.`,
-      res
-    );
-  }
-
-  private errorMessageOnAdd(err: unknown) {
-    return errorMessage(this, 'Error while trying to add document.', err, {
-      exit: true,
-    });
->>>>>>> 12e78703
-  }
 }