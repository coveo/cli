{
  "extends": "../../tsconfig.json",
  "compilerOptions": {
    "experimentalDecorators": true,
    "declaration": true,
    "importHelpers": true,
    "module": "commonjs",
    "outDir": "lib",
    "rootDir": "src",
    "strict": true,
    "target": "es2019",
    "noEmitOnError": false,
    "skipLibCheck": true,
    "types": ["jest"],
    "esModuleInterop": true,
<<<<<<< HEAD
    "lib": ["WebWorker"]
=======
    "lib": ["ES2019"]
>>>>>>> 34509e5b
  },
  "include": ["src/**/*", "src/typings/**/*.d.ts"]
}<|MERGE_RESOLUTION|>--- conflicted
+++ resolved
@@ -13,11 +13,7 @@
     "skipLibCheck": true,
     "types": ["jest"],
     "esModuleInterop": true,
-<<<<<<< HEAD
-    "lib": ["WebWorker"]
-=======
-    "lib": ["ES2019"]
->>>>>>> 34509e5b
+    "lib": ["WebWorker", "ES2019"]
   },
   "include": ["src/**/*", "src/typings/**/*.d.ts"]
 }