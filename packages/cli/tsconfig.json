--- conflicted
+++ resolved
@@ -13,11 +13,7 @@
     "skipLibCheck": true,
     "types": ["jest"],
     "esModuleInterop": true,
-<<<<<<< HEAD
-    "lib": ["WebWorker", "es2019"]
-=======
     "lib": ["WebWorker", "ES2019"]
->>>>>>> 01ab4ad7
   },
   "include": ["src/**/*", "src/typings/**/*.d.ts"]
 }