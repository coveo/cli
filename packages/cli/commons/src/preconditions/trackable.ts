--- conflicted
+++ resolved
@@ -45,17 +45,9 @@
         command: this.id,
       };
 
-<<<<<<< HEAD
-      if (cmdArgs.length > 0) {
-        return trackError.call(this, properties, originalCommand, cmdArgs);
-      } else {
-        return trackCommand.call(this, name, properties, originalCommand);
-      }
-=======
       return cmdArgs.length > 0
         ? trackError.call(this, properties, originalCommand, cmdArgs)
         : trackCommand.call(this, name, properties, originalCommand);
->>>>>>> 9c371e85
     };
   };
 }
