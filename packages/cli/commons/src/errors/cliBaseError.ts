--- conflicted
+++ resolved
@@ -12,15 +12,10 @@
   cause?: Error;
 }
 
-<<<<<<< HEAD
-export class CLIBaseError extends Error {
-  private static defaultSeverity: SeverityLevel = SeverityLevel.Error;
-=======
 interface OClifCLIError extends Omit<CLIError, 'render' | 'bang' | 'oclif'> {}
 
 export class CLIBaseError extends Error implements OClifCLIError {
   private static readonly defaultSeverity: SeverityLevel = SeverityLevel.Error;
->>>>>>> d247ab1d
   public name = 'CLI Error';
 
   public constructor(
@@ -30,27 +25,14 @@
     super(error instanceof Error ? error.message : error, options);
   }
 
-<<<<<<< HEAD
-  public get oclif() {
-    return this.error instanceof CLIError ? this.error.oclif : {};
-=======
   public get stack(): string {
     return super.stack || '';
->>>>>>> d247ab1d
   }
 
   public get severityLevel(): SeverityLevel {
     return this.options?.level || CLIBaseError.defaultSeverity;
   }
 
-<<<<<<< HEAD
-  public get bang() {
-    let color: Chalk;
-
-    switch (this.severityLevel) {
-      case SeverityLevel.Error:
-        color = red;
-=======
   /**
    * Specific to internal oclif error handling
    */
@@ -67,29 +49,17 @@
     switch (this.severityLevel) {
       case SeverityLevel.Info:
         color = cyan;
->>>>>>> d247ab1d
         break;
 
       case SeverityLevel.Warn:
         color = yellow;
         break;
 
-<<<<<<< HEAD
-      case SeverityLevel.Info:
-        color = cyan;
-        break;
-
-=======
       case SeverityLevel.Error:
->>>>>>> d247ab1d
       default:
         color = red;
         break;
     }
-<<<<<<< HEAD
-    return color(process.platform === 'win32' ? '»' : '›');
-=======
     return color('»');
->>>>>>> d247ab1d
   }
 }