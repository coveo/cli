import {CLIError} from '@oclif/core/lib/errors';
import {Chalk, red, yellow} from 'chalk';

export enum SeverityLevel {
  Info = 'info',
  Warn = 'warn',
  Error = 'error',
}

export interface CLIBaseErrorInterface {
  level?: SeverityLevel;
  cause?: Error;
}

<<<<<<< HEAD
export class CLIBaseError extends Error {
  private static defaultSeverity: SeverityLevel = SeverityLevel.Error;
=======
interface OClifCLIError extends Omit<CLIError, 'render' | 'bang' | 'oclif'> {}

export class CLIBaseError extends Error implements OClifCLIError {
  private static readonly defaultSeverity: SeverityLevel = SeverityLevel.Error;
>>>>>>> f3e6ec41
  public name = 'CLI Error';

  public constructor(
    private error?: string | Error | CLIError,
    private options?: CLIBaseErrorInterface
  ) {
    super(error instanceof Error ? error.message : error, options);
  }

<<<<<<< HEAD
  public get oclif() {
    return this.error instanceof CLIError ? this.error.oclif : {};
=======
  public get stack(): string {
    return super.stack || '';
>>>>>>> f3e6ec41
  }

  public get severityLevel(): SeverityLevel {
    return this.options?.level || CLIBaseError.defaultSeverity;
  }

<<<<<<< HEAD
  public get bang() {
    let color: Chalk;

    switch (this.severityLevel) {
      case SeverityLevel.Error:
        color = red;
        break;

=======
  /**
   * Specific to internal oclif error handling
   */
  private get oclif() {
    return this.error instanceof CLIError ? this.error.oclif : {};
  }

  /**
   * Used by oclif to pretty print the error
   */
  private get bang() {
    let color: Chalk;

    switch (this.severityLevel) {
>>>>>>> f3e6ec41
      case SeverityLevel.Warn:
        color = yellow;
        break;

<<<<<<< HEAD
=======
      case SeverityLevel.Error:
>>>>>>> f3e6ec41
      default:
        color = red;
        break;
    }
<<<<<<< HEAD
    return color(process.platform === 'win32' ? '»' : '›');
=======
    return color('»');
>>>>>>> f3e6ec41
  }
}<|MERGE_RESOLUTION|>--- conflicted
+++ resolved
@@ -12,15 +12,10 @@
   cause?: Error;
 }
 
-<<<<<<< HEAD
-export class CLIBaseError extends Error {
-  private static defaultSeverity: SeverityLevel = SeverityLevel.Error;
-=======
 interface OClifCLIError extends Omit<CLIError, 'render' | 'bang' | 'oclif'> {}
 
 export class CLIBaseError extends Error implements OClifCLIError {
   private static readonly defaultSeverity: SeverityLevel = SeverityLevel.Error;
->>>>>>> f3e6ec41
   public name = 'CLI Error';
 
   public constructor(
@@ -30,29 +25,14 @@
     super(error instanceof Error ? error.message : error, options);
   }
 
-<<<<<<< HEAD
-  public get oclif() {
-    return this.error instanceof CLIError ? this.error.oclif : {};
-=======
   public get stack(): string {
     return super.stack || '';
->>>>>>> f3e6ec41
   }
 
   public get severityLevel(): SeverityLevel {
     return this.options?.level || CLIBaseError.defaultSeverity;
   }
 
-<<<<<<< HEAD
-  public get bang() {
-    let color: Chalk;
-
-    switch (this.severityLevel) {
-      case SeverityLevel.Error:
-        color = red;
-        break;
-
-=======
   /**
    * Specific to internal oclif error handling
    */
@@ -67,23 +47,15 @@
     let color: Chalk;
 
     switch (this.severityLevel) {
->>>>>>> f3e6ec41
       case SeverityLevel.Warn:
         color = yellow;
         break;
 
-<<<<<<< HEAD
-=======
       case SeverityLevel.Error:
->>>>>>> f3e6ec41
       default:
         color = red;
         break;
     }
-<<<<<<< HEAD
-    return color(process.platform === 'win32' ? '»' : '›');
-=======
     return color('»');
->>>>>>> f3e6ec41
   }
 }