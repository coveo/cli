import {CLIError} from '@oclif/core/lib/errors';
import {Chalk, red, yellow} from 'chalk';
import isUnicodeSupported from 'is-unicode-supported';
<<<<<<< HEAD
=======

>>>>>>> df1c885e
export enum SeverityLevel {
  Info = 'info',
  Warn = 'warn',
  Error = 'error',
}

export interface CLIBaseErrorInterface {
  level?: SeverityLevel;
  cause?: Error;
}

interface OClifCLIError extends Omit<CLIError, 'render'> {}

export class CLIBaseError extends Error implements OClifCLIError {
  private static defaultSeverity: SeverityLevel = SeverityLevel.Error;
  public name = 'CLI Error';

  public constructor(
    private error?: string | Error | CLIError,
    private options?: CLIBaseErrorInterface
  ) {
    super(error instanceof Error ? error.message : error, options);
  }
  public get stack(): string {
    return super.stack || '';
  }

  code?: string | undefined;

  public get oclif() {
    return this.error instanceof CLIError ? this.error.oclif : {};
  }

  public get stack(): string {
    return super.stack || '';
  }

  public get severityLevel(): SeverityLevel {
    return this.options?.level || CLIBaseError.defaultSeverity;
  }

  public get bang() {
    let color: Chalk;

    switch (this.severityLevel) {
      case SeverityLevel.Error:
        color = red;
        break;

      case SeverityLevel.Warn:
        color = yellow;
        break;

      default:
        color = red;
        break;
    }
<<<<<<< HEAD
    return color(isUnicodeSupported() ? '»' : '›');
=======
    return color(isUnicodeSupported() ? '›' : '»');
>>>>>>> df1c885e
  }
}<|MERGE_RESOLUTION|>--- conflicted
+++ resolved
@@ -1,10 +1,6 @@
 import {CLIError} from '@oclif/core/lib/errors';
 import {Chalk, red, yellow} from 'chalk';
 import isUnicodeSupported from 'is-unicode-supported';
-<<<<<<< HEAD
-=======
-
->>>>>>> df1c885e
 export enum SeverityLevel {
   Info = 'info',
   Warn = 'warn',
@@ -62,10 +58,6 @@
         color = red;
         break;
     }
-<<<<<<< HEAD
-    return color(isUnicodeSupported() ? '»' : '›');
-=======
     return color(isUnicodeSupported() ? '›' : '»');
->>>>>>> df1c885e
   }
 }