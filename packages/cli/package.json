--- conflicted
+++ resolved
@@ -10,19 +10,11 @@
     "@amplitude/identify": "^1.9.0",
     "@amplitude/node": "^1.9.0",
     "@coveo/push-api-client": "^1.3.1",
-<<<<<<< HEAD
-    "@coveord/platform-client": "^28.0.0",
+    "@coveord/platform-client": "^29.0.0",
     "@oclif/core": "^1.3.3",
     "@oclif/plugin-help": "^5",
     "@oclif/plugin-update": "^2.2.0",
     "@oclif/plugin-version": "^1.0.4",
-=======
-    "@coveord/platform-client": "^29.0.0",
-    "@oclif/command": "^1",
-    "@oclif/config": "^1",
-    "@oclif/plugin-help": "^3.3.1",
-    "@oclif/plugin-update": "^1.5.0",
->>>>>>> 1a664741
     "abortcontroller-polyfill": "^1.7.1",
     "archiver": "^5.3.0",
     "async-retry": "^1.3.1",
@@ -61,14 +53,8 @@
     "@types/node": "17.0.21",
     "@types/semver": "^7.3.9",
     "chai": "4.3.6",
-<<<<<<< HEAD
     "fancy-test": "^2.0.0",
-    "oclif": "2.4.3",
-    "eslint": "8.8.0",
-=======
     "eslint": "8.9.0",
-    "fancy-test": "1.4.10",
->>>>>>> 1a664741
     "jest": "27.5.1",
     "prettier": "2.5.1",
     "rimraf": "3.0.2",
