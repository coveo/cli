--- conflicted
+++ resolved
@@ -1,137 +1,121 @@
 {
-  "name": "@coveo/cli",
-  "version": "1.9.0",
-  "author": "Coveo",
-  "engines": {
-    "node": ">=14.15.1"
-  },
-  "dependencies": {
-    "@angular/cli": "^12.1.1",
-    "@coveo/bueno": "^0.1.0",
-<<<<<<< HEAD
-    "@coveo/push-api-client": "^1.0.0",
-    "@coveord/platform-client": "^22.4.1",
-=======
-    "@coveo/push-api-client": "^1.1.2",
-    "@coveord/platform-client": "^22.3.0",
->>>>>>> 73ac2b5d
-    "@oclif/command": "^1",
-    "@oclif/config": "^1",
-    "@oclif/plugin-help": "^3",
-    "@oclif/plugin-update": "^1.3.10",
-    "@openid/appauth": "^1.3.0",
-    "@vue/cli": "^4.5.11",
-    "abortcontroller-polyfill": "^1.7.1",
-    "archiver": "^5.3.0",
-    "chalk": "^4.1.1",
-    "cli-ux": "^5.5.1",
-    "coveo.analytics": "^2.18.4",
-    "create-react-app": "^4.0.3",
-    "exponential-backoff": "^3.1.0",
-    "extract-zip": "^2.0.1",
-    "fs-extra": "^10.0.0",
-    "isomorphic-fetch": "^3.0.0",
-    "json2csv": "^5.0.6",
-    "node-pty": "^0.10.0",
-    "patch-package": "^6.2.2",
-    "semver": "^7.3.4",
-    "ts-dedent": "^2.1.1",
-    "tslib": "^2"
-  },
-  "devDependencies": {
-    "@coveo/angular": "^1.9.0",
-    "@coveo/cra-template": "^1.9.0",
-    "@coveo/vue-cli-plugin-typescript": "^1.9.0",
-    "@oclif/dev-cli": "1.26.0",
-    "@oclif/errors": "1.3.5",
-    "@oclif/test": "1.2.8",
-    "@types/archiver": "5.1.1",
-    "@types/cli-progress": "3.9.2",
-    "@types/fs-extra": "9.0.12",
-    "@types/jest": "26.0.24",
-    "@types/json2csv": "5.0.3",
-    "@types/node": "14.17.5",
-    "chai": "4.3.4",
-    "eslint": "7.31.0",
-    "jest": "27.0.6",
-    "prettier": "2.3.2",
-    "rimraf": "3.0.2",
-    "strip-ansi": "6.0.0",
-    "ts-jest": "27.0.3",
-    "ts-node": "10.1.0",
-    "typescript": "4.3.5"
-  },
-  "files": [
-    "/bin",
-    "/lib",
-    "/patches",
-    "!/patches/*.dev.patch",
-    "/npm-shrinkwrap.json",
-    "/oclif.manifest.json"
-  ],
-  "homepage": "https://github.com/coveo/cli",
-  "keywords": [
-    "oclif"
-  ],
-  "license": "Apache-2.0",
-  "main": "lib/index.js",
-  "bin": {
-    "coveo": "./bin/run"
-  },
-  "oclif": {
-    "repositoryPrefix": "<%- repo %>/blob/v<%- version %>/packages/cli/<%- commandPath %>",
-    "commands": "./lib/commands",
-    "bin": "coveo",
-    "plugins": [
-      "@oclif/plugin-help",
-      "@oclif/plugin-update"
-    ],
-    "topics": {
-      "auth": {
-        "description": "manage authentification against the Coveo platform"
-      },
-      "config": {
-        "description": "manage Coveo CLI configuration"
-      },
-      "org": {
-        "description": "manage Coveo organizations"
-      },
-      "ui": {
-        "description": "manage user interface deployments"
-      },
-      "ui:create": {
-        "description": "create a user interface powered by different front end frameworks and Coveo Headless"
-      },
-      "org:search": {
-        "description": "perform queries against a coveo index"
-      }
-    },
-    "hooks": {
-      "init": "./lib/hooks/init/set-global-config",
-      "analytics": "./lib/hooks/analytics/analytics",
-      "prerun": "./lib/hooks/prerun/prerun"
-    },
-    "macos": {
-      "identifier": "com.coveo.cli"
-    },
-    "update": {
-      "s3": {
-        "host": "https://static.cloud.coveo.com/cli",
-        "bucket": "https://static.cloud.coveo.com/cli"
-      }
-    }
-  },
-  "repository": "coveo/cli",
-  "scripts": {
-    "postpack": "rimraf -f oclif.manifest.json",
-    "prepack": "rimraf -rf lib && tsc -b && oclif-dev manifest && oclif-dev readme",
-    "test": "jest",
-    "lint": "prettier --config ../../.prettierrc.js --check . && eslint .",
-    "version": "oclif-dev readme && git add README.md",
-    "postinstall": "patch-package"
-  },
-  "types": "lib/index.d.ts",
-  "publishConfig": {
-    "access": "public"
-  }
+	"name": "@coveo/cli",
+	"version": "1.9.0",
+	"author": "Coveo",
+	"engines": {
+		"node": ">=14.15.1"
+	},
+	"dependencies": {
+		"@angular/cli": "^12.1.1",
+		"@coveo/bueno": "^0.1.0",
+		"@coveo/push-api-client": "^1.1.2",
+		"@coveord/platform-client": "^22.4.1",
+		"@oclif/command": "^1",
+		"@oclif/config": "^1",
+		"@oclif/plugin-help": "^3",
+		"@oclif/plugin-update": "^1.3.10",
+		"@openid/appauth": "^1.3.0",
+		"@vue/cli": "^4.5.11",
+		"abortcontroller-polyfill": "^1.7.1",
+		"archiver": "^5.3.0",
+		"chalk": "^4.1.1",
+		"cli-ux": "^5.5.1",
+		"coveo.analytics": "^2.18.4",
+		"create-react-app": "^4.0.3",
+		"exponential-backoff": "^3.1.0",
+		"extract-zip": "^2.0.1",
+		"fs-extra": "^10.0.0",
+		"isomorphic-fetch": "^3.0.0",
+		"json2csv": "^5.0.6",
+		"node-pty": "^0.10.0",
+		"patch-package": "^6.2.2",
+		"semver": "^7.3.4",
+		"ts-dedent": "^2.1.1",
+		"tslib": "^2"
+	},
+	"devDependencies": {
+		"@oclif/dev-cli": "1.26.0",
+		"@oclif/errors": "1.3.5",
+		"@oclif/test": "1.2.8",
+		"@types/archiver": "5.1.1",
+		"@types/cli-progress": "3.9.2",
+		"@types/fs-extra": "9.0.12",
+		"@types/jest": "26.0.24",
+		"@types/json2csv": "5.0.3",
+		"@types/node": "14.17.5",
+		"chai": "4.3.4",
+		"eslint": "7.31.0",
+		"jest": "27.0.6",
+		"prettier": "2.3.2",
+		"rimraf": "3.0.2",
+		"strip-ansi": "6.0.0",
+		"ts-jest": "27.0.3",
+		"ts-node": "10.1.0",
+		"typescript": "4.3.5"
+	},
+	"files": [
+		"/bin",
+		"/lib",
+		"/patches",
+		"!/patches/*.dev.patch",
+		"/npm-shrinkwrap.json",
+		"/oclif.manifest.json"
+	],
+	"homepage": "https://github.com/coveo/cli",
+	"keywords": [
+		"oclif"
+	],
+	"license": "Apache-2.0",
+	"main": "lib/index.js",
+	"bin": {
+		"coveo": "./bin/run"
+	},
+	"oclif": {
+		"repositoryPrefix": "<%- repo %>/blob/v<%- version %>/packages/cli/<%- commandPath %>",
+		"commands": "./lib/commands",
+		"bin": "coveo",
+		"plugins": [
+			"@oclif/plugin-help",
+			"@oclif/plugin-update"
+		],
+		"topics": {
+			"auth": {
+				"description": "manage authentification against the Coveo platform"
+			},
+			"config": {
+				"description": "manage Coveo CLI configuration"
+			},
+			"org": {
+				"description": "manage Coveo organizations"
+			},
+			"ui": {
+				"description": "manage user interface deployments"
+			},
+			"ui:create": {
+				"description": "create a user interface powered by different front end frameworks and Coveo Headless"
+			},
+			"org:search": {
+				"description": "perform queries against a coveo index"
+			}
+		},
+		"hooks": {
+			"init": "./lib/hooks/init/set-global-config",
+			"analytics": "./lib/hooks/analytics/analytics",
+			"prerun": "./lib/hooks/prerun/prerun"
+		},
+		"macos": {
+			"identifier": "com.coveo.cli"
+		},
+		"update": {
+			"s3": {
+				"host": "https://static.cloud.coveo.com/cli",
+				"bucket": "https://static.cloud.coveo.com/cli"
+			}
+		}
+	},
+	"repository": "coveo/cli",
+	"types": "lib/index.d.ts",
+	"publishConfig": {
+		"access": "public"
+	}
 }