{
  "name": "@coveo/cli",
  "private": false,
  "version": "0.0.0",
  "author": "Coveo",
  "dependencies": {
    "@coveord/platform-client": "^9.29.0",
    "@oclif/command": "^1",
    "@oclif/config": "^1",
    "@oclif/plugin-help": "^3",
    "@openid/appauth": "^1.3.0",
    "@vue/cli": "^4.5.11",
    "abortcontroller-polyfill": "^1.7.1",
<<<<<<< HEAD
    "create-react-app": "^4.0.1",
=======
    "axios": "^0.21.1",
    "cli-ux": "^5.5.1",
>>>>>>> 3443eadb
    "exponential-backoff": "^3.1.0",
    "fs-extra": "^9.1.0",
    "isomorphic-fetch": "^3.0.0",
    "isomorphic-form-data": "^2.0.0",
    "keytar": "^7.3.0",
    "tslib": "^1",
    "vue-cli-plugin-coveo": "^0.0.0"
  },
  "devDependencies": {
    "@oclif/dev-cli": "^1",
    "@oclif/test": "^1",
    "@types/fs-extra": "^9.0.6",
    "@types/node": "^10",
    "chai": "^4.2.0",
    "jest": "^26.6.3",
    "patch-package": "^6.2.2",
    "ts-jest": "^26.4.4",
    "ts-node": "^8",
    "typescript": "^3.3"
  },
  "files": [
    "/bin",
    "/lib",
    "/npm-shrinkwrap.json",
    "/oclif.manifest.json"
  ],
  "homepage": "https://github.com/coveo/cli",
  "keywords": [
    "oclif"
  ],
  "license": "Apache-2.0",
  "main": "lib/index.js",
  "oclif": {
    "commands": "./lib/commands",
    "bin": "coveo",
    "plugins": [
      "@oclif/plugin-help"
    ],
    "topics": {
      "auth": {
        "description": "Manage authentification against the Coveo platform"
      }
    },
    "hooks": {
      "init": "./lib/hooks/init/set-global-config"
    }
  },
  "repository": "coveo/cli",
  "scripts": {
    "postpack": "rm -f oclif.manifest.json",
    "prepack": "rm -rf lib && tsc -b && oclif-dev manifest && oclif-dev readme",
    "test": "jest",
    "version": "oclif-dev readme && git add README.md",
    "postinstall": "patch-package"
  },
  "types": "lib/index.d.ts"
}<|MERGE_RESOLUTION|>--- conflicted
+++ resolved
@@ -11,12 +11,8 @@
     "@openid/appauth": "^1.3.0",
     "@vue/cli": "^4.5.11",
     "abortcontroller-polyfill": "^1.7.1",
-<<<<<<< HEAD
     "create-react-app": "^4.0.1",
-=======
-    "axios": "^0.21.1",
     "cli-ux": "^5.5.1",
->>>>>>> 3443eadb
     "exponential-backoff": "^3.1.0",
     "fs-extra": "^9.1.0",
     "isomorphic-fetch": "^3.0.0",
