--- conflicted
+++ resolved
@@ -8,11 +8,8 @@
     "@oclif/command": "^1",
     "@oclif/config": "^1",
     "@oclif/plugin-help": "^3",
-<<<<<<< HEAD
     "@vue/cli": "^4.5.11",
-=======
     "@openid/appauth": "^1.3.0",
->>>>>>> 59bc8c1a
     "exponential-backoff": "^3.1.0",
     "tslib": "^1",
     "vue-cli-plugin-coveo": "^0.0.0"
