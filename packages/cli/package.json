--- conflicted
+++ resolved
@@ -169,11 +169,7 @@
     "lint": "prettier --config ../../.prettierrc.js --check . && eslint .",
     "release:phase2": "node --experimental-specifier-resolution=node ../../scripts/releaseV2/phase2-bump-all-packages.mjs",
     "postpack": "rimraf oclif.manifest.json",
-<<<<<<< HEAD
-    "version": "rimraf lib && npm run build && oclif manifest && oclif readme"
-=======
     "prepublishOnly": "rimraf lib && npm run build && oclif-dev manifest && oclif-dev readme"
->>>>>>> c2f051c7
   },
   "types": "lib/index.d.ts",
   "publishConfig": {
