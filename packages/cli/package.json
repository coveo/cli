--- conflicted
+++ resolved
@@ -41,16 +41,10 @@
   },
   "devDependencies": {
     "@amplitude/types": "^1.9.0",
-<<<<<<< HEAD
-    "@coveo/angular": "^1.18.0",
-    "@coveo/cra-template": "^1.18.0",
-    "@coveo/vue-cli-plugin-typescript": "^1.18.0",
-    "@coveo/create-atomic": "^1.18.0",
-=======
     "@coveo/angular": "^1.19.0",
     "@coveo/cra-template": "^1.19.0",
     "@coveo/vue-cli-plugin-typescript": "^1.19.0",
->>>>>>> 6c89d2bd
+    "@coveo/create-atomic": "^1.19.0",
     "@oclif/dev-cli": "1.26.0",
     "@oclif/errors": "1.3.5",
     "@oclif/test": "1.2.8",
