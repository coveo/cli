--- conflicted
+++ resolved
@@ -10,11 +10,7 @@
     "@amplitude/identify": "^1.9.0",
     "@amplitude/node": "^1.9.0",
     "@coveo/push-api-client": "^2.1.1",
-<<<<<<< HEAD
-    "@coveord/platform-client": "^29.0.0",
-=======
     "@coveord/platform-client": "^30.0.0",
->>>>>>> 02773540
     "@oclif/core": "^1.3.3",
     "@oclif/plugin-help": "^5",
     "@oclif/plugin-update": "^2.2.0",
