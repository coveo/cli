--- conflicted
+++ resolved
@@ -37,21 +37,7 @@
   "devDependencies": {
     "@amplitude/types": "1.9.2",
     "@babel/core": "7.17.2",
-<<<<<<< HEAD
-    "@coveo/angular": "1.24.1",
-    "@coveo/cra-template": "1.24.1",
-    "@coveo/create-atomic": "1.24.1",
-    "@coveo/vue-cli-plugin-typescript": "1.24.1",
     "@oclif/test": "2.0.3",
-=======
-    "@coveo/angular": "1.25.4",
-    "@coveo/cra-template": "1.25.4",
-    "@coveo/create-atomic": "1.25.4",
-    "@coveo/vue-cli-plugin-typescript": "1.25.4",
-    "@oclif/dev-cli": "1.26.10",
-    "@oclif/errors": "1.3.5",
-    "@oclif/test": "1.2.9",
->>>>>>> d68f1b2a
     "@types/archiver": "5.3.1",
     "@types/async-retry": "1.4.3",
     "@types/cli-progress": "3.9.2",
@@ -74,11 +60,7 @@
     "typescript": "4.5.5"
   },
   "peerDependencies": {
-<<<<<<< HEAD
-    "@angular/cli": "^13.2.2",
-=======
     "@angular/cli": "^13.2.4",
->>>>>>> d68f1b2a
     "@vue/cli": "^4.5.11",
     "create-react-app": "latest"
   },
