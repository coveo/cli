--- conflicted
+++ resolved
@@ -6,12 +6,8 @@
     "node": ">=14.15.1"
   },
   "dependencies": {
-<<<<<<< HEAD
-    "@angular/cli": "^11.1.4",
     "@coveo/bueno": "^0.1.0",
-=======
     "@angular/cli": "^12.1.1",
->>>>>>> 04cd720c
     "@coveo/push-api-client": "^1.0.0",
     "@coveord/platform-client": "^21.4.0",
     "@oclif/command": "^1",
