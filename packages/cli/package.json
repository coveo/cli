--- conflicted
+++ resolved
@@ -9,13 +9,8 @@
   "dependencies": {
     "@amplitude/identify": "^1.9.0",
     "@amplitude/node": "^1.9.0",
-<<<<<<< HEAD
-    "@coveo/push-api-client": "^2.4.5",
-    "@coveord/platform-client": "31.2.0",
-=======
     "@coveo/push-api-client": "^2.4.11",
     "@coveord/platform-client": "33.0.0",
->>>>>>> ef9f4df6
     "@oclif/core": "^1.3.3",
     "@oclif/plugin-help": "^5",
     "@oclif/plugin-update": "^3.0.0",
