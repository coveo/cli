--- conflicted
+++ resolved
@@ -10,16 +10,10 @@
     "@amplitude/identify": "^1.9.0",
     "@amplitude/node": "^1.9.0",
     "@coveo/push-api-client": "^2.1.1",
-<<<<<<< HEAD
-    "@coveord/platform-client": "^28.0.0",
-    "@oclif/core": "^1.3.3",
-    "@oclif/plugin-update": "^2.2.0",
-=======
     "@coveord/platform-client": "^30.4.0",
     "@oclif/core": "^1.3.3",
     "@oclif/plugin-help": "^5",
     "@oclif/plugin-update": "^3.0.0",
->>>>>>> 6337e8bb
     "@oclif/plugin-version": "^1.0.4",
     "abortcontroller-polyfill": "^1.7.1",
     "archiver": "^5.3.0",
@@ -27,10 +21,6 @@
     "axios": "^0.27.0",
     "chalk": "^4.1.1",
     "cli-progress": "^3.9.1",
-<<<<<<< HEAD
-    "coveo.analytics": "^2.18.4",
-=======
->>>>>>> 6337e8bb
     "extract-zip": "^2.0.1",
     "fs-extra": "^10.0.0",
     "https-proxy-agent": "^5.0.0",
@@ -45,15 +35,6 @@
     "tslib": "^2"
   },
   "devDependencies": {
-<<<<<<< HEAD
-    "@amplitude/types": "1.9.2",
-    "@babel/core": "7.17.2",
-    "@coveo/angular": "1.24.1",
-    "@coveo/cra-template": "1.24.1",
-    "@coveo/create-atomic": "1.24.1",
-    "@coveo/vue-cli-plugin-typescript": "1.24.1",
-    "@oclif/test": "2.0.3",
-=======
     "@amplitude/types": "1.10.0",
     "@babel/core": "7.17.10",
     "@coveo/angular": "1.27.1",
@@ -61,7 +42,6 @@
     "@coveo/create-atomic": "1.27.1",
     "@coveo/vue-cli-plugin-typescript": "1.27.1",
     "@oclif/test": "2.1.0",
->>>>>>> 6337e8bb
     "@types/archiver": "5.3.1",
     "@types/async-retry": "1.4.4",
     "@types/cli-progress": "3.9.2",
@@ -72,20 +52,12 @@
     "@types/node": "17.0.31",
     "@types/semver": "7.3.9",
     "chai": "4.3.6",
-<<<<<<< HEAD
-    "fancy-test": "^2.0.0",
-    "oclif": "2.4.3",
-    "eslint": "8.8.0",
-    "jest": "27.5.1",
-    "prettier": "2.5.1",
-=======
     "eslint": "8.15.0",
     "fancy-test": "2.0.0",
     "jest": "27.5.1",
     "mock-stdin": "1.0.0",
     "oclif": "3.0.1",
     "prettier": "2.6.2",
->>>>>>> 6337e8bb
     "rimraf": "3.0.2",
     "stdout-stderr": "0.1.13",
     "strip-ansi": "6.0.1",
@@ -94,15 +66,9 @@
     "typescript": "4.6.4"
   },
   "peerDependencies": {
-<<<<<<< HEAD
-    "@angular/cli": "^13.2.2",
-    "@vue/cli": "^4.5.11",
-    "create-react-app": "latest"
-=======
     "@angular/cli": "^13.2.4",
     "@vue/cli": "^4.5.11 || ^5.0.0",
     "create-react-app": "*"
->>>>>>> 6337e8bb
   },
   "peerDependenciesMeta": {
     "@angular/cli": {
