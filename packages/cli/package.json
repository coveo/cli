--- conflicted
+++ resolved
@@ -9,13 +9,8 @@
   "dependencies": {
     "@amplitude/identify": "^1.9.0",
     "@amplitude/node": "^1.9.0",
-<<<<<<< HEAD
     "@coveo/push-api-client": "^1.6.0",
-    "@coveord/platform-client": "^28.0.0",
-=======
-    "@coveo/push-api-client": "^1.3.1",
     "@coveord/platform-client": "^29.0.0",
->>>>>>> d0a684cf
     "@oclif/core": "^1.3.3",
     "@oclif/plugin-help": "^5",
     "@oclif/plugin-update": "^2.2.0",
