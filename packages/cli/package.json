{
  "name": "@coveo/cli",
  "version": "1.24.1",
  "author": "Coveo",
  "description": "Coveo CLI",
  "engines": {
    "node": ">=14.15.1"
  },
  "dependencies": {
    "@amplitude/identify": "^1.9.0",
    "@amplitude/node": "^1.9.0",
    "@coveo/push-api-client": "^1.3.1",
    "@coveord/platform-client": "^28.0.0",
    "@oclif/core": "^1.3.3",
    "@oclif/plugin-update": "^2.2.0",
    "@oclif/plugin-version": "^1.0.4",
    "abortcontroller-polyfill": "^1.7.1",
    "archiver": "^5.3.0",
    "async-retry": "^1.3.1",
    "axios": "^0.25.0",
    "chalk": "^4.1.1",
    "cli-progress": "^3.9.1",
    "coveo.analytics": "^2.18.4",
    "extract-zip": "^2.0.1",
    "fs-extra": "^10.0.0",
    "https-proxy-agent": "^5.0.0",
    "inquirer": "^8.2.0",
    "isomorphic-fetch": "^3.0.0",
    "json2csv": "^5.0.6",
    "jsonschema": "^1.4.0",
    "node-machine-id": "^1.1.12",
    "open": "^8.4.0",
    "semver": "^7.3.4",
    "ts-dedent": "^2.1.1",
    "tslib": "^2"
  },
  "devDependencies": {
    "@amplitude/types": "1.9.2",
    "@babel/core": "7.17.2",
    "@coveo/angular": "1.24.1",
    "@coveo/cra-template": "1.24.1",
    "@coveo/create-atomic": "1.24.1",
    "@coveo/vue-cli-plugin-typescript": "1.24.1",
    "@oclif/test": "2.0.3",
    "@types/archiver": "5.3.1",
    "@types/async-retry": "1.4.3",
    "@types/cli-progress": "3.9.2",
    "@types/fs-extra": "9.0.13",
    "@types/inquirer": "8.2.0",
    "@types/jest": "27.4.0",
    "@types/json2csv": "5.0.3",
    "@types/node": "17.0.17",
    "chai": "4.3.6",
<<<<<<< HEAD
    "eslint": "8.7.0",
    "fancy-test": "^2.0.0",
    "jest": "27.4.7",
    "oclif": "2.4.3",
=======
    "eslint": "8.8.0",
    "fancy-test": "1.4.10",
    "jest": "27.5.1",
    "mock-stdin": "1.0.0",
>>>>>>> e397cd18
    "prettier": "2.5.1",
    "rimraf": "3.0.2",
    "stdout-stderr": "0.1.13",
    "strip-ansi": "6.0.1",
    "ts-jest": "27.1.3",
    "ts-node": "10.5.0",
    "typescript": "4.5.5"
  },
  "peerDependencies": {
    "@angular/cli": "^13.2.2",
    "@vue/cli": "^4.5.11",
    "create-react-app": "latest"
  },
  "peerDependenciesMeta": {
    "@angular/cli": {
      "optional": true
    },
    "@vue/cli": {
      "optional": true
    },
    "create-react-app": {
      "optional": true
    }
  },
  "files": [
    "/bin",
    "/lib",
    "/npm-shrinkwrap.json",
    "/oclif.manifest.json"
  ],
  "homepage": "https://github.com/coveo/cli",
  "keywords": [
    "oclif"
  ],
  "license": "Apache-2.0",
  "main": "lib/index.js",
  "bin": {
    "coveo": "./bin/run"
  },
  "oclif": {
    "repositoryPrefix": "<%- repo %>/blob/v<%- version %>/packages/cli/<%- commandPath %>",
    "description": "Coveo CLI",
    "commands": "./lib/commands",
    "bin": "coveo",
    "plugins": [
      "@oclif/plugin-help",
      "@oclif/plugin-update",
      "@oclif/plugin-version"
    ],
    "oclif": {
      "additionalHelpFlags": [
        "-h"
      ],
      "additionalVersionFlags": [
        "-v"
      ]
    },
    "topicSeparator": ":",
    "topics": {
      "auth": {
        "description": "manage authentification against the Coveo platform"
      },
      "config": {
        "description": "manage Coveo CLI configuration"
      },
      "org": {
        "description": "manage Coveo organizations"
      },
      "org:resources": {
        "description": "(beta) manage your organization resources"
      },
      "org:resources:model": {
        "description": "(beta) manage your Snapshot Pull Model"
      },
      "org:search": {
        "description": "perform queries against a coveo index"
      },
      "ui": {
        "description": "manage user interface deployments"
      },
      "ui:create": {
        "description": "create a user interface powered by different front end frameworks and Coveo Headless"
      },
      "source": {
        "description": "manage Coveo sources"
      },
      "source:push": {
        "description": "manage Coveo Push API sources"
      }
    },
    "hooks": {
      "init": "./lib/hooks/init/set-global-config",
      "analytics": "./lib/hooks/analytics/analytics",
      "command_not_found": "./lib/hooks/commandNotFound/commandNotFound",
      "prerun": "./lib/hooks/prerun/prerun",
      "postrun": "./lib/hooks/postrun/postrun"
    },
    "macos": {
      "identifier": "com.coveo.cli"
    },
    "update": {
      "s3": {
        "host": "https://static.cloud.coveo.com/cli",
        "bucket": "https://static.cloud.coveo.com/cli"
      }
    }
  },
  "repository": "coveo/cli",
  "scripts": {
    "build": "rimraf lib && tsc -p tsconfig.json",
    "test": "jest --colors",
    "lint": "prettier --config ../../.prettierrc.js --check . && eslint .",
    "release:phase2": "node --experimental-specifier-resolution=node ../../scripts/releaseV2/phase2-bump-all-packages.mjs",
    "postpack": "rimraf oclif.manifest.json",
    "version": "rimraf lib && npm run build && oclif manifest && oclif readme"
  },
  "types": "lib/index.d.ts",
  "publishConfig": {
    "access": "public"
  }
}<|MERGE_RESOLUTION|>--- conflicted
+++ resolved
@@ -51,17 +51,10 @@
     "@types/json2csv": "5.0.3",
     "@types/node": "17.0.17",
     "chai": "4.3.6",
-<<<<<<< HEAD
-    "eslint": "8.7.0",
     "fancy-test": "^2.0.0",
-    "jest": "27.4.7",
     "oclif": "2.4.3",
-=======
     "eslint": "8.8.0",
-    "fancy-test": "1.4.10",
     "jest": "27.5.1",
-    "mock-stdin": "1.0.0",
->>>>>>> e397cd18
     "prettier": "2.5.1",
     "rimraf": "3.0.2",
     "stdout-stderr": "0.1.13",
