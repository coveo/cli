{
  "name": "@coveo/cli",
  "version": "1.9.0",
  "author": "Coveo",
  "engines": {
    "node": ">=14.15.1"
  },
  "dependencies": {
    "@angular/cli": "^12.1.1",
    "@coveo/bueno": "^0.1.0",
    "@coveo/push-api-client": "^1.0.0",
    "@coveord/platform-client": "^22.3.0",
    "@oclif/command": "^1",
    "@oclif/config": "^1",
    "@oclif/plugin-help": "^3",
    "@oclif/plugin-update": "^1.3.10",
    "@openid/appauth": "^1.3.0",
    "@types/decompress": "^4.2.3",
    "@vue/cli": "^4.5.11",
    "abortcontroller-polyfill": "^1.7.1",
    "archiver": "^5.3.0",
    "async-retry": "^1.3.1",
    "chalk": "^4.1.1",
    "cli-ux": "^5.5.1",
    "coveo.analytics": "^2.18.4",
    "create-react-app": "^4.0.3",
    "decompress": "^4.2.1",
    "exponential-backoff": "^3.1.0",
    "extract-zip": "^2.0.1",
    "fs-extra": "^10.0.0",
    "isomorphic-fetch": "^3.0.0",
    "json2csv": "^5.0.6",
    "node-pty": "^0.10.0",
    "patch-package": "^6.2.2",
    "semver": "^7.3.4",
    "ts-dedent": "^2.1.1",
    "tslib": "^2"
  },
  "devDependencies": {
<<<<<<< HEAD
    "@coveo/angular": "^1.8.0",
    "@coveo/cra-template": "^1.8.0",
    "@coveo/vue-cli-plugin-typescript": "^1.8.0",
    "@oclif/dev-cli": "^1.26.0",
    "@oclif/errors": "^1.3.4",
    "@oclif/test": "^1",
    "@types/archiver": "^5.1.0",
    "@types/async-retry": "^1.4.2",
    "@types/cli-progress": "^3.9.1",
    "@types/fs-extra": "^9.0.6",
    "@types/jest": "^26.0.22",
    "@types/json2csv": "^5.0.2",
    "@types/node": "^14",
    "chai": "^4.2.0",
    "eslint": "^7.23.0",
    "jest": "^26.6.3",
    "prettier": "^2.3.0",
    "rimraf": "^3.0.2",
    "strip-ansi": "^6.0.0",
    "ts-jest": "^26.5.1",
    "ts-node": "^10",
    "typescript": "4.2.3"
=======
    "@coveo/angular": "^1.9.0",
    "@coveo/cra-template": "^1.9.0",
    "@coveo/vue-cli-plugin-typescript": "^1.9.0",
    "@oclif/dev-cli": "1.26.0",
    "@oclif/errors": "1.3.5",
    "@oclif/test": "1.2.8",
    "@types/archiver": "5.1.1",
    "@types/cli-progress": "3.9.2",
    "@types/fs-extra": "9.0.12",
    "@types/jest": "26.0.24",
    "@types/json2csv": "5.0.3",
    "@types/node": "14.17.5",
    "chai": "4.3.4",
    "eslint": "7.31.0",
    "jest": "27.0.6",
    "prettier": "2.3.2",
    "rimraf": "3.0.2",
    "strip-ansi": "6.0.0",
    "ts-jest": "27.0.3",
    "ts-node": "10.1.0",
    "typescript": "4.3.5"
>>>>>>> ae8a48ea
  },
  "files": [
    "/bin",
    "/lib",
    "/patches",
    "!/patches/*.dev.patch",
    "/npm-shrinkwrap.json",
    "/oclif.manifest.json"
  ],
  "homepage": "https://github.com/coveo/cli",
  "keywords": [
    "oclif"
  ],
  "license": "Apache-2.0",
  "main": "lib/index.js",
  "bin": {
    "coveo": "./bin/run"
  },
  "oclif": {
    "repositoryPrefix": "<%- repo %>/blob/v<%- version %>/packages/cli/<%- commandPath %>",
    "commands": "./lib/commands",
    "bin": "coveo",
    "plugins": [
      "@oclif/plugin-help",
      "@oclif/plugin-update"
    ],
    "topics": {
      "auth": {
        "description": "manage authentification against the Coveo platform"
      },
      "config": {
        "description": "manage Coveo CLI configuration"
      },
      "org": {
        "description": "manage Coveo organizations"
      },
      "ui": {
        "description": "manage user interface deployments"
      },
      "ui:create": {
        "description": "create a user interface powered by different front end frameworks and Coveo Headless"
      },
      "org:search": {
        "description": "perform queries against a coveo index"
      }
    },
    "hooks": {
      "init": "./lib/hooks/init/set-global-config",
      "analytics": "./lib/hooks/analytics/analytics",
      "prerun": "./lib/hooks/prerun/prerun"
    },
    "macos": {
      "identifier": "com.coveo.cli"
    },
    "update": {
      "s3": {
        "host": "https://static.cloud.coveo.com/cli",
        "bucket": "https://static.cloud.coveo.com/cli"
      }
    }
  },
  "repository": "coveo/cli",
  "scripts": {
    "postpack": "rimraf -f oclif.manifest.json",
    "prepack": "rimraf -rf lib && tsc -b && oclif-dev manifest && oclif-dev readme",
    "test": "jest",
    "lint": "prettier --config ../../.prettierrc.js --check . && eslint .",
    "version": "oclif-dev readme && git add README.md",
    "postinstall": "patch-package"
  },
  "types": "lib/index.d.ts",
  "publishConfig": {
    "access": "public"
  }
}<|MERGE_RESOLUTION|>--- conflicted
+++ resolved
@@ -37,30 +37,6 @@
     "tslib": "^2"
   },
   "devDependencies": {
-<<<<<<< HEAD
-    "@coveo/angular": "^1.8.0",
-    "@coveo/cra-template": "^1.8.0",
-    "@coveo/vue-cli-plugin-typescript": "^1.8.0",
-    "@oclif/dev-cli": "^1.26.0",
-    "@oclif/errors": "^1.3.4",
-    "@oclif/test": "^1",
-    "@types/archiver": "^5.1.0",
-    "@types/async-retry": "^1.4.2",
-    "@types/cli-progress": "^3.9.1",
-    "@types/fs-extra": "^9.0.6",
-    "@types/jest": "^26.0.22",
-    "@types/json2csv": "^5.0.2",
-    "@types/node": "^14",
-    "chai": "^4.2.0",
-    "eslint": "^7.23.0",
-    "jest": "^26.6.3",
-    "prettier": "^2.3.0",
-    "rimraf": "^3.0.2",
-    "strip-ansi": "^6.0.0",
-    "ts-jest": "^26.5.1",
-    "ts-node": "^10",
-    "typescript": "4.2.3"
-=======
     "@coveo/angular": "^1.9.0",
     "@coveo/cra-template": "^1.9.0",
     "@coveo/vue-cli-plugin-typescript": "^1.9.0",
@@ -82,7 +58,6 @@
     "ts-jest": "27.0.3",
     "ts-node": "10.1.0",
     "typescript": "4.3.5"
->>>>>>> ae8a48ea
   },
   "files": [
     "/bin",
