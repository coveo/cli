--- conflicted
+++ resolved
@@ -70,11 +70,7 @@
   "peerDependencies": {
     "@angular/cli": "~13.0.1",
     "@vue/cli": "^4.5.11",
-<<<<<<< HEAD
-    "create-react-app": "@latest"
-=======
     "create-react-app": "latest"
->>>>>>> 483254cb
   },
   "peerDependenciesMeta": {
     "create-react-app": {
