{
  "name": "@coveo/cli",
  "version": "1.18.0",
  "author": "Coveo",
  "description": "Coveo CLI",
  "engines": {
    "node": ">=14.15.1"
  },
  "dependencies": {
    "@amplitude/identify": "^1.9.0",
    "@amplitude/node": "^1.9.0",
    "@coveo/bueno": "^0.32.0",
    "@coveo/push-api-client": "^1.1.2",
    "@coveord/platform-client": "^25.1.1",
    "@oclif/command": "^1",
    "@oclif/config": "^1",
    "@oclif/plugin-help": "^3.2.3",
    "@oclif/plugin-update": "^1.3.10",
    "abortcontroller-polyfill": "^1.7.1",
    "archiver": "^5.3.0",
    "async-retry": "^1.3.1",
    "axios": "^0.24.0",
    "chalk": "^4.1.1",
    "cli-progress": "^3.9.1",
    "cli-ux": "^5.6.3",
    "coveo.analytics": "^2.18.4",
    "extract-zip": "^2.0.1",
    "fs-extra": "^10.0.0",
    "https-proxy-agent": "^5.0.0",
    "inquirer": "^8.2.0",
    "inquirer-customizable": "^0.6.0",
    "isomorphic-fetch": "^3.0.0",
    "json2csv": "^5.0.6",
    "jsonschema": "^1.4.0",
    "open": "^8.4.0",
    "patch-package": "^6.2.2",
    "semver": "^7.3.4",
    "ts-dedent": "^2.1.1",
    "tslib": "^2"
  },
  "devDependencies": {
<<<<<<< HEAD
    "@amplitude/types": "^1.9.0",
    "@coveo/angular": "^1.17.0",
    "@coveo/cra-template": "^1.17.0",
    "@coveo/vue-cli-plugin-typescript": "^1.17.0",
=======
    "@coveo/angular": "^1.18.0",
    "@coveo/cra-template": "^1.18.0",
    "@coveo/vue-cli-plugin-typescript": "^1.18.0",
>>>>>>> 61b08f17
    "@oclif/dev-cli": "1.26.0",
    "@oclif/errors": "1.3.5",
    "@oclif/test": "1.2.8",
    "@types/archiver": "5.1.1",
    "@types/async-retry": "1.4.3",
    "@types/cli-progress": "3.9.2",
    "@types/fs-extra": "9.0.13",
    "@types/inquirer": "8.1.3",
    "@types/jest": "27.0.2",
    "@types/json2csv": "5.0.3",
    "@types/node": "16.11.6",
    "chai": "4.3.4",
    "eslint": "8.1.0",
    "fancy-test": "1.4.10",
    "jest": "27.3.1",
    "mock-stdin": "1.0.0",
    "prettier": "2.4.1",
    "rimraf": "3.0.2",
    "stdout-stderr": "0.1.13",
    "strip-ansi": "6.0.1",
    "ts-jest": "27.0.7",
    "ts-node": "10.4.0",
    "typescript": "4.4.4"
  },
  "peerDependencies": {
    "@angular/cli": "^12.1.1",
    "@vue/cli": "^4.5.11",
    "create-react-app": "^4.0.3"
  },
  "peerDependenciesMeta": {
    "create-react-app": {
      "optional": true
    },
    "@angular/cli": {
      "optional": true
    },
    "@vue/cli": {
      "optional": true
    }
  },
  "files": [
    "/bin",
    "/lib",
    "/patches",
    "!/patches/*.dev.patch",
    "/npm-shrinkwrap.json",
    "/oclif.manifest.json"
  ],
  "homepage": "https://github.com/coveo/cli",
  "keywords": [
    "oclif"
  ],
  "license": "Apache-2.0",
  "main": "lib/index.js",
  "bin": {
    "coveo": "./bin/run"
  },
  "oclif": {
    "repositoryPrefix": "<%- repo %>/blob/v<%- version %>/packages/cli/<%- commandPath %>",
    "description": "Coveo CLI",
    "commands": "./lib/commands",
    "bin": "coveo",
    "plugins": [
      "@oclif/plugin-help",
      "@oclif/plugin-update"
    ],
    "topics": {
      "auth": {
        "description": "manage authentification against the Coveo platform"
      },
      "config": {
        "description": "manage Coveo CLI configuration"
      },
      "org": {
        "description": "manage Coveo organizations"
      },
      "ui": {
        "description": "manage user interface deployments"
      },
      "ui:create": {
        "description": "create a user interface powered by different front end frameworks and Coveo Headless"
      },
      "org:search": {
        "description": "perform queries against a coveo index"
      },
      "source": {
        "description": "manage Coveo sources"
      },
      "source:push": {
        "description": "manage Coveo Push API sources"
      }
    },
    "hooks": {
      "init": "./lib/hooks/init/set-global-config",
      "analytics": "./lib/hooks/analytics/analytics",
      "prerun": "./lib/hooks/prerun/prerun"
    },
    "macos": {
      "identifier": "com.coveo.cli"
    },
    "update": {
      "s3": {
        "host": "https://static.cloud.coveo.com/cli",
        "bucket": "https://static.cloud.coveo.com/cli"
      }
    }
  },
  "repository": "coveo/cli",
  "scripts": {
    "postpack": "rimraf oclif.manifest.json",
    "prepack": "rimraf lib && npm run build && oclif-dev manifest && oclif-dev readme",
    "build": "tsc -b",
    "test": "jest --colors",
    "lint": "prettier --config ../../.prettierrc.js --check . && eslint .",
    "version": "oclif-dev readme && git add README.md",
    "postinstall": "patch-package"
  },
  "types": "lib/index.d.ts",
  "publishConfig": {
    "access": "public"
  }
}<|MERGE_RESOLUTION|>--- conflicted
+++ resolved
@@ -39,16 +39,10 @@
     "tslib": "^2"
   },
   "devDependencies": {
-<<<<<<< HEAD
     "@amplitude/types": "^1.9.0",
-    "@coveo/angular": "^1.17.0",
-    "@coveo/cra-template": "^1.17.0",
-    "@coveo/vue-cli-plugin-typescript": "^1.17.0",
-=======
     "@coveo/angular": "^1.18.0",
     "@coveo/cra-template": "^1.18.0",
     "@coveo/vue-cli-plugin-typescript": "^1.18.0",
->>>>>>> 61b08f17
     "@oclif/dev-cli": "1.26.0",
     "@oclif/errors": "1.3.5",
     "@oclif/test": "1.2.8",
