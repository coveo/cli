{
  "name": "@coveo/cli",
  "version": "1.30.0",
  "author": "Coveo",
  "description": "Coveo CLI",
  "engines": {
    "node": ">=14.15.1"
  },
  "dependencies": {
    "@amplitude/identify": "^1.9.0",
    "@amplitude/node": "^1.9.0",
<<<<<<< HEAD
    "@coveo/push-api-client": "^2.4.0",
=======
    "@coveo/push-api-client": "^2.4.4",
>>>>>>> 00e5b6c7
    "@coveord/platform-client": "31.2.0",
    "@oclif/core": "^1.3.3",
    "@oclif/plugin-help": "^5",
    "@oclif/plugin-update": "^3.0.0",
    "@oclif/plugin-version": "^1.0.4",
    "abortcontroller-polyfill": "^1.7.1",
    "archiver": "^5.3.0",
    "async-retry": "^1.3.1",
    "axios": "^0.27.0",
    "chalk": "^4.1.1",
    "cli-progress": "^3.9.1",
    "extract-zip": "^2.0.1",
    "fs-extra": "^10.0.0",
    "https-proxy-agent": "^5.0.0",
    "inquirer": "^8.2.0",
    "isomorphic-fetch": "^3.0.0",
    "json2csv": "^5.0.6",
    "jsonschema": "^1.4.0",
    "node-machine-id": "^1.1.12",
    "open": "^8.4.0",
    "semver": "^7.3.4",
    "tmp": "^0.2.1",
    "ts-dedent": "^2.1.1",
    "tslib": "^2"
  },
  "devDependencies": {
    "@amplitude/types": "1.10.0",
    "@babel/core": "7.18.2",
    "@coveo/angular": "1.30.0",
    "@coveo/cra-template": "1.30.0",
    "@coveo/create-atomic": "1.30.0",
    "@coveo/vue-cli-plugin-typescript": "1.30.0",
    "@oclif/test": "2.1.0",
    "@types/archiver": "5.3.1",
    "@types/async-retry": "1.4.4",
    "@types/cli-progress": "3.11.0",
    "@types/fs-extra": "9.0.13",
    "@types/inquirer": "8.2.1",
    "@types/jest": "27.5.2",
    "@types/json2csv": "5.0.3",
    "@types/node": "17.0.38",
    "@types/semver": "7.3.9",
    "@types/tmp": "^0.2.3",
    "chai": "4.3.6",
    "eslint": "8.16.0",
    "fancy-test": "2.0.0",
    "jest": "27.5.1",
    "mock-stdin": "1.0.0",
    "oclif": "3.0.1",
    "prettier": "2.6.2",
    "rimraf": "3.0.2",
    "stdout-stderr": "0.1.13",
    "strip-ansi": "6.0.1",
    "ts-jest": "27.1.5",
    "ts-node": "10.8.0",
    "typescript": "4.7.2"
  },
  "peerDependencies": {
    "@angular/cli": "^13.2.4",
    "@vue/cli": "^4.5.11 || ^5.0.0",
    "create-react-app": "*"
  },
  "peerDependenciesMeta": {
    "@angular/cli": {
      "optional": true
    },
    "@vue/cli": {
      "optional": true
    },
    "create-react-app": {
      "optional": true
    }
  },
  "files": [
    "/bin",
    "/lib",
    "/npm-shrinkwrap.json",
    "/oclif.manifest.json"
  ],
  "homepage": "https://github.com/coveo/cli",
  "keywords": [
    "oclif"
  ],
  "license": "Apache-2.0",
  "main": "lib/index.js",
  "bin": {
    "coveo": "./bin/run"
  },
  "oclif": {
    "repositoryPrefix": "<%- repo %>/blob/v<%- version %>/packages/cli/<%- commandPath %>",
    "description": "Coveo CLI",
    "commands": "./lib/commands",
    "bin": "coveo",
    "plugins": [
      "@oclif/plugin-help",
      "@oclif/plugin-update",
      "@oclif/plugin-version"
    ],
    "oclif": {
      "additionalHelpFlags": [
        "-h"
      ],
      "additionalVersionFlags": [
        "-v"
      ]
    },
    "topicSeparator": ":",
    "topics": {
      "auth": {
        "description": "manage authentification against the Coveo platform"
      },
      "config": {
        "description": "manage Coveo CLI configuration"
      },
      "org": {
        "description": "manage Coveo organizations"
      },
      "org:resources": {
        "description": "(beta) manage your organization resources"
      },
      "org:resources:model": {
        "description": "(beta) manage your Snapshot Pull Model"
      },
      "org:search": {
        "description": "perform queries against a coveo index"
      },
      "ui": {
        "description": "manage user interface deployments"
      },
      "ui:create": {
        "description": "create a user interface powered by different front end frameworks and Coveo Headless"
      },
      "source": {
        "description": "manage Coveo sources"
      },
      "source:push": {
        "description": "manage Coveo Push API sources"
      },
      "source:catalog": {
        "description": "manage Coveo Catalog sources"
      }
    },
    "hooks": {
      "init": "./lib/hooks/init/set-global-config",
      "analytics": "./lib/hooks/analytics/analytics",
      "command_not_found": "./lib/hooks/commandNotFound/commandNotFound",
      "prerun": "./lib/hooks/prerun/prerun",
      "postrun": "./lib/hooks/postrun/postrun"
    },
    "macos": {
      "identifier": "com.coveo.cli"
    },
    "update": {
      "s3": {
        "host": "https://static.cloud.coveo.com/cli",
        "bucket": "https://static.cloud.coveo.com/cli"
      }
    }
  },
  "repository": "coveo/cli",
  "scripts": {
    "build": "rimraf lib && tsc -p tsconfig.json",
    "test": "jest --colors",
    "lint": "prettier --config ../../.prettierrc.js --check . && eslint .",
    "release:phase2": "node --experimental-specifier-resolution=node ../../scripts/releaseV2/phase2-bump-all-packages.mjs",
    "postpack": "rimraf oclif.manifest.json",
    "prepublishOnly": "rimraf lib && npm run build && oclif manifest && oclif readme"
  },
  "types": "lib/index.d.ts",
  "publishConfig": {
    "access": "public"
  }
}<|MERGE_RESOLUTION|>--- conflicted
+++ resolved
@@ -9,11 +9,7 @@
   "dependencies": {
     "@amplitude/identify": "^1.9.0",
     "@amplitude/node": "^1.9.0",
-<<<<<<< HEAD
-    "@coveo/push-api-client": "^2.4.0",
-=======
     "@coveo/push-api-client": "^2.4.4",
->>>>>>> 00e5b6c7
     "@coveord/platform-client": "31.2.0",
     "@oclif/core": "^1.3.3",
     "@oclif/plugin-help": "^5",
