{
  "name": "@coveo/cli",
  "private": false,
  "version": "0.0.0",
  "author": "Coveo",
  "dependencies": {
    "@coveord/platform-client": "^9.29.0",
    "@oclif/command": "^1",
    "@oclif/config": "^1",
    "@oclif/plugin-help": "^3",
    "@openid/appauth": "^1.3.0",
    "@vue/cli": "^4.5.11",
<<<<<<< HEAD
    "abortcontroller-polyfill": "^1.7.1",
=======
>>>>>>> 078bdf2f
    "axios": "^0.21.1",
    "create-react-app": "^4.0.1",
    "exponential-backoff": "^3.1.0",
    "fs-extra": "^9.1.0",
    "isomorphic-fetch": "^3.0.0",
    "isomorphic-form-data": "^2.0.0",
    "keytar": "^7.3.0",
    "tslib": "^1",
    "vue-cli-plugin-coveo": "^0.0.0"
  },
  "devDependencies": {
    "@oclif/dev-cli": "^1",
    "@oclif/test": "^1",
    "@types/fs-extra": "^9.0.6",
    "@types/node": "^10",
    "chai": "^4.2.0",
    "jest": "^26.6.3",
    "patch-package": "^6.2.2",
    "ts-jest": "^26.4.4",
    "ts-node": "^8",
    "typescript": "^3.3"
  },
  "files": [
    "/bin",
    "/lib",
    "/npm-shrinkwrap.json",
    "/oclif.manifest.json"
  ],
  "homepage": "https://github.com/coveo/cli",
  "keywords": [
    "oclif"
  ],
  "license": "Apache-2.0",
  "main": "lib/index.js",
  "oclif": {
    "commands": "./lib/commands",
    "bin": "coveo",
    "plugins": [
      "@oclif/plugin-help"
    ],
    "topics": {
      "auth": {
        "description": "Manage authentification against the Coveo platform"
      }
    },
    "hooks": {
      "init": "./lib/hooks/init/set-global-config"
    }
  },
  "repository": "coveo/cli",
  "scripts": {
    "postpack": "rm -f oclif.manifest.json",
    "prepack": "rm -rf lib && tsc -b && oclif-dev manifest && oclif-dev readme",
    "test": "jest",
    "version": "oclif-dev readme && git add README.md",
    "postinstall": "patch-package"
  },
  "types": "lib/index.d.ts"
}<|MERGE_RESOLUTION|>--- conflicted
+++ resolved
@@ -10,11 +10,7 @@
     "@oclif/plugin-help": "^3",
     "@openid/appauth": "^1.3.0",
     "@vue/cli": "^4.5.11",
-<<<<<<< HEAD
     "abortcontroller-polyfill": "^1.7.1",
-=======
->>>>>>> 078bdf2f
-    "axios": "^0.21.1",
     "create-react-app": "^4.0.1",
     "exponential-backoff": "^3.1.0",
     "fs-extra": "^9.1.0",
