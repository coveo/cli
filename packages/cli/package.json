--- conflicted
+++ resolved
@@ -52,13 +52,9 @@
     "@types/opener": "1.4.0",
     "chai": "4.3.4",
     "eslint": "7.32.0",
-<<<<<<< HEAD
     "fancy-test": "^1.4.10",
-    "jest": "27.2.4",
+    "jest": "27.2.5",
     "mock-stdin": "^1.0.0",
-=======
-    "jest": "27.2.5",
->>>>>>> cd085ba6
     "prettier": "2.4.1",
     "rimraf": "3.0.2",
     "strip-ansi": "6.0.1",
