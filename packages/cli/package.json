{
  "name": "@coveo/cli",
  "version": "1.8.0",
  "author": "Coveo",
  "engines": {
    "node": ">=14.15.1"
  },
  "dependencies": {
<<<<<<< HEAD
    "@angular/cli": "^12.1.1",
=======
    "@angular/cli": "^11.1.4",
    "@coveo/push-api-client": "^1.0.0",
>>>>>>> 17e9b8b4
    "@coveord/platform-client": "^21.4.0",
    "@oclif/command": "^1",
    "@oclif/config": "^1",
    "@oclif/plugin-help": "^3",
    "@oclif/plugin-update": "^1.3.10",
    "@openid/appauth": "^1.3.0",
    "@vue/cli": "^4.5.11",
    "abortcontroller-polyfill": "^1.7.1",
    "archiver": "^5.3.0",
    "chalk": "^4.1.1",
    "cli-ux": "^5.5.1",
    "coveo.analytics": "^2.18.4",
    "create-react-app": "^4.0.3",
    "exponential-backoff": "^3.1.0",
    "fs-extra": "^10.0.0",
    "isomorphic-fetch": "^3.0.0",
    "json2csv": "^5.0.6",
    "node-pty": "^0.10.0",
    "patch-package": "^6.2.2",
    "semver": "^7.3.4",
    "ts-dedent": "^2.1.1",
    "tslib": "^2"
  },
  "devDependencies": {
    "@coveo/angular": "^1.8.0",
    "@coveo/cra-template": "^1.8.0",
    "@coveo/vue-cli-plugin-typescript": "^1.8.0",
    "@oclif/dev-cli": "^1.26.0",
    "@oclif/errors": "^1.3.4",
    "@oclif/test": "^1",
    "@types/archiver": "^5.1.0",
    "@types/cli-progress": "^3.9.1",
    "@types/fs-extra": "^9.0.6",
    "@types/jest": "^26.0.22",
    "@types/json2csv": "^5.0.2",
    "@types/node": "^14",
    "chai": "^4.2.0",
    "eslint": "^7.23.0",
    "jest": "^26.6.3",
    "prettier": "^2.3.0",
    "rimraf": "^3.0.2",
    "strip-ansi": "^6.0.0",
    "ts-jest": "^26.5.1",
    "ts-node": "^10",
    "typescript": "4.2.3"
  },
  "files": [
    "/bin",
    "/lib",
    "/patches",
    "!/patches/*.dev.patch",
    "/npm-shrinkwrap.json",
    "/oclif.manifest.json"
  ],
  "homepage": "https://github.com/coveo/cli",
  "keywords": [
    "oclif"
  ],
  "license": "Apache-2.0",
  "main": "lib/index.js",
  "bin": {
    "coveo": "./bin/run"
  },
  "oclif": {
    "repositoryPrefix": "<%- repo %>/blob/v<%- version %>/packages/cli/<%- commandPath %>",
    "commands": "./lib/commands",
    "bin": "coveo",
    "plugins": [
      "@oclif/plugin-help",
      "@oclif/plugin-update"
    ],
    "topics": {
      "auth": {
        "description": "manage authentification against the Coveo platform"
      },
      "config": {
        "description": "manage Coveo CLI configuration"
      },
      "org": {
        "description": "manage Coveo organizations"
      },
      "ui": {
        "description": "manage user interface deployments"
      },
      "ui:create": {
        "description": "create a user interface powered by different front end frameworks and Coveo Headless"
      },
      "org:search": {
        "description": "perform queries against a coveo index"
      }
    },
    "hooks": {
      "init": "./lib/hooks/init/set-global-config",
      "analytics": "./lib/hooks/analytics/analytics",
      "prerun": "./lib/hooks/prerun/prerun"
    },
    "macos": {
      "identifier": "com.coveo.cli"
    },
    "update": {
      "s3": {
        "host": "https://static.cloud.coveo.com/cli",
        "bucket": "https://static.cloud.coveo.com/cli"
      }
    }
  },
  "repository": "coveo/cli",
  "scripts": {
    "postpack": "rimraf -f oclif.manifest.json",
    "prepack": "rimraf -rf lib && tsc -b && oclif-dev manifest && oclif-dev readme",
    "test": "jest",
    "lint": "prettier --config ../../.prettierrc.js --check . && eslint .",
    "version": "oclif-dev readme && git add README.md",
    "postinstall": "patch-package"
  },
  "types": "lib/index.d.ts",
  "publishConfig": {
    "access": "public"
  }
}<|MERGE_RESOLUTION|>--- conflicted
+++ resolved
@@ -6,12 +6,8 @@
     "node": ">=14.15.1"
   },
   "dependencies": {
-<<<<<<< HEAD
     "@angular/cli": "^12.1.1",
-=======
-    "@angular/cli": "^11.1.4",
     "@coveo/push-api-client": "^1.0.0",
->>>>>>> 17e9b8b4
     "@coveord/platform-client": "^21.4.0",
     "@oclif/command": "^1",
     "@oclif/config": "^1",
