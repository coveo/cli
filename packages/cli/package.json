{
  "name": "@coveo/cli",
  "version": "1.9.0",
  "author": "Coveo",
  "engines": {
    "node": ">=14.15.1"
  },
  "dependencies": {
    "@angular/cli": "^12.1.1",
    "@coveo/bueno": "^0.1.0",
    "@coveo/push-api-client": "^1.0.0",
    "@coveord/platform-client": "^22.3.0",
    "@oclif/command": "^1",
    "@oclif/config": "^1",
    "@oclif/plugin-help": "^3",
    "@oclif/plugin-update": "^1.3.10",
    "@openid/appauth": "^1.3.0",
    "@vue/cli": "^4.5.11",
    "abortcontroller-polyfill": "^1.7.1",
    "archiver": "^5.3.0",
    "chalk": "^4.1.1",
    "cli-ux": "^5.5.1",
    "coveo.analytics": "^2.18.4",
    "create-react-app": "^4.0.3",
    "exponential-backoff": "^3.1.0",
    "extract-zip": "^2.0.1",
    "fs-extra": "^10.0.0",
    "isomorphic-fetch": "^3.0.0",
    "json2csv": "^5.0.6",
    "node-pty": "^0.10.0",
    "patch-package": "^6.2.2",
    "semver": "^7.3.4",
    "through2": "^4.0.2",
    "ts-dedent": "^2.1.1",
    "tslib": "^2"
  },
  "devDependencies": {
    "@coveo/angular": "^1.9.0",
    "@coveo/cra-template": "^1.9.0",
    "@coveo/vue-cli-plugin-typescript": "^1.9.0",
    "@oclif/dev-cli": "1.26.0",
    "@oclif/errors": "1.3.5",
    "@oclif/test": "1.2.8",
    "@types/archiver": "5.1.1",
    "@types/cli-progress": "3.9.2",
    "@types/fs-extra": "9.0.12",
    "@types/jest": "26.0.24",
    "@types/json2csv": "5.0.3",
<<<<<<< HEAD
    "@types/node": "^14.17.5",
    "@types/through2": "^2.0.36",
=======
    "@types/node": "14.17.5",
>>>>>>> 01ab4ad7
    "chai": "4.3.4",
    "eslint": "7.30.0",
    "jest": "27.0.6",
    "prettier": "2.3.2",
    "rimraf": "3.0.2",
    "strip-ansi": "6.0.0",
    "ts-jest": "27.0.3",
    "ts-node": "10.1.0",
    "typescript": "4.3.5"
  },
  "files": [
    "/bin",
    "/lib",
    "/patches",
    "!/patches/*.dev.patch",
    "/npm-shrinkwrap.json",
    "/oclif.manifest.json"
  ],
  "homepage": "https://github.com/coveo/cli",
  "keywords": [
    "oclif"
  ],
  "license": "Apache-2.0",
  "main": "lib/index.js",
  "bin": {
    "coveo": "./bin/run"
  },
  "oclif": {
    "repositoryPrefix": "<%- repo %>/blob/v<%- version %>/packages/cli/<%- commandPath %>",
    "commands": "./lib/commands",
    "bin": "coveo",
    "plugins": [
      "@oclif/plugin-help",
      "@oclif/plugin-update"
    ],
    "topics": {
      "auth": {
        "description": "manage authentification against the Coveo platform"
      },
      "config": {
        "description": "manage Coveo CLI configuration"
      },
      "org": {
        "description": "manage Coveo organizations"
      },
      "ui": {
        "description": "manage user interface deployments"
      },
      "ui:create": {
        "description": "create a user interface powered by different front end frameworks and Coveo Headless"
      },
      "org:search": {
        "description": "perform queries against a coveo index"
      }
    },
    "hooks": {
      "init": "./lib/hooks/init/set-global-config",
      "analytics": "./lib/hooks/analytics/analytics",
      "prerun": "./lib/hooks/prerun/prerun"
    },
    "macos": {
      "identifier": "com.coveo.cli"
    },
    "update": {
      "s3": {
        "host": "https://static.cloud.coveo.com/cli",
        "bucket": "https://static.cloud.coveo.com/cli"
      }
    }
  },
  "repository": "coveo/cli",
  "scripts": {
    "postpack": "rimraf -f oclif.manifest.json",
    "prepack": "rimraf -rf lib && tsc -b && oclif-dev manifest && oclif-dev readme",
    "test": "jest",
    "lint": "prettier --config ../../.prettierrc.js --check . && eslint .",
    "version": "oclif-dev readme && git add README.md",
    "postinstall": "patch-package"
  },
  "types": "lib/index.d.ts",
  "publishConfig": {
    "access": "public"
  }
}<|MERGE_RESOLUTION|>--- conflicted
+++ resolved
@@ -46,12 +46,7 @@
     "@types/fs-extra": "9.0.12",
     "@types/jest": "26.0.24",
     "@types/json2csv": "5.0.3",
-<<<<<<< HEAD
-    "@types/node": "^14.17.5",
-    "@types/through2": "^2.0.36",
-=======
     "@types/node": "14.17.5",
->>>>>>> 01ab4ad7
     "chai": "4.3.4",
     "eslint": "7.30.0",
     "jest": "27.0.6",
