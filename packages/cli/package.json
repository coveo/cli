{
  "name": "@coveo/cli",
  "version": "1.28.1",
  "author": "Coveo",
  "description": "Coveo CLI",
  "engines": {
    "node": ">=14.15.1"
  },
  "dependencies": {
    "@amplitude/identify": "^1.9.0",
    "@amplitude/node": "^1.9.0",
<<<<<<< HEAD
    "@coveo/push-api-client": "^2.4.0",
    "@coveord/platform-client": "^30.4.0",
=======
    "@coveo/push-api-client": "^2.1.1",
    "@coveord/platform-client": "30.5.1",
>>>>>>> ba307565
    "@oclif/core": "^1.3.3",
    "@oclif/plugin-help": "^5",
    "@oclif/plugin-update": "^3.0.0",
    "@oclif/plugin-version": "^1.0.4",
    "abortcontroller-polyfill": "^1.7.1",
    "archiver": "^5.3.0",
    "async-retry": "^1.3.1",
    "axios": "^0.27.0",
    "chalk": "^4.1.1",
    "cli-progress": "^3.9.1",
    "extract-zip": "^2.0.1",
    "fs-extra": "^10.0.0",
    "https-proxy-agent": "^5.0.0",
    "inquirer": "^8.2.0",
    "isomorphic-fetch": "^3.0.0",
    "json2csv": "^5.0.6",
    "jsonschema": "^1.4.0",
    "node-machine-id": "^1.1.12",
    "open": "^8.4.0",
    "semver": "^7.3.4",
    "ts-dedent": "^2.1.1",
    "tslib": "^2"
  },
  "devDependencies": {
    "@amplitude/types": "1.10.0",
    "@babel/core": "7.17.12",
    "@coveo/angular": "1.28.0",
    "@coveo/cra-template": "1.28.0",
    "@coveo/create-atomic": "1.28.0",
    "@coveo/vue-cli-plugin-typescript": "1.28.1",
    "@oclif/test": "2.1.0",
    "@types/archiver": "5.3.1",
    "@types/async-retry": "1.4.4",
    "@types/cli-progress": "3.11.0",
    "@types/fs-extra": "9.0.13",
    "@types/inquirer": "8.2.1",
    "@types/jest": "27.5.1",
    "@types/json2csv": "5.0.3",
    "@types/node": "17.0.34",
    "@types/semver": "7.3.9",
    "chai": "4.3.6",
    "eslint": "8.15.0",
    "fancy-test": "2.0.0",
    "jest": "27.5.1",
    "mock-stdin": "1.0.0",
    "oclif": "3.0.1",
    "prettier": "2.6.2",
    "rimraf": "3.0.2",
    "stdout-stderr": "0.1.13",
    "strip-ansi": "6.0.1",
    "ts-jest": "27.1.5",
    "ts-node": "10.7.0",
    "typescript": "4.6.4"
  },
  "peerDependencies": {
    "@angular/cli": "^13.2.4",
    "@vue/cli": "^4.5.11 || ^5.0.0",
    "create-react-app": "*"
  },
  "peerDependenciesMeta": {
    "@angular/cli": {
      "optional": true
    },
    "@vue/cli": {
      "optional": true
    },
    "create-react-app": {
      "optional": true
    }
  },
  "files": [
    "/bin",
    "/lib",
    "/npm-shrinkwrap.json",
    "/oclif.manifest.json"
  ],
  "homepage": "https://github.com/coveo/cli",
  "keywords": [
    "oclif"
  ],
  "license": "Apache-2.0",
  "main": "lib/index.js",
  "bin": {
    "coveo": "./bin/run"
  },
  "oclif": {
    "repositoryPrefix": "<%- repo %>/blob/v<%- version %>/packages/cli/<%- commandPath %>",
    "description": "Coveo CLI",
    "commands": "./lib/commands",
    "bin": "coveo",
    "plugins": [
      "@oclif/plugin-help",
      "@oclif/plugin-update",
      "@oclif/plugin-version"
    ],
    "oclif": {
      "additionalHelpFlags": [
        "-h"
      ],
      "additionalVersionFlags": [
        "-v"
      ]
    },
    "topicSeparator": ":",
    "topics": {
      "auth": {
        "description": "manage authentification against the Coveo platform"
      },
      "config": {
        "description": "manage Coveo CLI configuration"
      },
      "org": {
        "description": "manage Coveo organizations"
      },
      "org:resources": {
        "description": "(beta) manage your organization resources"
      },
      "org:resources:model": {
        "description": "(beta) manage your Snapshot Pull Model"
      },
      "org:search": {
        "description": "perform queries against a coveo index"
      },
      "ui": {
        "description": "manage user interface deployments"
      },
      "ui:create": {
        "description": "create a user interface powered by different front end frameworks and Coveo Headless"
      },
      "source": {
        "description": "manage Coveo sources"
      },
      "source:push": {
        "description": "manage Coveo Push API sources"
      },
      "source:catalog": {
        "description": "manage Coveo Catalog sources"
      }
    },
    "hooks": {
      "init": "./lib/hooks/init/set-global-config",
      "analytics": "./lib/hooks/analytics/analytics",
      "command_not_found": "./lib/hooks/commandNotFound/commandNotFound",
      "prerun": "./lib/hooks/prerun/prerun",
      "postrun": "./lib/hooks/postrun/postrun"
    },
    "macos": {
      "identifier": "com.coveo.cli"
    },
    "update": {
      "s3": {
        "host": "https://static.cloud.coveo.com/cli",
        "bucket": "https://static.cloud.coveo.com/cli"
      }
    }
  },
  "repository": "coveo/cli",
  "scripts": {
    "build": "rimraf lib && tsc -p tsconfig.json",
    "test": "jest --colors",
    "lint": "prettier --config ../../.prettierrc.js --check . && eslint .",
    "release:phase2": "node --experimental-specifier-resolution=node ../../scripts/releaseV2/phase2-bump-all-packages.mjs",
    "postpack": "rimraf oclif.manifest.json",
    "prepublishOnly": "rimraf lib && npm run build && oclif-dev manifest && oclif-dev readme"
  },
  "types": "lib/index.d.ts",
  "publishConfig": {
    "access": "public"
  }
}<|MERGE_RESOLUTION|>--- conflicted
+++ resolved
@@ -9,13 +9,8 @@
   "dependencies": {
     "@amplitude/identify": "^1.9.0",
     "@amplitude/node": "^1.9.0",
-<<<<<<< HEAD
     "@coveo/push-api-client": "^2.4.0",
-    "@coveord/platform-client": "^30.4.0",
-=======
-    "@coveo/push-api-client": "^2.1.1",
     "@coveord/platform-client": "30.5.1",
->>>>>>> ba307565
     "@oclif/core": "^1.3.3",
     "@oclif/plugin-help": "^5",
     "@oclif/plugin-update": "^3.0.0",
