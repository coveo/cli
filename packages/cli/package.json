--- conflicted
+++ resolved
@@ -10,14 +10,9 @@
     "@amplitude/identify": "^1.9.0",
     "@amplitude/node": "^1.9.0",
     "@coveo/push-api-client": "^1.6.0",
-<<<<<<< HEAD
-    "@coveord/platform-client": "^28.0.0",
-    "@oclif/core": "^1.3.3",
-=======
     "@coveord/platform-client": "^29.0.0",
     "@oclif/core": "^1.3.3",
     "@oclif/plugin-help": "^5",
->>>>>>> 12cb24b1
     "@oclif/plugin-update": "^2.2.0",
     "@oclif/plugin-version": "^1.0.4",
     "abortcontroller-polyfill": "^1.7.1",
@@ -26,10 +21,6 @@
     "axios": "^0.26.0",
     "chalk": "^4.1.1",
     "cli-progress": "^3.9.1",
-<<<<<<< HEAD
-    "coveo.analytics": "^2.18.4",
-=======
->>>>>>> 12cb24b1
     "extract-zip": "^2.0.1",
     "fs-extra": "^10.0.0",
     "https-proxy-agent": "^5.0.0",
@@ -45,21 +36,12 @@
   },
   "devDependencies": {
     "@amplitude/types": "1.9.2",
-<<<<<<< HEAD
-    "@babel/core": "7.17.2",
-    "@coveo/angular": "1.24.1",
-    "@coveo/cra-template": "1.24.1",
-    "@coveo/create-atomic": "1.24.1",
-    "@coveo/vue-cli-plugin-typescript": "1.24.1",
-    "@oclif/test": "2.0.3",
-=======
     "@babel/core": "7.17.8",
     "@coveo/angular": "1.26.1",
     "@coveo/cra-template": "1.26.1",
     "@coveo/create-atomic": "1.26.1",
     "@coveo/vue-cli-plugin-typescript": "1.26.1",
     "@oclif/test": "2.1.0",
->>>>>>> 12cb24b1
     "@types/archiver": "5.3.1",
     "@types/async-retry": "1.4.3",
     "@types/cli-progress": "3.9.2",
@@ -70,20 +52,12 @@
     "@types/node": "17.0.23",
     "@types/semver": "7.3.9",
     "chai": "4.3.6",
-<<<<<<< HEAD
-    "fancy-test": "^2.0.0",
-    "oclif": "2.4.3",
-    "eslint": "8.8.0",
-    "jest": "27.5.1",
-    "prettier": "2.5.1",
-=======
     "eslint": "8.12.0",
     "fancy-test": "2.0.0",
     "jest": "27.5.1",
     "mock-stdin": "1.0.0",
     "oclif": "2.6.1",
     "prettier": "2.6.1",
->>>>>>> 12cb24b1
     "rimraf": "3.0.2",
     "stdout-stderr": "0.1.13",
     "strip-ansi": "6.0.1",
@@ -92,15 +66,9 @@
     "typescript": "4.6.3"
   },
   "peerDependencies": {
-<<<<<<< HEAD
-    "@angular/cli": "^13.2.2",
-    "@vue/cli": "^4.5.11",
-    "create-react-app": "latest"
-=======
     "@angular/cli": "^13.2.4",
     "@vue/cli": "^4.5.11 || ^5.0.0",
     "create-react-app": "*"
->>>>>>> 12cb24b1
   },
   "peerDependenciesMeta": {
     "@angular/cli": {
