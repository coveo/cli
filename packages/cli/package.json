{
  "name": "@coveo/cli",
  "private": false,
  "version": "0.0.0",
  "author": "Coveo",
  "dependencies": {
    "@angular/cli": "^11.1.4",
    "@coveo/angular": "^0.0.0",
    "@coveord/platform-client": "^9.29.0",
    "@oclif/command": "^1",
    "@oclif/config": "^1",
    "@oclif/plugin-help": "^3",
    "@openid/appauth": "^1.3.0",
    "@vue/cli": "^4.5.11",
    "abortcontroller-polyfill": "^1.7.1",
    "cli-ux": "^5.5.1",
    "create-react-app": "^4.0.1",
    "coveo.analytics": "^2.18.4",
    "exponential-backoff": "^3.1.0",
    "fs-extra": "^9.1.0",
    "isomorphic-fetch": "^3.0.0",
    "isomorphic-form-data": "^2.0.0",
    "keytar": "^7.3.0",
<<<<<<< HEAD
    "tslib": "^1"
=======
    "tslib": "^1",
    "@coveo/vue-cli-plugin-typescript": "^0.0.0"
>>>>>>> 1851128d
  },
  "devDependencies": {
    "@coveo/cra-template": "^0.0.0",
    "@oclif/dev-cli": "^1",
    "@oclif/test": "^1",
    "@types/fs-extra": "^9.0.6",
    "@types/node": "^10",
    "chai": "^4.2.0",
    "jest": "^26.6.3",
    "patch-package": "^6.2.2",
    "ts-jest": "^26.5.1",
    "ts-node": "^8",
    "typescript": "^3.3"
  },
  "files": [
    "/bin",
    "/lib",
    "/npm-shrinkwrap.json",
    "/oclif.manifest.json"
  ],
  "homepage": "https://github.com/coveo/cli",
  "keywords": [
    "oclif"
  ],
  "license": "Apache-2.0",
  "main": "lib/index.js",
  "oclif": {
    "commands": "./lib/commands",
    "bin": "coveo",
    "plugins": [
      "@oclif/plugin-help"
    ],
    "topics": {
      "auth": {
        "description": "Manage authentification against the Coveo platform"
      }
    },
    "hooks": {
      "init": "./lib/hooks/init/set-global-config",
      "analytics": "./lib/hooks/analytics/analytics",
      "prerun": "./lib/hooks/prerun/prerun"
    }
  },
  "repository": "coveo/cli",
  "scripts": {
    "postpack": "rm -f oclif.manifest.json",
    "prepack": "rm -rf lib && tsc -b && oclif-dev manifest && oclif-dev readme",
    "test": "jest",
    "version": "oclif-dev readme && git add README.md",
    "postinstall": "patch-package"
  },
  "types": "lib/index.d.ts"
}<|MERGE_RESOLUTION|>--- conflicted
+++ resolved
@@ -21,12 +21,8 @@
     "isomorphic-fetch": "^3.0.0",
     "isomorphic-form-data": "^2.0.0",
     "keytar": "^7.3.0",
-<<<<<<< HEAD
-    "tslib": "^1"
-=======
     "tslib": "^1",
     "@coveo/vue-cli-plugin-typescript": "^0.0.0"
->>>>>>> 1851128d
   },
   "devDependencies": {
     "@coveo/cra-template": "^0.0.0",
