{
  "name": "@coveo/cli",
  "version": "1.29.0",
  "author": "Coveo",
  "description": "Coveo CLI",
  "engines": {
    "node": ">=14.15.1"
  },
  "dependencies": {
    "@amplitude/identify": "^1.9.0",
    "@amplitude/node": "^1.9.0",
    "@coveo/push-api-client": "^2.4.11",
<<<<<<< HEAD
    "@coveord/platform-client": "31.2.0",
=======
    "@coveord/platform-client": "33.0.0",
>>>>>>> 62d49bb2
    "@oclif/core": "^1.3.3",
    "@oclif/plugin-help": "^5",
    "@oclif/plugin-update": "^3.0.0",
    "@oclif/plugin-version": "^1.0.4",
    "abortcontroller-polyfill": "^1.7.1",
    "archiver": "^5.3.0",
    "async-retry": "^1.3.1",
    "axios": "^0.27.0",
    "chalk": "^4.1.1",
    "cli-progress": "^3.9.1",
    "extract-zip": "^2.0.1",
    "fs-extra": "^10.0.0",
    "fuzzy": "^0.1.3",
    "https-proxy-agent": "^5.0.0",
    "inquirer": "^8.2.0",
    "inquirer-autocomplete-prompt": "^2.0.0",
    "isomorphic-fetch": "^3.0.0",
    "json2csv": "^5.0.6",
    "jsonschema": "^1.4.0",
    "node-machine-id": "^1.1.12",
    "open": "^8.4.0",
    "semver": "^7.3.4",
    "ts-dedent": "^2.1.1",
    "tslib": "^2"
  },
  "devDependencies": {
    "@amplitude/types": "1.10.0",
    "@babel/core": "7.18.2",
    "@coveo/angular": "1.29.0",
    "@coveo/cra-template": "1.29.0",
    "@coveo/create-atomic": "1.29.0",
    "@coveo/vue-cli-plugin-typescript": "1.29.0",
    "@oclif/test": "2.1.0",
    "@types/archiver": "5.3.1",
    "@types/async-retry": "1.4.4",
    "@types/cli-progress": "3.11.0",
    "@types/fs-extra": "9.0.13",
    "@types/inquirer": "8.2.1",
    "@types/inquirer-autocomplete-prompt": "^1.3.4",
    "@types/jest": "27.5.1",
    "@types/json2csv": "5.0.3",
    "@types/node": "17.0.36",
    "@types/semver": "7.3.9",
    "chai": "4.3.6",
    "eslint": "8.16.0",
    "fancy-test": "2.0.0",
    "jest": "27.5.1",
    "mock-stdin": "1.0.0",
    "oclif": "3.0.1",
    "prettier": "2.6.2",
    "rimraf": "3.0.2",
    "stdout-stderr": "0.1.13",
    "strip-ansi": "6.0.1",
    "ts-jest": "27.1.5",
    "ts-node": "10.8.0",
    "typescript": "4.7.2"
  },
  "peerDependencies": {
    "@angular/cli": "^13.2.4",
    "@vue/cli": "^4.5.11 || ^5.0.0",
    "create-react-app": "*"
  },
  "peerDependenciesMeta": {
    "@angular/cli": {
      "optional": true
    },
    "@vue/cli": {
      "optional": true
    },
    "create-react-app": {
      "optional": true
    }
  },
  "files": [
    "/bin",
    "/lib",
    "/npm-shrinkwrap.json",
    "/oclif.manifest.json"
  ],
  "homepage": "https://github.com/coveo/cli",
  "keywords": [
    "oclif"
  ],
  "license": "Apache-2.0",
  "main": "lib/index.js",
  "bin": {
    "coveo": "./bin/run"
  },
  "oclif": {
    "repositoryPrefix": "<%- repo %>/blob/v<%- version %>/packages/cli/<%- commandPath %>",
    "description": "Coveo CLI",
    "commands": "./lib/commands",
    "bin": "coveo",
    "plugins": [
      "@oclif/plugin-help",
      "@oclif/plugin-update",
      "@oclif/plugin-version"
    ],
    "oclif": {
      "additionalHelpFlags": [
        "-h"
      ],
      "additionalVersionFlags": [
        "-v"
      ]
    },
    "topicSeparator": ":",
    "topics": {
      "auth": {
        "description": "manage authentification against the Coveo platform"
      },
      "config": {
        "description": "manage Coveo CLI configuration"
      },
      "org": {
        "description": "manage Coveo organizations"
      },
      "org:resources": {
        "description": "(beta) manage your organization resources"
      },
      "org:resources:model": {
        "description": "(beta) manage your Snapshot Pull Model"
      },
      "org:search": {
        "description": "perform queries against a coveo index"
      },
      "ui": {
        "description": "manage user interface deployments"
      },
      "ui:create": {
        "description": "create a user interface powered by different front end frameworks and Coveo Headless"
      },
      "source": {
        "description": "manage Coveo sources"
      },
      "source:push": {
        "description": "manage Coveo Push API sources"
      },
      "source:catalog": {
        "description": "manage Coveo Catalog sources"
      }
    },
    "hooks": {
      "init": "./lib/hooks/init/set-global-config",
      "analytics": "./lib/hooks/analytics/analytics",
      "command_not_found": "./lib/hooks/commandNotFound/commandNotFound",
      "prerun": "./lib/hooks/prerun/prerun",
      "postrun": "./lib/hooks/postrun/postrun"
    },
    "macos": {
      "identifier": "com.coveo.cli"
    },
    "update": {
      "s3": {
        "host": "https://static.cloud.coveo.com/cli",
        "bucket": "https://static.cloud.coveo.com/cli"
      }
    }
  },
  "repository": "coveo/cli",
  "scripts": {
    "build": "rimraf lib && tsc -p tsconfig.json",
    "test": "jest --colors",
    "lint": "prettier --config ../../.prettierrc.js --check . && eslint .",
    "release:phase2": "node --experimental-specifier-resolution=node ../../scripts/releaseV2/phase2-bump-all-packages.mjs",
    "postpack": "rimraf oclif.manifest.json",
    "prepublishOnly": "rimraf lib && npm run build && oclif manifest && oclif readme"
  },
  "types": "lib/index.d.ts",
  "publishConfig": {
    "access": "public"
  }
}<|MERGE_RESOLUTION|>--- conflicted
+++ resolved
@@ -10,11 +10,7 @@
     "@amplitude/identify": "^1.9.0",
     "@amplitude/node": "^1.9.0",
     "@coveo/push-api-client": "^2.4.11",
-<<<<<<< HEAD
-    "@coveord/platform-client": "31.2.0",
-=======
     "@coveord/platform-client": "33.0.0",
->>>>>>> 62d49bb2
     "@oclif/core": "^1.3.3",
     "@oclif/plugin-help": "^5",
     "@oclif/plugin-update": "^3.0.0",
