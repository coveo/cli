{
  "name": "@coveo/cli",
  "version": "2.4.0",
  "author": "Coveo",
  "description": "Coveo CLI",
  "engines": {
    "node": "16.x || 18.x"
  },
  "dependencies": {
    "@amplitude/identify": "^1.9.0",
    "@amplitude/node": "^1.9.0",
<<<<<<< HEAD
    "@coveo/cli-commons": "2.4.0",
    "@coveo/cli-plugin-source": "2.0.6",
    "@coveo/platform-client": "42.2.0",
=======
    "@coveo/cli-commons": "2.3.0",
    "@coveo/cli-plugin-source": "2.0.5",
    "@coveo/platform-client": "42.5.0",
>>>>>>> e44da7f7
    "@oclif/core": "1.24.0",
    "@oclif/plugin-help": "5.1.23",
    "@oclif/plugin-plugins": "2.1.12",
    "@oclif/plugin-update": "3.0.12",
    "@oclif/plugin-version": "1.1.4",
    "abortcontroller-polyfill": "^1.7.1",
    "archiver": "^5.3.0",
    "async-retry": "^1.3.1",
    "chalk": "4.1.2",
    "cli-progress": "^3.9.1",
    "extract-zip": "^2.0.1",
    "fetch-undici-polyfill": "1.2.1",
    "fs-extra": "^11.0.0",
    "get-port": "5.1.1",
    "https-proxy-agent": "^5.0.0",
    "inquirer": "8.2.5",
    "is-unicode-supported": "^1.3.0",
    "isomorphic-fetch": "^3.0.0",
    "json2csv": "^5.0.6",
    "jsonschema": "1.4.1",
    "node-machine-id": "^1.1.12",
    "open": "^8.4.0",
    "semver": "^7.3.4",
    "tmp": "^0.2.1",
    "ts-dedent": "2.2.0",
    "tslib": "2.5.0"
  },
  "devDependencies": {
    "@amplitude/types": "1.10.2",
    "@babel/core": "7.21.0",
    "@coveo/angular": "1.35.24",
    "@coveo/cli-commons-dev": "6.0.4",
    "@coveo/cra-template": "1.36.6",
    "@coveo/create-atomic": "1.37.0",
    "@coveo/create-headless-vue": "1.1.1",
    "@coveo/create-atomic-component": "0.2.0",
    "@coveo/create-atomic-component-project": "0.2.0",
    "@coveo/create-atomic-result-component": "0.2.0",
    "@oclif/test": "2.2.21",
    "@types/archiver": "5.3.2",
    "@types/async-retry": "1.4.5",
    "@types/cli-progress": "3.11.0",
    "@types/fs-extra": "11.0.1",
    "@types/inquirer": "8.2.6",
    "@types/jest": "29.4.0",
    "@types/json2csv": "5.0.3",
    "@types/node": "18.15.1",
    "@types/semver": "7.3.13",
    "@types/tmp": "0.2.3",
    "chai": "4.3.7",
    "eslint": "8.36.0",
    "fancy-test": "2.0.13",
    "jest": "29.5.0",
    "mock-stdin": "1.0.0",
    "oclif": "3.4.3",
    "prettier": "2.8.4",
    "rimraf": "4.4.0",
    "stdout-stderr": "0.1.13",
    "strip-ansi": "6.0.1",
    "ts-jest": "29.0.5",
    "ts-node": "10.9.1",
    "tsconfig-paths": "4.1.2",
    "typescript": "4.9.5"
  },
  "peerDependencies": {
    "create-react-app": "*"
  },
  "peerDependenciesMeta": {
    "create-react-app": {
      "optional": true
    }
  },
  "files": [
    "/bin",
    "/lib",
    "/npm-shrinkwrap.json",
    "/oclif.manifest.json"
  ],
  "homepage": "https://github.com/coveo/cli",
  "keywords": [
    "oclif"
  ],
  "license": "Apache-2.0",
  "main": "lib/index.js",
  "bin": {
    "coveo": "./bin/run"
  },
  "oclif": {
    "repositoryPrefix": "<%- repo %>/blob/v<%- version %>/packages/cli/core/<%- commandPath %>",
    "description": "Coveo CLI",
    "commands": "./lib/commands",
    "bin": "coveo",
    "plugins": [
      "@oclif/plugin-help",
      "@oclif/plugin-update",
      "@oclif/plugin-version",
      "@oclif/plugin-plugins",
      "@coveo/cli-plugin-source"
    ],
    "oclif": {
      "additionalHelpFlags": [
        "-h"
      ],
      "additionalVersionFlags": [
        "-v"
      ]
    },
    "scope": "coveo",
    "prefix": "cli-plugin",
    "topicSeparator": ":",
    "topics": {
      "auth": {
        "description": "manage authentification against the Coveo platform"
      },
      "atomic": {
        "description": "create customizable user interface with Coveo Atomic"
      },
      "config": {
        "description": "manage Coveo CLI configuration"
      },
      "org": {
        "description": "manage Coveo organizations"
      },
      "org:resources": {
        "description": "manage your organization resources (e.g., Query Pipelines, Fields or Source Configurations) with Coveo Snapshots"
      },
      "org:resources:model": {
        "description": "manage your Snapshot Pull Model"
      },
      "org:search": {
        "description": "perform queries against a coveo index"
      },
      "ui": {
        "description": "manage user interface deployments"
      },
      "ui:create": {
        "description": "create a user interface powered by different front end frameworks and Coveo Headless"
      }
    },
    "hooks": {
      "init": "./lib/hooks/init/set-global-config",
      "analytics": "./lib/hooks/analytics/analytics",
      "command_not_found": "./lib/hooks/commandNotFound/commandNotFound",
      "prerun": "./lib/hooks/prerun/prerun",
      "postrun": "./lib/hooks/postrun/postrun"
    },
    "macos": {
      "identifier": "com.coveo.cli"
    },
    "update": {
      "s3": {
        "host": "https://static.cloud.coveo.com/cli",
        "bucket": "https://static.cloud.coveo.com/cli"
      }
    }
  },
  "repository": "coveo/cli",
  "scripts": {
    "build": "rimraf lib && tsc -b tsconfig.build.json",
    "test": "jest --colors",
    "lint": "prettier --check . && eslint .",
    "release:phase1": "npx -p=@coveord/release npm-publish",
    "postpack": "rimraf oclif.manifest.json",
    "prepublishOnly": "rimraf lib && npm run build && oclif manifest && oclif readme && node ./scripts/post-readme.mjs"
  },
  "types": "lib/index.d.ts",
  "publishConfig": {
    "access": "public"
  }
}<|MERGE_RESOLUTION|>--- conflicted
+++ resolved
@@ -9,15 +9,9 @@
   "dependencies": {
     "@amplitude/identify": "^1.9.0",
     "@amplitude/node": "^1.9.0",
-<<<<<<< HEAD
     "@coveo/cli-commons": "2.4.0",
     "@coveo/cli-plugin-source": "2.0.6",
-    "@coveo/platform-client": "42.2.0",
-=======
-    "@coveo/cli-commons": "2.3.0",
-    "@coveo/cli-plugin-source": "2.0.5",
     "@coveo/platform-client": "42.5.0",
->>>>>>> e44da7f7
     "@oclif/core": "1.24.0",
     "@oclif/plugin-help": "5.1.23",
     "@oclif/plugin-plugins": "2.1.12",
