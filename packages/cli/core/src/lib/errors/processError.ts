import {
  CLIBaseError,
  SeverityLevel,
<<<<<<< HEAD
} from '@coveo/cli-commons/src/errors/cliBaseError';
=======
} from '@coveo/cli-commons/errors/printableError';
>>>>>>> fc949d24

export class ProcessAbort extends CLIBaseError {
  public name = 'Operation Aborted';
  public constructor(message = 'Operation aborted') {
    super(message, {level: SeverityLevel.Info});
  }
}<|MERGE_RESOLUTION|>--- conflicted
+++ resolved
@@ -1,11 +1,7 @@
 import {
   CLIBaseError,
   SeverityLevel,
-<<<<<<< HEAD
-} from '@coveo/cli-commons/src/errors/cliBaseError';
-=======
-} from '@coveo/cli-commons/errors/printableError';
->>>>>>> fc949d24
+} from '@coveo/cli-commons/errors/cliBaseError';
 
 export class ProcessAbort extends CLIBaseError {
   public name = 'Operation Aborted';
