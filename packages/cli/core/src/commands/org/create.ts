import {CLICommand} from '@coveo/cli-commons/command/cliCommand';
<<<<<<< HEAD
import {startSpinner, stopSpinner} from '@coveo/cli-commons/utils/ux';
import {Flags} from '@oclif/core';
=======
import {Flags, CliUx} from '@oclif/core';
>>>>>>> d247ab1d
import {AuthenticatedClient} from '@coveo/cli-commons/platform/authenticatedClient';
import {
  Preconditions,
  IsAuthenticated,
} from '@coveo/cli-commons/preconditions/index';
import {OrganizationCreationOrigin} from '@coveord/platform-client';
import {Config} from '@coveo/cli-commons/config/config';
import {bold} from 'chalk';
import dedent from 'ts-dedent';
import {Trackable} from '@coveo/cli-commons/preconditions/trackable';

export default class Create extends CLICommand {
  public static description = 'Create a new test Coveo organization.';

  public static flags = {
    setDefaultOrganization: Flags.boolean({
      char: 's',
      default: true,
      allowNo: true,
      description: 'Set the created organization as the default one',
    }),
  };

  public static args = [
    {
      name: 'name',
      helpValue: 'neworg-prod',
      description: 'The name to assign to the new organization.',
      required: true,
    },
  ];

  @Trackable()
  @Preconditions(IsAuthenticated())
  public async run() {
    startSpinner('Creating organization');
    const {id} = await this.createOrganization();
    const endMessage = await this.generateEndMessageFromOrgId(id);
<<<<<<< HEAD
    stopSpinner();
    this.log(endMessage);
=======
    CliUx.ux.action.stop(endMessage);
>>>>>>> d247ab1d
  }

  private async createOrganization() {
    const {args} = await this.parse(Create);
    const client = await new AuthenticatedClient().getClient();
    return client.organization.create({
      creationOrigin: OrganizationCreationOrigin.CLI,
      name: args.name,
      organizationTemplate: 'Developer',
    });
  }

  private async generateEndMessageFromOrgId(orgId: string) {
    const {flags} = await this.parse(Create);
    const color1 = bold.cyan;
    let color2 = bold.magenta;
    if (flags.setDefaultOrganization) {
      this.configuration.set('organization', orgId);
      color2 = bold.cyan;
    }

    const cfg = this.configuration.get();
    const message = dedent`Organization ${color1(orgId)} successfully created.

    You are currently logged into organization ${color2(
      cfg.organization
    )} and further command will be ran against that organization by default.

    If you wish to switch organization use \`coveo config:set\`.

    To see current configuration use \`coveo config:get\``;

    return message;
  }

  private get configuration() {
    return new Config(this.config.configDir);
  }
}<|MERGE_RESOLUTION|>--- conflicted
+++ resolved
@@ -1,10 +1,6 @@
 import {CLICommand} from '@coveo/cli-commons/command/cliCommand';
-<<<<<<< HEAD
 import {startSpinner, stopSpinner} from '@coveo/cli-commons/utils/ux';
 import {Flags} from '@oclif/core';
-=======
-import {Flags, CliUx} from '@oclif/core';
->>>>>>> d247ab1d
 import {AuthenticatedClient} from '@coveo/cli-commons/platform/authenticatedClient';
 import {
   Preconditions,
@@ -43,12 +39,8 @@
     startSpinner('Creating organization');
     const {id} = await this.createOrganization();
     const endMessage = await this.generateEndMessageFromOrgId(id);
-<<<<<<< HEAD
     stopSpinner();
     this.log(endMessage);
-=======
-    CliUx.ux.action.stop(endMessage);
->>>>>>> d247ab1d
   }
 
   private async createOrganization() {
