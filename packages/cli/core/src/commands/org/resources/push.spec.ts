--- conflicted
+++ resolved
@@ -65,15 +65,9 @@
   );
 };
 
-<<<<<<< HEAD
 const mockSnapshotFactory = async () => {
   mockedPreviewSnapshot.mockReturnValue(Promise.resolve(``));
   mockedSnapshotFactory.createSnapshotFromProject.mockImplementation(() =>
-=======
-const mockSnapshotFactory = () => {
-  mockedPreviewSnapshot.mockReturnValue(Promise.resolve(''));
-  mockedSnapshotFactory.createFromZip.mockImplementation(() =>
->>>>>>> b316df9e
     Promise.resolve({
       apply: mockedApplySnapshot,
       validate: mockedValidateSnapshot,
