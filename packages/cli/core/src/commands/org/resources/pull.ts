--- conflicted
+++ resolved
@@ -1,14 +1,10 @@
-<<<<<<< HEAD
-import {ResourceSnapshotType} from '@coveord/platform-client';
-import {startSpinner, stopSpinner} from '@coveo/cli-commons/utils/ux';
-=======
 import type {ResourceSnapshotType} from '@coveord/platform-client';
 import {
   formatOrgId,
   startSpinner,
   stopSpinner,
 } from '@coveo/cli-commons/utils/ux';
->>>>>>> f26bfda0
+
 import {Flags} from '@oclif/core';
 import {blueBright} from 'chalk';
 import {readJsonSync} from 'fs-extra';
