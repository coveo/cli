# @coveo/cli

[![oclif](https://img.shields.io/badge/cli-oclif-brightgreen.svg)](https://oclif.io)
[![Version](https://img.shields.io/npm/v/@coveo/cli.svg)](https://npmjs.org/package/@coveo/cli)
[![Codecov](https://codecov.io/gh/coveo/cli/branch/master/graph/badge.svg)](https://codecov.io/gh/coveo/cli)
[![Downloads/week](https://img.shields.io/npm/dw/@coveo/cli.svg)](https://npmjs.org/package/@coveo/cli)
[![License](https://img.shields.io/npm/l/@coveo/cli.svg)](https://github.com/coveo/cli/blob/master/package.json)

<!-- toc -->
* [@coveo/cli](#coveocli)
* [Usage](#usage)
* [Commands](#commands)
<!-- tocstop -->

# Usage

<!-- usage -->
```sh-session
$ npm install -g @coveo/cli
$ coveo COMMAND
running command...
$ coveo (-v|--version|version)
<<<<<<< HEAD
@coveo/cli/0.5.0 win32-x64 node-v14.16.0
=======
@coveo/cli/0.5.0 darwin-x64 node-v14.15.4
>>>>>>> 65612718
$ coveo --help [COMMAND]
USAGE
  $ coveo COMMAND
...
```
<!-- usagestop -->

# Commands

<!-- commands -->
* [`coveo auth:login`](#coveo-authlogin)
* [`coveo config:get`](#coveo-configget)
* [`coveo config:set`](#coveo-configset)
* [`coveo help [COMMAND]`](#coveo-help-command)
* [`coveo org:list`](#coveo-orglist)
* [`coveo ui:create:angular NAME`](#coveo-uicreateangular-name)
* [`coveo ui:create:react NAME`](#coveo-uicreatereact-name)
* [`coveo ui:create:vue NAME`](#coveo-uicreatevue-name)
* [`coveo update [CHANNEL]`](#coveo-update-channel)

## `coveo auth:login`

Log into the Coveo platform using the OAuth2 flow.

```
USAGE
  $ coveo auth:login

OPTIONS
  -e, --environment=dev|qa|prod|hipaa                                  [default: prod] The Coveo platform environment to
                                                                       log into.

  -o, --organization=myOrgID                                           The identifier of the organization to log into.
                                                                       If not specified, the CLI logs you in the first
                                                                       organization available. See also commands
                                                                       config:get, config:set, and org:list.

  -r, --region=us-east-1|eu-west-1|eu-west-3|ap-southeast-2|us-west-2  [default: us-east-1] The platform region to log
                                                                       into. See https://docs.coveo.com/en/2976.

EXAMPLE
  $ coveo auth:login
```

_See code: [src/commands/auth/login.ts](https://github.com/coveo/cli/blob/v0.5.0/src/commands/auth/login.ts)_

## `coveo config:get`

Display the current configuration.

```
USAGE
  $ coveo config:get
```

_See code: [src/commands/config/get.ts](https://github.com/coveo/cli/blob/v0.5.0/src/commands/config/get.ts)_

## `coveo config:set`

Modify the current configuration.

```
USAGE
  $ coveo config:set

OPTIONS
  -a, --analytics=y|n                                                  Wether to enable analytics and telemetry
                                                                       tracking.

  -e, --environment=dev|qa|prod|hipaa                                  The platform environment inside which to perform
                                                                       operations.

  -o, --organization=myOrgID                                           The identifier of the organization inside which
                                                                       to perform operations. See
                                                                       https://docs.coveo.com/en/1562/#organization-id-a
                                                                       nd-other-information.

  -r, --region=us-east-1|eu-west-1|eu-west-3|ap-southeast-2|us-west-2  The platform region inside which to perform
                                                                       operations. See https://docs.coveo.com/en/2976.
```

_See code: [src/commands/config/set.ts](https://github.com/coveo/cli/blob/v0.5.0/src/commands/config/set.ts)_

## `coveo help [COMMAND]`

display help for coveo

```
USAGE
  $ coveo help [COMMAND]

ARGUMENTS
  COMMAND  command to show help for

OPTIONS
  --all  see all commands in CLI
```

_See code: [@oclif/plugin-help](https://github.com/oclif/plugin-help/blob/v3.2.1/src/commands/help.ts)_

## `coveo org:list`

List Coveo organizations.

```
USAGE
  $ coveo org:list

OPTIONS
  -x, --extended          show extra columns
  --columns=columns       only show provided columns (comma-separated)
  --csv                   output is csv format [alias: --output=csv]
  --filter=filter         filter property by partial string matching, ex: name=foo
  --no-header             hide table header from output
  --no-truncate           do not truncate output to fit screen
  --output=csv|json|yaml  output in a more machine friendly format
  --sort=sort             property to sort by (prepend '-' for descending)
```

_See code: [src/commands/org/list.ts](https://github.com/coveo/cli/blob/v0.5.0/src/commands/org/list.ts)_

## `coveo ui:create:angular NAME`

Create a Coveo Headless-powered search page with the Angular web framework. See https://docs.coveo.com/en/headless and https://angular.io/.

```
USAGE
  $ coveo ui:create:angular NAME

ARGUMENTS
  NAME  The target application name.

OPTIONS
  -d, --defaults  Automatically select the default value for all prompts where such a default value exists.
```

_See code: [src/commands/ui/create/angular.ts](https://github.com/coveo/cli/blob/v0.5.0/src/commands/ui/create/angular.ts)_

## `coveo ui:create:react NAME`

Create a Coveo Headless-powered search page with the React web framework. See https://docs.coveo.com/en/headless and https://reactjs.org/.

```
USAGE
  $ coveo ui:create:react NAME

ARGUMENTS
  NAME  The target application name.

EXAMPLES
  $ coveo ui:create:react myapp
  $ coveo ui:create:react --help
```

_See code: [src/commands/ui/create/react.ts](https://github.com/coveo/cli/blob/v0.5.0/src/commands/ui/create/react.ts)_

## `coveo ui:create:vue NAME`

Create a Coveo Headless-powered search page with the Vue.js web framework. See https://docs.coveo.com/en/headless and https://vuejs.org/

```
USAGE
  $ coveo ui:create:vue NAME

ARGUMENTS
  NAME  The target application name.

OPTIONS
  -h, --help         show CLI help

  -p, --preset=path  Path to a JSON file with pre-defined options and plugins for creating a new project.
                     If not specified, the default TypeScript preset is used.
                     For more information about Vue CLI presets, please consult
                     https://cli.vuejs.org/guide/plugins-and-presets.html#presets

EXAMPLES
  $ coveo ui:create:vue --preset path/to/my/preset.json
  $ coveo ui:create:vue --help
```

_See code: [src/commands/ui/create/vue.ts](https://github.com/coveo/cli/blob/v0.5.0/src/commands/ui/create/vue.ts)_

## `coveo update [CHANNEL]`

update the coveo CLI

```
USAGE
  $ coveo update [CHANNEL]
```

_See code: [@oclif/plugin-update](https://github.com/oclif/plugin-update/blob/v1.3.10/src/commands/update.ts)_
<!-- commandsstop -->

```

```<|MERGE_RESOLUTION|>--- conflicted
+++ resolved
@@ -20,11 +20,7 @@
 $ coveo COMMAND
 running command...
 $ coveo (-v|--version|version)
-<<<<<<< HEAD
-@coveo/cli/0.5.0 win32-x64 node-v14.16.0
-=======
 @coveo/cli/0.5.0 darwin-x64 node-v14.15.4
->>>>>>> 65612718
 $ coveo --help [COMMAND]
 USAGE
   $ coveo COMMAND
