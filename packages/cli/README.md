--- conflicted
+++ resolved
@@ -33,7 +33,7 @@
 # Commands
 
 <!-- commands -->
-<<<<<<< HEAD
+
 - [@coveo/cli](#coveocli)
 - [Usage](#usage)
 - [Commands](#commands)
@@ -46,18 +46,6 @@
   - [`coveo ui:create:angular NAME`](#coveo-uicreateangular-name)
   - [`coveo ui:create:react NAME`](#coveo-uicreatereact-name)
   - [`coveo ui:create:vue NAME`](#coveo-uicreatevue-name)
-=======
-
-- [`coveo auth:login`](#coveo-authlogin)
-- [`coveo config:get`](#coveo-configget)
-- [`coveo config:set [FILE]`](#coveo-configset-file)
-- [`coveo hello [FILE]`](#coveo-hello-file)
-- [`coveo help [COMMAND]`](#coveo-help-command)
-- [`coveo ui:create:vue [NAME]`](#coveo-uicreatevue-name)
-- [`coveo ui:create:react [NAME]`](#coveo-uicreatereact-name)
-- [`coveo org:list [FILE]`](#coveo-orglist-file)
-- [`coveo ui:create:vue NAME`](#coveo-uicreatevue-name)
->>>>>>> a18712c7
 
 ## `coveo auth:login`
 
@@ -201,7 +189,6 @@
 ```
 
 USAGE
-<<<<<<< HEAD
   $ coveo ui:create:react NAME
 
 ARGUMENTS
@@ -213,20 +200,6 @@
 EXAMPLES
   $ coveo ui:create:react myapp
   $ coveo ui:create:react --help
-=======
-$ coveo org:list [FILE]
-
-OPTIONS
--x, --extended show extra columns
---columns=columns only show provided columns (comma-separated)
---csv output is csv format [alias: --output=csv]
---filter=filter filter property by partial string matching, ex: name=foo
---no-header hide table header from output
---no-truncate do not truncate output to fit screen
---output=csv|json|yaml output in a more machine friendly format
---sort=sort property to sort by (prepend '-' for descending)
-
->>>>>>> a18712c7
 ```
 
 _See code: [src/commands/ui/create/react.ts](https://github.com/coveo/cli/blob/v0.0.0/src/commands/ui/create/react.ts)_
@@ -244,7 +217,6 @@
 NAME application name
 
 OPTIONS
-<<<<<<< HEAD
   -h, --help
       show CLI help
 
@@ -252,15 +224,6 @@
                      If not specified, the default TypeScript preset will be taken.
                      For more information about Vue CLI presets, please consult
                      https://cli.vuejs.org/guide/plugins-and-presets.html#presets
-=======
--h, --help show CLI help
-
--p, --preset=path [default: /Users/olamothe/cli/packages/cli/src/commands/ui/create/presets/typescript-preset.json]
-Path to a JSON file with pre-defined options and plugins for creating a new project.
-If not specified, the default TypeScript preset will be taked
-For more information about Vue CLI presets, please consult
-https://cli.vuejs.org/guide/plugins-and-presets.html#presets
->>>>>>> a18712c7
 
 EXAMPLES
 $ coveo ui:create:vue --preset path/to/my/preset.json
@@ -268,11 +231,10 @@
 
 ```
 
-<<<<<<< HEAD
 _See code: [src/commands/ui/create/vue.ts](https://github.com/coveo/cli/blob/v0.0.0/src/commands/ui/create/vue.ts)_
+
 <!-- commandsstop -->
-=======
-_See code: [src/commands/ui/create/react.ts](https://github.com/coveo/cli/blob/v0.0.0/src/commands/ui/create/react.ts)_
-<!-- commandsstop -->
-```
->>>>>>> a18712c7
+
+```
+
+```