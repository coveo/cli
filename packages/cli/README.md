--- conflicted
+++ resolved
@@ -37,11 +37,8 @@
 * [`coveo help [COMMAND]`](#coveo-help-command)
 * [`coveo org:list`](#coveo-orglist)
 * [`coveo org:search:dump`](#coveo-orgsearchdump)
-<<<<<<< HEAD
 * [`coveo source:push:delete SOURCEID`](#coveo-sourcepushdelete-sourceid)
-=======
 * [`coveo source:push:list`](#coveo-sourcepushlist)
->>>>>>> 73647947
 * [`coveo source:push:new NAME`](#coveo-sourcepushnew-name)
 * [`coveo ui:create:angular NAME`](#coveo-uicreateangular-name)
 * [`coveo ui:create:react NAME`](#coveo-uicreatereact-name)
@@ -180,7 +177,6 @@
 
 _See code: [src/commands/org/search/dump.ts](https://github.com/coveo/cli/blob/v1.8.0/packages/cli/src/commands/org/search/dump.ts)_
 
-<<<<<<< HEAD
 ## `coveo source:push:delete SOURCEID`
 
 Delete one or multiple documents in a given push source. See https://docs.coveo.com/en/171 and https://docs.coveo.com/en/131
@@ -197,7 +193,7 @@
   -c, --deleteChildren                                              Specify if children document should also be deleted.
                                                                     Default to `true`.
 
-  -d, --deleteOlderThan=2000-01-01T00:00:00-06:00 [ OR ] 946702800  Delete old items, using either an ISO 8601 date or a
+  -d, --deleteOlderThan=2000-01-01T00:00:00-06:00 OR 946702800  Delete old items, using either an ISO 8601 date or a
                                                                     Unix timestamp
 
   -x, --delete=delete                                               Document URI or identfier to delete. Can be
@@ -207,7 +203,6 @@
 
 _See code: [src/commands/source/push/delete.ts](https://github.com/coveo/cli/blob/v1.8.0/packages/cli/src/commands/source/push/delete.ts)_
 
-=======
 ## `coveo source:push:list`
 
 List all available push sources in your Coveo organization
@@ -228,7 +223,6 @@
 ```
 
 _See code: [src/commands/source/push/list.ts](https://github.com/coveo/cli/blob/v1.8.0/packages/cli/src/commands/source/push/list.ts)_
->>>>>>> 73647947
 ## `coveo source:push:new NAME`
 
 Create a new push source in a Coveo organization
