--- conflicted
+++ resolved
@@ -1,9 +1,5 @@
 import {PushSource, UploadBatchCallbackData} from '@coveo/push-api-client';
-<<<<<<< HEAD
-import {Command, CliUx} from '@oclif/core';
-=======
 import {Command, CliUx, Flags} from '@oclif/core';
->>>>>>> 6337e8bb
 import {green} from 'chalk';
 import {
   HasNecessaryCoveoPrivileges,
@@ -18,12 +14,7 @@
 import {Trackable} from '../../../lib/decorators/preconditions/trackable';
 import {
   withCreateMissingFields,
-<<<<<<< HEAD
-  withFile,
-  withFolder,
-=======
   withFiles,
->>>>>>> 6337e8bb
   withMaxConcurrent,
 } from '../../../lib/flags/sourceCommonFlags';
 import {AuthenticatedClient} from '../../../lib/platform/authenticatedClient';
@@ -35,10 +26,6 @@
     'Index a JSON document into a Coveo Push source. See https://github.com/coveo/cli/wiki/Pushing-JSON-files-with-Coveo-CLI for more information.';
 
   public static flags = {
-<<<<<<< HEAD
-    ...withFile(),
-    ...withFolder(),
-=======
     // TODO: CDX-856: remove file flag
     file: Flags.string({
       // For retro compatibility
@@ -53,7 +40,6 @@
       hidden: true,
     }),
     ...withFiles(),
->>>>>>> 6337e8bb
     ...withMaxConcurrent(),
     ...withCreateMissingFields(),
   };
@@ -77,17 +63,8 @@
     )
   )
   public async run() {
-<<<<<<< HEAD
-    const {args, flags} = await this.parse(SourcePushAdd);
-    if (!flags.file && !flags.folder) {
-      this.error(
-        'You must minimally set the `file` or the `folder` flag. Use `source:push:add --help` to get more information.'
-      );
-    }
-=======
     await this.showDeprecatedFlagWarning();
     const {args, flags} = await this.parse(SourcePushAdd);
->>>>>>> 6337e8bb
     const {accessToken, organization, environment, region} =
       await new AuthenticatedClient().cfg.get();
     const source = new PushSource(accessToken!, organization, {
@@ -95,11 +72,7 @@
       region,
     });
 
-<<<<<<< HEAD
-    CliUx.ux.action.start('Processing...');
-=======
     CliUx.ux.action.start('Processing files');
->>>>>>> 6337e8bb
 
     const fileNames = await getFileNames(flags);
     const options = {
@@ -116,11 +89,7 @@
 
     await source.setSourceStatus(args.sourceId, 'IDLE');
 
-<<<<<<< HEAD
-    CliUx.ux.action.stop();
-=======
     CliUx.ux.action.stop(green('✔'));
->>>>>>> 6337e8bb
   }
 
   @Trackable()
@@ -147,8 +116,6 @@
     );
   }
 
-<<<<<<< HEAD
-=======
   private async showDeprecatedFlagWarning() {
     // TODO: CDX-856: no longer needed once flags are removed
     const {flags} = await this.parse(SourcePushAdd);
@@ -157,7 +124,6 @@
     }
   }
 
->>>>>>> 6337e8bb
   private errorMessageOnAdd(err: unknown) {
     return errorMessage(this, 'Error while trying to add document.', err, {
       exit: true,
