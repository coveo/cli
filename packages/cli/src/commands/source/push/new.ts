import {SourceType, SourceVisibility} from '@coveord/platform-client';
<<<<<<< HEAD
import {PushSource} from '@coveo/push-api-client';
=======
>>>>>>> 41c2579a
import {Command, Flags} from '@oclif/core';
import {green} from 'chalk';
import dedent from 'ts-dedent';
import {
  IsAuthenticated,
  Preconditions,
} from '../../../lib/decorators/preconditions';
import {Trackable} from '../../../lib/decorators/preconditions/trackable';
import {withSourceVisibility} from '../../../lib/flags/sourceCommonFlags';
import {AuthenticatedClient} from '../../../lib/platform/authenticatedClient';

export default class SourcePushNew extends Command {
  public static description =
    'Create a new push source in a Coveo organization';

  public static flags = {
<<<<<<< HEAD
    ...withSourceVisibility(),
=======
    sourceVisibility: Flags.enum({
      options: [
        SourceVisibility.PRIVATE,
        SourceVisibility.SECURED,
        SourceVisibility.SHARED,
      ],
      description:
        'Controls the content security option that should be applied to the items in a source. See https://docs.coveo.com/en/1779/index-content/content-security',
      default: SourceVisibility.SECURED,
      char: 'v',
    }),
>>>>>>> 41c2579a
  };

  public static args = [
    {
      name: 'name',
      description: 'The name of the source to create.',
      required: true,
    },
  ];

  @Trackable()
  @Preconditions(IsAuthenticated())
  public async run() {
    const {flags, args} = await this.parse(SourcePushNew);
<<<<<<< HEAD
=======

>>>>>>> 41c2579a
    const authenticatedClient = new AuthenticatedClient();
    const platformClient = await authenticatedClient.getClient();

    const res = await platformClient.source.create({
      sourceType: SourceType.PUSH,
      pushEnabled: true,
      name: args.name,
      sourceVisibility: flags.sourceVisibility,
    });

    this.log(
      green(
        dedent(
          `Source ${args.name} with visibility ${flags.sourceVisibility} has been successfully created.
        Id: ${res.id}`
        )
      )
    );
  }

  @Trackable()
  public async catch(err?: Error & {exitCode?: number}) {
    throw err;
  }
}<|MERGE_RESOLUTION|>--- conflicted
+++ resolved
@@ -1,8 +1,4 @@
 import {SourceType, SourceVisibility} from '@coveord/platform-client';
-<<<<<<< HEAD
-import {PushSource} from '@coveo/push-api-client';
-=======
->>>>>>> 41c2579a
 import {Command, Flags} from '@oclif/core';
 import {green} from 'chalk';
 import dedent from 'ts-dedent';
@@ -19,21 +15,7 @@
     'Create a new push source in a Coveo organization';
 
   public static flags = {
-<<<<<<< HEAD
     ...withSourceVisibility(),
-=======
-    sourceVisibility: Flags.enum({
-      options: [
-        SourceVisibility.PRIVATE,
-        SourceVisibility.SECURED,
-        SourceVisibility.SHARED,
-      ],
-      description:
-        'Controls the content security option that should be applied to the items in a source. See https://docs.coveo.com/en/1779/index-content/content-security',
-      default: SourceVisibility.SECURED,
-      char: 'v',
-    }),
->>>>>>> 41c2579a
   };
 
   public static args = [
@@ -48,10 +30,6 @@
   @Preconditions(IsAuthenticated())
   public async run() {
     const {flags, args} = await this.parse(SourcePushNew);
-<<<<<<< HEAD
-=======
-
->>>>>>> 41c2579a
     const authenticatedClient = new AuthenticatedClient();
     const platformClient = await authenticatedClient.getClient();
 
