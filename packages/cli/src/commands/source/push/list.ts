--- conflicted
+++ resolved
@@ -10,6 +10,10 @@
 import {magenta} from 'chalk';
 import SourceList from '../list';
 
+/**
+ * @TODO: CDX-917: Remove file.
+ * @deprecated
+ **/
 export default class SourcePushList extends Command {
   public static description = `${magenta(
     '[Deprecated]'
@@ -22,10 +26,7 @@
   @Trackable()
   @Preconditions(IsAuthenticated())
   public async run() {
-<<<<<<< HEAD
     CliUx.ux.warn(`${magenta('deprecated')} Use ${SourceList.id} instead`);
-=======
->>>>>>> 6337e8bb
     const {flags} = await this.parse(SourcePushList);
     const authenticatedClient = new AuthenticatedClient();
     const org = (await authenticatedClient.cfg.get()).organization;
