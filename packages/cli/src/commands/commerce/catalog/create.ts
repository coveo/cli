import {bold, red, green} from 'chalk';
import {
  CatalogConfigurationModel,
  PlatformClient,
  SourceType,
  CreateSourceModel,
  FieldModel,
} from '@coveord/platform-client';
import {CliUx, Command, Flags} from '@oclif/core';
import {AuthenticatedClient} from '../../../lib/platform/authenticatedClient';
import {
  selectCatalogStructure,
  selectField,
  selectObjectTypeField,
} from '../../../lib/catalog/questions';
import {Configuration} from '../../../lib/config/config';
import {catalogConfigurationUrl} from '../../../lib/platform/url';
import {withSourceVisibility} from '../../../lib/flags/sourceCommonFlags';
import {getDocumentFieldsAndObjectTypeValues} from '../../../lib/catalog/parse';
import dedent from 'ts-dedent';
import {without} from '../../../lib/utils/list';
import {
  DocumentParseResult,
  PartialCatalogConfigurationModel,
} from '../../../lib/catalog/interfaces';
import {getCatalogPartialConfiguration} from '../../../lib/catalog/detect';

export default class CatalogCreate extends Command {
  public static description = `${bold.bgYellow(
    '(alpha)'
  )} Create a commerce catalog interactively along with necessary sources`;
<<<<<<< HEAD

  public static enableJsonFlag = true;

  public static flags = {
    ...withSourceVisibility(),
=======

  public static flags = {
    ...withSourceVisibility(),
    output: Flags.boolean({
      char: 'o',
      default: false,
      description: 'Whether to output Catalog configuration',
    }),
>>>>>>> 62d49bb2
    dataFiles: Flags.string({
      multiple: true,
      char: 'f',
      required: true,
      helpValue: 'products.json availabilities.json',
      // TODO: support folders as well.
      description:
        'Combinaison of JSON files (containing JSON files) to push. Can be repeated.',
    }),
  };

  public static hidden = true;

  public static args = [
    {
      name: 'name',
      description:
        // TODO: check for catalog name uniqueness before doing destructive changes
        "The catalog name must be unique. Editing an existing catalog's name will cause all search interfaces referencing it to cease working.",
      required: true,
    },
  ];

<<<<<<< HEAD
  // Preconditions were removed because of the clashe with the enableJsonFlag option.
  // Ideally, the preconditions should also support the run method with non-void return
  public async run(): Promise<CatalogConfigurationModel & {sourceId: string}> {
=======
  @Trackable()
  @Preconditions(
    IsAuthenticated(),
    HasNecessaryCoveoPrivileges()
    // TODO: Add edit catalog privilege. https://docs.coveo.com/en/2956/coveo-for-commerce/index-commerce-catalog-content-with-the-stream-api#required-privileges
  )
  public async run() {
>>>>>>> 62d49bb2
    const {flags} = await this.parse(CatalogCreate);
    const authenticatedClient = new AuthenticatedClient();
    const client = await authenticatedClient.getClient();
    const configuration = authenticatedClient.cfg.get();
    this.newTask('Extracting fields and object types from data');
    const fieldsAndObjectTypes = await getDocumentFieldsAndObjectTypeValues(
      client,
      flags.dataFiles
    );
    const catalogConfigurationModel = await this.generateCatalogConfiguration(
      fieldsAndObjectTypes
    );

    await this.ensureCatalogValidity();

    // Destructive changes starting from here
<<<<<<< HEAD
    const sourceId = await this.createSources(
=======
    const {productSourceId, catalogSourceId} = await this.createSources(
>>>>>>> 62d49bb2
      client,
      catalogConfigurationModel
    );
    this.newTask('Creating catalog');
<<<<<<< HEAD
    const catalogConfig = await this.createCatalogConfiguration(
      client,
      catalogConfigurationModel
    );
    await this.createCatalog(client, catalogConfig.id, sourceId);
=======
    const {id: catalogConfigurationId} = await this.createCatalogConfiguration(
      client,
      catalogConfigurationModel
    );
    const catalog = await this.createCatalog(
      client,
      catalogConfigurationId,
      productSourceId,
      catalogSourceId
    );
>>>>>>> 62d49bb2

    this.newTask('Configuring Catalog fields');
    await this.ensureCatalogFields(
      client,
      catalogConfigurationModel,
      fieldsAndObjectTypes.fields
    );
    this.stopCurrentTask();

<<<<<<< HEAD
    await this.mapStandardFields(sourceId, catalogConfig.id, configuration);

    return {...catalogConfig, sourceId};
=======
    await this.mapStandardFields(
      productSourceId,
      catalogConfigurationId,
      configuration
    );
    if (flags.output) {
      CliUx.ux.styledJSON(catalog);
    }
>>>>>>> 62d49bb2
  }

  public async catch(err?: Error & {exitCode?: number}) {
    throw err;
  }

  protected async finally(err: Error | undefined) {
    this.stopCurrentTask(err);
  }

  private async ensureCatalogFields(
    client: PlatformClient,
    catalogConfigurationModel: PartialCatalogConfigurationModel,
    missingFields: FieldModel[]
  ) {
    const fieldsToCreate: FieldModel[] = [];
    const fieldsToUpdate: FieldModel[] = [];
    const parametrizeField = (field: FieldModel) => ({
      ...field,
      multiValueFacet: true,
      multiValueFacetTokenizers: ';',
      useCacheForNestedQuery: true,
    });

<<<<<<< HEAD
    // Get Id fields from catalog configuration
    for (const {idField} of Object.values(catalogConfigurationModel)) {
      // Check if the field is missing from the organization
=======
    for (const {idField} of Object.values(catalogConfigurationModel)) {
>>>>>>> 62d49bb2
      const missing = missingFields.find((field) => field.name === idField);
      if (missing) {
        fieldsToCreate.push(parametrizeField(missing));
      } else {
<<<<<<< HEAD
        // Otherwise, fetch it from the organization
=======
>>>>>>> 62d49bb2
        const existing = await client.field.get(idField);
        fieldsToUpdate.push(parametrizeField(existing));
      }
    }

    if (fieldsToCreate.length > 0) {
      await client.field.createFields(fieldsToCreate);
<<<<<<< HEAD
    }
    if (fieldsToUpdate.length > 0) {
      await client.field.updateFields(fieldsToUpdate);
    }
=======
    }
    if (fieldsToUpdate.length > 0) {
      await client.field.updateFields(fieldsToUpdate);
    }
>>>>>>> 62d49bb2
  }

  private async generateCatalogConfiguration(
    fieldsAndObjectTypes: DocumentParseResult
  ): Promise<PartialCatalogConfigurationModel> {
    const {flags} = await this.parse(CatalogCreate);
    try {
      this.newTask('Generating catalog configuration from data');
      return getCatalogPartialConfiguration(flags.dataFiles);
    } catch (error) {
      this.stopCurrentTask(error);
      CliUx.ux.warn(
        dedent`Unable to automatically generate catalog configuration from data.
        Please answer the following questions`
      );
    }
    return this.generateCatalogConfigurationInteractively(fieldsAndObjectTypes);
  }

  private async generateCatalogConfigurationInteractively(
    fieldsAndObjectTypes: DocumentParseResult
  ): Promise<PartialCatalogConfigurationModel> {
    let {objectTypeValues} = fieldsAndObjectTypes;
    const fieldnames: string[] = fieldsAndObjectTypes.fields.map(
<<<<<<< HEAD
      (field: FieldModel) => `${field.name}`
=======
      (field) => `${field.name}`
>>>>>>> 62d49bb2
    );
    const {variants, availabilities} = await selectCatalogStructure(
      objectTypeValues
    );
    const productObjectType = await selectObjectTypeField(
      'product',
      objectTypeValues
    );
    const productIdField = await selectField(
      `Select your Product ${variants ? 'ID' : 'SKU'} field`,
      fieldnames
    );
    objectTypeValues = without(objectTypeValues, [productObjectType]);
    const model: PartialCatalogConfigurationModel = {
      product: {
        objectType: productObjectType,
        idField: productIdField,
      },
    };

    if (variants) {
      const variantObjectType = await selectObjectTypeField(
        'variant',
        objectTypeValues
      );
      const variantIdField = await selectField(
        'Select your Product SKU field',
        fieldnames
      );
      objectTypeValues = without(objectTypeValues, [variantObjectType]);
      model.variant = {
        objectType: variantObjectType,
        idField: variantIdField,
      };
    }

    if (availabilities) {
      model.availability = {
        objectType: await selectObjectTypeField(
          'availability',
          objectTypeValues
        ),
        idField: await selectField(
          'Select your Availability ID field',
          fieldnames
        ),
        availableSkusField: await selectField(
          'Select your Available SKUs field',
          fieldnames
        ),
      };
    }

    return model;
  }

  private async mapStandardFields(
    sourceId: string,
    catalogConfigurationId: string,
    configuration: Configuration
  ) {
    // TODO: try to automap standard fields with similar name
    const url = catalogConfigurationUrl(
      sourceId,
      catalogConfigurationId,
      configuration
    );
    CliUx.ux.log(`To map standard fields visit ${url}`);
  }

  /**
   * (Optional for phase 0)
   * Parse data a second time to see if the provided inputs from the user can generate a valid catalog
   * This would prevent going forward with a broken/invalid catalog.
   */
  private async ensureCatalogValidity() {
    return;
  }

  private async createCatalogConfiguration(
    client: PlatformClient,
    model: PartialCatalogConfigurationModel
  ): Promise<CatalogConfigurationModel> {
    const {args} = await this.parse(CatalogCreate);
    return client.catalogConfiguration.create({
      ...model,
      name: `${args.name}-configuration`,
      // Field mappings can later be defined in the Admin UI.
      fieldsMapping: {},
    });
  }

  private async createSources(
    client: PlatformClient,
    catalogConfigurationModel: PartialCatalogConfigurationModel
  ) {
<<<<<<< HEAD
    const {args, flags} = await this.parse(CatalogCreate);
    this.newTask('Creating product source');
    const productSourceId = await this.createCatalogSource(client, {
=======
    let productSourceId = undefined;
    let catalogSourceId = undefined;
    const {args, flags} = await this.parse(CatalogCreate);
    this.newTask('Creating product source');
    productSourceId = await this.createCatalogSource(client, {
>>>>>>> 62d49bb2
      name: `${args.name}`,
      sourceVisibility: flags.sourceVisibility,
    });

    if (catalogConfigurationModel.availability) {
<<<<<<< HEAD
      CliUx.ux.warn('Skipping availabilities source creation');
    }

    return productSourceId;
=======
      this.newTask('Creating availability source');
      catalogSourceId = await this.createCatalogSource(client, {
        name: `${args.name} Availabilities`,
        sourceVisibility: flags.sourceVisibility,
      });
    }

    return {
      productSourceId,
      catalogSourceId,
    };
>>>>>>> 62d49bb2
  }

  private async createCatalogSource(
    client: PlatformClient,
    overwriteModel?: CreateSourceModel
  ) {
    const {id} = await client.source.create({
      sourceType: SourceType.CATALOG,
      pushEnabled: true,
      streamEnabled: true,
      ...overwriteModel,
    });
    return id;
  }

  private async createCatalog(
    client: PlatformClient,
    catalogConfigurationId: string,
    sourceId: string,
    availabilitySourceId?: string
  ) {
    const {args} = await this.parse(CatalogCreate);
    return client.catalog.create({
      catalogConfigurationId,
      name: args.name,
      sourceId,
      availabilitySourceId,
      description: 'Created by the Coveo CLI',
    });
  }

  private newTask(task: string) {
    if (CliUx.ux.action.running) {
      CliUx.ux.action.stop(green('✔'));
    }
    CliUx.ux.action.start(task);
  }

  private stopCurrentTask(err?: unknown) {
    if (CliUx.ux.action.running) {
      CliUx.ux.action.stop(err ? red.bold('!') : green('✔'));
    }
  }
}<|MERGE_RESOLUTION|>--- conflicted
+++ resolved
@@ -29,22 +29,11 @@
   public static description = `${bold.bgYellow(
     '(alpha)'
   )} Create a commerce catalog interactively along with necessary sources`;
-<<<<<<< HEAD
 
   public static enableJsonFlag = true;
 
   public static flags = {
     ...withSourceVisibility(),
-=======
-
-  public static flags = {
-    ...withSourceVisibility(),
-    output: Flags.boolean({
-      char: 'o',
-      default: false,
-      description: 'Whether to output Catalog configuration',
-    }),
->>>>>>> 62d49bb2
     dataFiles: Flags.string({
       multiple: true,
       char: 'f',
@@ -68,19 +57,9 @@
     },
   ];
 
-<<<<<<< HEAD
   // Preconditions were removed because of the clashe with the enableJsonFlag option.
   // Ideally, the preconditions should also support the run method with non-void return
   public async run(): Promise<CatalogConfigurationModel & {sourceId: string}> {
-=======
-  @Trackable()
-  @Preconditions(
-    IsAuthenticated(),
-    HasNecessaryCoveoPrivileges()
-    // TODO: Add edit catalog privilege. https://docs.coveo.com/en/2956/coveo-for-commerce/index-commerce-catalog-content-with-the-stream-api#required-privileges
-  )
-  public async run() {
->>>>>>> 62d49bb2
     const {flags} = await this.parse(CatalogCreate);
     const authenticatedClient = new AuthenticatedClient();
     const client = await authenticatedClient.getClient();
@@ -97,33 +76,16 @@
     await this.ensureCatalogValidity();
 
     // Destructive changes starting from here
-<<<<<<< HEAD
     const sourceId = await this.createSources(
-=======
-    const {productSourceId, catalogSourceId} = await this.createSources(
->>>>>>> 62d49bb2
       client,
       catalogConfigurationModel
     );
     this.newTask('Creating catalog');
-<<<<<<< HEAD
     const catalogConfig = await this.createCatalogConfiguration(
       client,
       catalogConfigurationModel
     );
     await this.createCatalog(client, catalogConfig.id, sourceId);
-=======
-    const {id: catalogConfigurationId} = await this.createCatalogConfiguration(
-      client,
-      catalogConfigurationModel
-    );
-    const catalog = await this.createCatalog(
-      client,
-      catalogConfigurationId,
-      productSourceId,
-      catalogSourceId
-    );
->>>>>>> 62d49bb2
 
     this.newTask('Configuring Catalog fields');
     await this.ensureCatalogFields(
@@ -133,20 +95,9 @@
     );
     this.stopCurrentTask();
 
-<<<<<<< HEAD
     await this.mapStandardFields(sourceId, catalogConfig.id, configuration);
 
     return {...catalogConfig, sourceId};
-=======
-    await this.mapStandardFields(
-      productSourceId,
-      catalogConfigurationId,
-      configuration
-    );
-    if (flags.output) {
-      CliUx.ux.styledJSON(catalog);
-    }
->>>>>>> 62d49bb2
   }
 
   public async catch(err?: Error & {exitCode?: number}) {
@@ -171,21 +122,11 @@
       useCacheForNestedQuery: true,
     });
 
-<<<<<<< HEAD
-    // Get Id fields from catalog configuration
     for (const {idField} of Object.values(catalogConfigurationModel)) {
-      // Check if the field is missing from the organization
-=======
-    for (const {idField} of Object.values(catalogConfigurationModel)) {
->>>>>>> 62d49bb2
       const missing = missingFields.find((field) => field.name === idField);
       if (missing) {
         fieldsToCreate.push(parametrizeField(missing));
       } else {
-<<<<<<< HEAD
-        // Otherwise, fetch it from the organization
-=======
->>>>>>> 62d49bb2
         const existing = await client.field.get(idField);
         fieldsToUpdate.push(parametrizeField(existing));
       }
@@ -193,17 +134,10 @@
 
     if (fieldsToCreate.length > 0) {
       await client.field.createFields(fieldsToCreate);
-<<<<<<< HEAD
     }
     if (fieldsToUpdate.length > 0) {
       await client.field.updateFields(fieldsToUpdate);
     }
-=======
-    }
-    if (fieldsToUpdate.length > 0) {
-      await client.field.updateFields(fieldsToUpdate);
-    }
->>>>>>> 62d49bb2
   }
 
   private async generateCatalogConfiguration(
@@ -228,11 +162,7 @@
   ): Promise<PartialCatalogConfigurationModel> {
     let {objectTypeValues} = fieldsAndObjectTypes;
     const fieldnames: string[] = fieldsAndObjectTypes.fields.map(
-<<<<<<< HEAD
       (field: FieldModel) => `${field.name}`
-=======
-      (field) => `${field.name}`
->>>>>>> 62d49bb2
     );
     const {variants, availabilities} = await selectCatalogStructure(
       objectTypeValues
@@ -329,40 +259,18 @@
     client: PlatformClient,
     catalogConfigurationModel: PartialCatalogConfigurationModel
   ) {
-<<<<<<< HEAD
     const {args, flags} = await this.parse(CatalogCreate);
     this.newTask('Creating product source');
     const productSourceId = await this.createCatalogSource(client, {
-=======
-    let productSourceId = undefined;
-    let catalogSourceId = undefined;
-    const {args, flags} = await this.parse(CatalogCreate);
-    this.newTask('Creating product source');
-    productSourceId = await this.createCatalogSource(client, {
->>>>>>> 62d49bb2
       name: `${args.name}`,
       sourceVisibility: flags.sourceVisibility,
     });
 
     if (catalogConfigurationModel.availability) {
-<<<<<<< HEAD
       CliUx.ux.warn('Skipping availabilities source creation');
     }
 
     return productSourceId;
-=======
-      this.newTask('Creating availability source');
-      catalogSourceId = await this.createCatalogSource(client, {
-        name: `${args.name} Availabilities`,
-        sourceVisibility: flags.sourceVisibility,
-      });
-    }
-
-    return {
-      productSourceId,
-      catalogSourceId,
-    };
->>>>>>> 62d49bb2
   }
 
   private async createCatalogSource(
