import {bold, red, green} from 'chalk';
import {
  CatalogConfigurationModel,
  PlatformClient,
  SourceType,
  CreateSourceModel,
<<<<<<< HEAD
  FieldModel,
=======
>>>>>>> cf43fa6e
} from '@coveord/platform-client';
import {CliUx, Command, Flags} from '@oclif/core';
import {
  HasNecessaryCoveoPrivileges,
  IsAuthenticated,
  Preconditions,
} from '../../../lib/decorators/preconditions';
import {Trackable} from '../../../lib/decorators/preconditions/trackable';
import {AuthenticatedClient} from '../../../lib/platform/authenticatedClient';
import {
  selectCatalogStructure,
  selectField,
  selectObjectTypeField,
} from '../../../lib/catalog/questions';
import {Configuration} from '../../../lib/config/config';
import {catalogConfigurationUrl} from '../../../lib/platform/url';
import {withSourceVisibility} from '../../../lib/flags/sourceCommonFlags';
import {getDocumentFieldsAndObjectTypeValues} from '../../../lib/catalog/parse';
import dedent from 'ts-dedent';
import {without} from '../../../lib/utils/list';
<<<<<<< HEAD
import {
  DocumentParseResult,
  PartialCatalogConfigurationModel,
} from '../../../lib/catalog/interfaces';
=======
import {PathLike} from 'fs';
import {PartialCatalogConfigurationModel} from '../../../lib/catalog/interfaces';
>>>>>>> cf43fa6e
import {getCatalogPartialConfiguration} from '../../../lib/catalog/detect';

export default class CatalogCreate extends Command {
  public static description = `${bold.bgYellow(
    '(alpha)'
  )} Create a commerce catalog interactively along with necessary sources`;

  public static flags = {
    ...withSourceVisibility(),
    output: Flags.boolean({
      char: 'o',
      default: false,
      description: 'Whether to output Catalog configuration',
    }),
    dataFiles: Flags.string({
      multiple: true,
      char: 'f',
      required: true,
      helpValue: 'products.json availabilities.json',
      // TODO: support folders as well.
      description:
        'Combinaison of JSON files (containing JSON files) to push. Can be repeated.',
    }),
  };

  public static hidden = true;

  public static args = [
    {
      name: 'name',
      description:
        // TODO: check for catalog name uniqueness before doing destructive changes
        "The catalog name must be unique. Editing an existing catalog's name will cause all search interfaces referencing it to cease working.",
      required: true,
    },
  ];

  @Trackable()
  @Preconditions(
    IsAuthenticated(),
    HasNecessaryCoveoPrivileges()
    // TODO: Add edit catalog privilege. https://docs.coveo.com/en/2956/coveo-for-commerce/index-commerce-catalog-content-with-the-stream-api#required-privileges
  )
  public async run() {
    const {flags} = await this.parse(CatalogCreate);
    const authenticatedClient = new AuthenticatedClient();
    const client = await authenticatedClient.getClient();
    const configuration = authenticatedClient.cfg.get();
<<<<<<< HEAD
    const fieldsAndObjectTypes = await getDocumentFieldsAndObjectTypeValues(
      client,
      flags.dataFiles
    );
    const catalogConfigurationModel = await this.generateCatalogConfiguration(
      fieldsAndObjectTypes
    );
=======
    const catalogConfigurationModel = await this.generateCatalogConfiguration();
>>>>>>> cf43fa6e

    await this.ensureCatalogValidity();

    // Destructive changes starting from here
    const {productSourceId, catalogSourceId} = await this.createSources(
      client,
      catalogConfigurationModel
    );
    CliUx.ux.action.start('Creating catalog');
    const {id: catalogConfigurationId} = await this.createCatalogConfiguration(
      client,
      catalogConfigurationModel
    );
    const catalog = await this.createCatalog(
      client,
      catalogConfigurationId,
      productSourceId,
      catalogSourceId
    );
<<<<<<< HEAD

    CliUx.ux.action.start('Configuring Catalog fields');
    await this.ensureCatalogFields(
      client,
      catalogConfigurationModel,
      fieldsAndObjectTypes.fields
    );

=======
>>>>>>> cf43fa6e
    await this.mapStandardFields(
      productSourceId,
      catalogConfigurationId,
      configuration
    );
<<<<<<< HEAD

=======
    // TODO: CDX-1022: make id fields facetable
>>>>>>> cf43fa6e
    if (flags.output) {
      CliUx.ux.styledJSON(catalog);
    }
  }

  @Trackable()
  public async catch(err?: Error & {exitCode?: number}) {
    throw err;
  }

  protected async finally(err: Error | undefined) {
    CliUx.ux.action.stop(err ? red.bold('!') : green('✔'));
  }

<<<<<<< HEAD
  private async ensureCatalogFields(
    client: PlatformClient,
    catalogConfigurationModel: PartialCatalogConfigurationModel,
    missingFields: FieldModel[]
  ) {
    const fieldsToCreate: FieldModel[] = [];
    const fieldsToUpdate: FieldModel[] = [];
    const parametrizeField = (field: FieldModel) => ({
      ...field,
      multiValueFacet: true,
      multiValueFacetTokenizers: ';',
      useCacheForNestedQuery: true,
    });

    for (const {idField} of Object.values(catalogConfigurationModel)) {
      const missing = missingFields.find((field) => field.name === idField);
      if (missing) {
        fieldsToCreate.push(parametrizeField(missing));
      } else {
        const existing = await client.field.get(idField);
        fieldsToUpdate.push(parametrizeField(existing));
      }
    }

    if (fieldsToCreate.length > 0) {
      await client.field.createFields(fieldsToCreate);
    }
    if (fieldsToUpdate.length > 0) {
      await client.field.updateFields(fieldsToUpdate);
=======
  private async generateCatalogConfiguration(): Promise<PartialCatalogConfigurationModel> {
    const {flags} = await this.parse(CatalogCreate);
    try {
      CliUx.ux.action.start('Generating catalog configuration from data');
      return getCatalogPartialConfiguration(flags.dataFiles);
    } catch (error) {
      CliUx.ux.warn(
        dedent`Unable to automatically generate catalog configuration from data.
        Please answer the following questions`
      );
    }
    return this.generateCatalogConfigurationInteractively(flags.dataFiles);
  }

  private async generateCatalogConfigurationInteractively(
    dataFiles: PathLike[]
  ): Promise<PartialCatalogConfigurationModel> {
    let {fields, objectTypeValues} = await getDocumentFieldsAndObjectTypeValues(
      dataFiles
    );
    const {variants, availabilities} = await selectCatalogStructure(
      objectTypeValues
    );
    const productObjectType = await selectObjectTypeField(
      'product',
      objectTypeValues
    );
    const productIdField = await selectField(
      `Select your Product ${variants ? 'ID' : 'SKU'} field`,
      fields
    );
    objectTypeValues = without(objectTypeValues, [productObjectType]);
    const model: PartialCatalogConfigurationModel = {
      product: {
        objectType: productObjectType,
        idField: productIdField,
      },
    };

    if (variants) {
      const variantObjectType = await selectObjectTypeField(
        'variant',
        objectTypeValues
      );
      const variantIdField = await selectField(
        'Select your Product SKU field',
        fields
      );
      objectTypeValues = without(objectTypeValues, [variantObjectType]);
      model.variant = {
        objectType: variantObjectType,
        idField: variantIdField,
      };
>>>>>>> cf43fa6e
    }
  }

<<<<<<< HEAD
  private async generateCatalogConfiguration(
    fieldsAndObjectTypes: DocumentParseResult
  ): Promise<PartialCatalogConfigurationModel> {
    const {flags} = await this.parse(CatalogCreate);
    try {
      CliUx.ux.action.start('Generating catalog configuration from data');
      return getCatalogPartialConfiguration(flags.dataFiles);
    } catch (error) {
      CliUx.ux.action.stop('failed');
      CliUx.ux.warn(
        dedent`Unable to automatically generate catalog configuration from data.
        Please answer the following questions`
      );
=======
    if (availabilities) {
      model.availability = {
        objectType: await selectObjectTypeField(
          'availability',
          objectTypeValues
        ),
        idField: await selectField('Select your Availability ID field', fields),
        availableSkusField: await selectField(
          'Select your Available SKUs field',
          fields
        ),
      };
>>>>>>> cf43fa6e
    }
    return this.generateCatalogConfigurationInteractively(fieldsAndObjectTypes);
  }

<<<<<<< HEAD
  private async generateCatalogConfigurationInteractively(
    fieldsAndObjectTypes: DocumentParseResult
  ): Promise<PartialCatalogConfigurationModel> {
    let {objectTypeValues} = fieldsAndObjectTypes;
    const fieldnames: string[] = fieldsAndObjectTypes.fields.map(
      (field) => `${field.name}`
    );
    const {variants, availabilities} = await selectCatalogStructure(
      objectTypeValues
    );
    const productObjectType = await selectObjectTypeField(
      'product',
      objectTypeValues
    );
    const productIdField = await selectField(
      `Select your Product ${variants ? 'ID' : 'SKU'} field`,
      fieldnames
    );
    objectTypeValues = without(objectTypeValues, [productObjectType]);
    const model: PartialCatalogConfigurationModel = {
      product: {
        objectType: productObjectType,
        idField: productIdField,
      },
    };

    if (variants) {
      const variantObjectType = await selectObjectTypeField(
        'variant',
        objectTypeValues
      );
      const variantIdField = await selectField(
        'Select your Product SKU field',
        fieldnames
      );
      objectTypeValues = without(objectTypeValues, [variantObjectType]);
      model.variant = {
        objectType: variantObjectType,
        idField: variantIdField,
      };
    }

    if (availabilities) {
      model.availability = {
        objectType: await selectObjectTypeField(
          'availability',
          objectTypeValues
        ),
        idField: await selectField(
          'Select your Availability ID field',
          fieldnames
        ),
        availableSkusField: await selectField(
          'Select your Available SKUs field',
          fieldnames
        ),
      };
    }

=======
>>>>>>> cf43fa6e
    return model;
  }

  private async mapStandardFields(
    sourceId: string,
    catalogConfigurationId: string,
    configuration: Configuration
  ) {
    // TODO: try to automap standard fields with similar name
    const url = catalogConfigurationUrl(
      sourceId,
      catalogConfigurationId,
      configuration
    );
    CliUx.ux.log(`To map standard fields visit ${url}`);
  }

  /**
   * (Optional for phase 0)
   * Parse data a second time to see if the provided inputs from the user can generate a valid catalog
   * This would prevent going forward with a broken/invalid catalog.
   */
  private async ensureCatalogValidity() {
    return;
  }

  private async createCatalogConfiguration(
    client: PlatformClient,
    model: PartialCatalogConfigurationModel
  ): Promise<CatalogConfigurationModel> {
    const {args} = await this.parse(CatalogCreate);
    return client.catalogConfiguration.create({
      ...model,
      name: `${args.name}-configuration`,
      // Field mappings can later be defined in the Admin UI.
      fieldsMapping: {},
    });
  }

  private async createSources(
    client: PlatformClient,
    catalogConfigurationModel: PartialCatalogConfigurationModel
  ) {
    let productSourceId = undefined;
    let catalogSourceId = undefined;
    const {args, flags} = await this.parse(CatalogCreate);
    CliUx.ux.action.start('Creating product source');
    productSourceId = await this.createCatalogSource(client, {
      name: `${args.name}`,
      sourceVisibility: flags.sourceVisibility,
    });

    if (catalogConfigurationModel.availability) {
      CliUx.ux.action.start('Creating availability source');
      catalogSourceId = await this.createCatalogSource(client, {
        name: `${args.name} Availabilities`,
        sourceVisibility: flags.sourceVisibility,
      });
    }

    return {
      productSourceId,
      catalogSourceId,
    };
  }

  private async createCatalogSource(
    client: PlatformClient,
    overwriteModel?: CreateSourceModel
  ) {
    const {id} = await client.source.create({
      sourceType: SourceType.CATALOG,
      pushEnabled: true,
      streamEnabled: true,
      ...overwriteModel,
    });
    return id;
  }

  private async createCatalog(
    client: PlatformClient,
    catalogConfigurationId: string,
    sourceId: string,
    availabilitySourceId?: string
  ) {
    const {args} = await this.parse(CatalogCreate);
    return client.catalog.create({
      catalogConfigurationId,
      name: args.name,
      sourceId,
      availabilitySourceId,
      description: 'Created by the Coveo CLI',
    });
  }
}<|MERGE_RESOLUTION|>--- conflicted
+++ resolved
@@ -4,10 +4,7 @@
   PlatformClient,
   SourceType,
   CreateSourceModel,
-<<<<<<< HEAD
   FieldModel,
-=======
->>>>>>> cf43fa6e
 } from '@coveord/platform-client';
 import {CliUx, Command, Flags} from '@oclif/core';
 import {
@@ -28,15 +25,10 @@
 import {getDocumentFieldsAndObjectTypeValues} from '../../../lib/catalog/parse';
 import dedent from 'ts-dedent';
 import {without} from '../../../lib/utils/list';
-<<<<<<< HEAD
 import {
   DocumentParseResult,
   PartialCatalogConfigurationModel,
 } from '../../../lib/catalog/interfaces';
-=======
-import {PathLike} from 'fs';
-import {PartialCatalogConfigurationModel} from '../../../lib/catalog/interfaces';
->>>>>>> cf43fa6e
 import {getCatalogPartialConfiguration} from '../../../lib/catalog/detect';
 
 export default class CatalogCreate extends Command {
@@ -85,7 +77,6 @@
     const authenticatedClient = new AuthenticatedClient();
     const client = await authenticatedClient.getClient();
     const configuration = authenticatedClient.cfg.get();
-<<<<<<< HEAD
     const fieldsAndObjectTypes = await getDocumentFieldsAndObjectTypeValues(
       client,
       flags.dataFiles
@@ -93,9 +84,6 @@
     const catalogConfigurationModel = await this.generateCatalogConfiguration(
       fieldsAndObjectTypes
     );
-=======
-    const catalogConfigurationModel = await this.generateCatalogConfiguration();
->>>>>>> cf43fa6e
 
     await this.ensureCatalogValidity();
 
@@ -115,7 +103,6 @@
       productSourceId,
       catalogSourceId
     );
-<<<<<<< HEAD
 
     CliUx.ux.action.start('Configuring Catalog fields');
     await this.ensureCatalogFields(
@@ -124,18 +111,11 @@
       fieldsAndObjectTypes.fields
     );
 
-=======
->>>>>>> cf43fa6e
     await this.mapStandardFields(
       productSourceId,
       catalogConfigurationId,
       configuration
     );
-<<<<<<< HEAD
-
-=======
-    // TODO: CDX-1022: make id fields facetable
->>>>>>> cf43fa6e
     if (flags.output) {
       CliUx.ux.styledJSON(catalog);
     }
@@ -150,7 +130,6 @@
     CliUx.ux.action.stop(err ? red.bold('!') : green('✔'));
   }
 
-<<<<<<< HEAD
   private async ensureCatalogFields(
     client: PlatformClient,
     catalogConfigurationModel: PartialCatalogConfigurationModel,
@@ -180,65 +159,9 @@
     }
     if (fieldsToUpdate.length > 0) {
       await client.field.updateFields(fieldsToUpdate);
-=======
-  private async generateCatalogConfiguration(): Promise<PartialCatalogConfigurationModel> {
-    const {flags} = await this.parse(CatalogCreate);
-    try {
-      CliUx.ux.action.start('Generating catalog configuration from data');
-      return getCatalogPartialConfiguration(flags.dataFiles);
-    } catch (error) {
-      CliUx.ux.warn(
-        dedent`Unable to automatically generate catalog configuration from data.
-        Please answer the following questions`
-      );
-    }
-    return this.generateCatalogConfigurationInteractively(flags.dataFiles);
-  }
-
-  private async generateCatalogConfigurationInteractively(
-    dataFiles: PathLike[]
-  ): Promise<PartialCatalogConfigurationModel> {
-    let {fields, objectTypeValues} = await getDocumentFieldsAndObjectTypeValues(
-      dataFiles
-    );
-    const {variants, availabilities} = await selectCatalogStructure(
-      objectTypeValues
-    );
-    const productObjectType = await selectObjectTypeField(
-      'product',
-      objectTypeValues
-    );
-    const productIdField = await selectField(
-      `Select your Product ${variants ? 'ID' : 'SKU'} field`,
-      fields
-    );
-    objectTypeValues = without(objectTypeValues, [productObjectType]);
-    const model: PartialCatalogConfigurationModel = {
-      product: {
-        objectType: productObjectType,
-        idField: productIdField,
-      },
-    };
-
-    if (variants) {
-      const variantObjectType = await selectObjectTypeField(
-        'variant',
-        objectTypeValues
-      );
-      const variantIdField = await selectField(
-        'Select your Product SKU field',
-        fields
-      );
-      objectTypeValues = without(objectTypeValues, [variantObjectType]);
-      model.variant = {
-        objectType: variantObjectType,
-        idField: variantIdField,
-      };
->>>>>>> cf43fa6e
-    }
-  }
-
-<<<<<<< HEAD
+    }
+  }
+
   private async generateCatalogConfiguration(
     fieldsAndObjectTypes: DocumentParseResult
   ): Promise<PartialCatalogConfigurationModel> {
@@ -252,25 +175,10 @@
         dedent`Unable to automatically generate catalog configuration from data.
         Please answer the following questions`
       );
-=======
-    if (availabilities) {
-      model.availability = {
-        objectType: await selectObjectTypeField(
-          'availability',
-          objectTypeValues
-        ),
-        idField: await selectField('Select your Availability ID field', fields),
-        availableSkusField: await selectField(
-          'Select your Available SKUs field',
-          fields
-        ),
-      };
->>>>>>> cf43fa6e
     }
     return this.generateCatalogConfigurationInteractively(fieldsAndObjectTypes);
   }
 
-<<<<<<< HEAD
   private async generateCatalogConfigurationInteractively(
     fieldsAndObjectTypes: DocumentParseResult
   ): Promise<PartialCatalogConfigurationModel> {
@@ -330,8 +238,6 @@
       };
     }
 
-=======
->>>>>>> cf43fa6e
     return model;
   }
 
