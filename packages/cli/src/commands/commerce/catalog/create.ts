--- conflicted
+++ resolved
@@ -105,21 +105,14 @@
       catalogSourceId
     );
 
-<<<<<<< HEAD
-    this.newTask('Creating missing fields');
-    await this.createMissingFields(client, fieldsAndObjectTypes.fields);
-    this.newTask('Updating Catalog fields');
-    await this.updateCatalogIdFields(client, catalogConfigurationModel);
-    this.stopCurrentTask();
-=======
-    CliUx.ux.action.start('Configuring Catalog fields');
+    this.newTask('Configuring Catalog fields');
     await this.ensureCatalogFields(
       client,
       catalogConfigurationModel,
       fieldsAndObjectTypes.fields
     );
-
->>>>>>> 674ee5e1
+    this.stopCurrentTask();
+
     await this.mapStandardFields(
       productSourceId,
       catalogConfigurationId,
@@ -183,7 +176,7 @@
       this.newTask('Generating catalog configuration from data');
       return getCatalogPartialConfiguration(flags.dataFiles);
     } catch (error) {
-      CliUx.ux.action.stop(red.bold('!'));
+      this.stopCurrentTask(error);
       CliUx.ux.warn(
         dedent`Unable to automatically generate catalog configuration from data.
         Please answer the following questions`
@@ -353,7 +346,7 @@
     CliUx.ux.action.start(task);
   }
 
-  private stopCurrentTask(err?: Error) {
+  private stopCurrentTask(err?: unknown) {
     if (CliUx.ux.action.running) {
       CliUx.ux.action.stop(err ? red.bold('!') : green('✔'));
     }
