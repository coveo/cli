--- conflicted
+++ resolved
@@ -118,86 +118,11 @@
     this.stopCurrentTask(err);
   }
 
-<<<<<<< HEAD
-  private async filterOutExistingFields(
-    client: PlatformClient,
-    fields: FieldModel[]
-  ): Promise<FieldModel[]> {
-    const allFields = await this.listAllFieldsFromOrg(client);
-    return allFields;
-  }
-
-  // TODO: There is already a similar method in the push api client that can be publicly exposed
-  private async createMissingFields(
-=======
   private async ensureCatalogFields(
->>>>>>> 7ed267ac
     client: PlatformClient,
     catalogConfigurationModel: PartialCatalogConfigurationModel,
     missingFields: FieldModel[]
   ) {
-<<<<<<< HEAD
-    if (fields.length === 0) {
-      return;
-    }
-    for (let i = 0; i < fields.length; i += fieldBatch) {
-      const batch = fields.slice(i, fieldBatch + i);
-      await client.field.createFields(batch);
-    }
-  }
-
-  // TODO: There is already a similar method in the push api client that can be publicly exposed
-  private async listAllFieldsFromOrg(
-    client: PlatformClient,
-    page = 0,
-    fields: FieldModel[] = []
-  ): Promise<FieldModel[]> {
-    const list = await client.field.list({
-      page,
-      perPage: 1000,
-    });
-
-    fields.push(...list.items);
-
-    if (page < list.totalPages - 1) {
-      return this.listAllFieldsFromOrg(client, page + 1, fields);
-    }
-
-    return fields;
-  }
-
-  private async ensureCatalogFields(
-    client: PlatformClient,
-    catalogConfigurationModel: PartialCatalogConfigurationModel,
-    missingFields: FieldModel[]
-  ) {
-    const fieldsToCreate: FieldModel[] = [];
-    const fieldsToUpdate: FieldModel[] = [];
-    const updateField = (field: FieldModel) => ({
-      ...field,
-      multiValueFacet: true,
-      multiValueFacetTokenizers: ';',
-      useCacheForNestedQuery: true,
-    });
-
-    // Get Id fields from catalog configuration
-    for (const {idField} of Object.values(catalogConfigurationModel)) {
-      const missing = missingFields.find((field) => field.name === idField);
-      if (missing) {
-        fieldsToCreate.push(updateField(missing));
-      } else {
-        const existing = await client.field.get(idField);
-        fieldsToUpdate.push(updateField(existing));
-      }
-    }
-
-    if (fieldsToCreate.length > 0) {
-      await client.field.createFields(fieldsToCreate);
-    }
-    if (fieldsToUpdate.length > 0) {
-      await client.field.updateFields(fieldsToUpdate);
-    }
-=======
     const fieldsToCreate: FieldModel[] = [];
     const fieldsToUpdate: FieldModel[] = [];
     const parametrizeField = (field: FieldModel) => ({
@@ -226,7 +151,6 @@
     if (fieldsToUpdate.length > 0) {
       await client.field.updateFields(fieldsToUpdate);
     }
->>>>>>> 7ed267ac
   }
 
   private async generateCatalogConfiguration(
