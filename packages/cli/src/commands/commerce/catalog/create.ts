import {bold, red, green} from 'chalk';
import {
  CatalogConfigurationModel,
  PlatformClient,
  SourceType,
  CreateSourceModel,
  FieldModel,
} from '@coveord/platform-client';
import {CliUx, Command, Flags} from '@oclif/core';
import {
  HasNecessaryCoveoPrivileges,
  IsAuthenticated,
  Preconditions,
} from '../../../lib/decorators/preconditions';
import {Trackable} from '../../../lib/decorators/preconditions/trackable';
import {AuthenticatedClient} from '../../../lib/platform/authenticatedClient';
import {
  selectCatalogStructure,
  selectField,
  selectObjectTypeField,
} from '../../../lib/catalog/questions';
import {Configuration} from '../../../lib/config/config';
import {catalogConfigurationUrl} from '../../../lib/platform/url';
import {withSourceVisibility} from '../../../lib/flags/sourceCommonFlags';
import {getDocumentFieldsAndObjectTypeValues} from '../../../lib/catalog/parse';
import dedent from 'ts-dedent';
import {without} from '../../../lib/utils/list';
import {
  DocumentParseResult,
  PartialCatalogConfigurationModel,
} from '../../../lib/catalog/interfaces';
import {getCatalogPartialConfiguration} from '../../../lib/catalog/detect';

export default class CatalogCreate extends Command {
  public static description = `${bold.bgYellow(
    '(alpha)'
  )} Create a commerce catalog interactively along with necessary sources`;

  public static flags = {
    ...withSourceVisibility(),
    output: Flags.boolean({
      char: 'o',
      default: false,
      description: 'Whether to output Catalog configuration',
    }),
    dataFiles: Flags.string({
      multiple: true,
      char: 'f',
      required: true,
      helpValue: 'products.json availabilities.json',
      // TODO: support folders as well.
      description:
        'Combinaison of JSON files (containing JSON files) to push. Can be repeated.',
    }),
  };

  public static hidden = true;

  public static args = [
    {
      name: 'name',
      description:
        // TODO: check for catalog name uniqueness before doing destructive changes
        "The catalog name must be unique. Editing an existing catalog's name will cause all search interfaces referencing it to cease working.",
      required: true,
    },
  ];

  @Trackable()
  @Preconditions(
    IsAuthenticated(),
    HasNecessaryCoveoPrivileges()
    // TODO: Add edit catalog privilege. https://docs.coveo.com/en/2956/coveo-for-commerce/index-commerce-catalog-content-with-the-stream-api#required-privileges
  )
  public async run() {
    const {flags} = await this.parse(CatalogCreate);
    const authenticatedClient = new AuthenticatedClient();
    const client = await authenticatedClient.getClient();
    const configuration = authenticatedClient.cfg.get();
<<<<<<< HEAD
    this.newTask('Extracting fields and object types from data');
=======
>>>>>>> ef9f4df6
    const fieldsAndObjectTypes = await getDocumentFieldsAndObjectTypeValues(
      client,
      flags.dataFiles
    );
    const catalogConfigurationModel = await this.generateCatalogConfiguration(
      fieldsAndObjectTypes
    );

    await this.ensureCatalogValidity();

    // Destructive changes starting from here
    const {productSourceId, catalogSourceId} = await this.createSources(
      client,
      catalogConfigurationModel
    );
<<<<<<< HEAD
    this.newTask('Creating catalog');
=======
    CliUx.ux.action.start('Creating catalog');
>>>>>>> ef9f4df6
    const {id: catalogConfigurationId} = await this.createCatalogConfiguration(
      client,
      catalogConfigurationModel
    );
    const catalog = await this.createCatalog(
      client,
      catalogConfigurationId,
      productSourceId,
      catalogSourceId
    );

<<<<<<< HEAD
    this.newTask('Configuring Catalog fields');
=======
    CliUx.ux.action.start('Configuring Catalog fields');
>>>>>>> ef9f4df6
    await this.ensureCatalogFields(
      client,
      catalogConfigurationModel,
      fieldsAndObjectTypes.fields
    );
<<<<<<< HEAD
    this.stopCurrentTask();
=======
>>>>>>> ef9f4df6

    await this.mapStandardFields(
      productSourceId,
      catalogConfigurationId,
      configuration
    );
<<<<<<< HEAD

=======
>>>>>>> ef9f4df6
    if (flags.output) {
      CliUx.ux.styledJSON(catalog);
    }
  }

  @Trackable()
  public async catch(err?: Error & {exitCode?: number}) {
    throw err;
  }

  protected async finally(err: Error | undefined) {
<<<<<<< HEAD
    this.stopCurrentTask(err);
=======
    CliUx.ux.action.stop(err ? red.bold('!') : green('✔'));
>>>>>>> ef9f4df6
  }

  private async ensureCatalogFields(
    client: PlatformClient,
    catalogConfigurationModel: PartialCatalogConfigurationModel,
    missingFields: FieldModel[]
  ) {
    const fieldsToCreate: FieldModel[] = [];
    const fieldsToUpdate: FieldModel[] = [];
    const parametrizeField = (field: FieldModel) => ({
      ...field,
      multiValueFacet: true,
      multiValueFacetTokenizers: ';',
      useCacheForNestedQuery: true,
    });

<<<<<<< HEAD
    // Get Id fields from catalog configuration
    for (const {idField} of Object.values(catalogConfigurationModel)) {
      // Check if the field is missing from the organization
=======
    for (const {idField} of Object.values(catalogConfigurationModel)) {
>>>>>>> ef9f4df6
      const missing = missingFields.find((field) => field.name === idField);
      if (missing) {
        fieldsToCreate.push(parametrizeField(missing));
      } else {
<<<<<<< HEAD
        // Otherwise, fetch it from the organization
=======
>>>>>>> ef9f4df6
        const existing = await client.field.get(idField);
        fieldsToUpdate.push(parametrizeField(existing));
      }
    }

    if (fieldsToCreate.length > 0) {
      await client.field.createFields(fieldsToCreate);
<<<<<<< HEAD
    }
    if (fieldsToUpdate.length > 0) {
      await client.field.updateFields(fieldsToUpdate);
    }
=======
    }
    if (fieldsToUpdate.length > 0) {
      await client.field.updateFields(fieldsToUpdate);
    }
>>>>>>> ef9f4df6
  }

  private async generateCatalogConfiguration(
    fieldsAndObjectTypes: DocumentParseResult
  ): Promise<PartialCatalogConfigurationModel> {
    const {flags} = await this.parse(CatalogCreate);
    try {
<<<<<<< HEAD
      this.newTask('Generating catalog configuration from data');
      return getCatalogPartialConfiguration(flags.dataFiles);
    } catch (error) {
      this.stopCurrentTask(error);
=======
      CliUx.ux.action.start('Generating catalog configuration from data');
      return getCatalogPartialConfiguration(flags.dataFiles);
    } catch (error) {
      CliUx.ux.action.stop('failed');
>>>>>>> ef9f4df6
      CliUx.ux.warn(
        dedent`Unable to automatically generate catalog configuration from data.
        Please answer the following questions`
      );
    }
    return this.generateCatalogConfigurationInteractively(fieldsAndObjectTypes);
  }

  private async generateCatalogConfigurationInteractively(
    fieldsAndObjectTypes: DocumentParseResult
  ): Promise<PartialCatalogConfigurationModel> {
    let {objectTypeValues} = fieldsAndObjectTypes;
    const fieldnames: string[] = fieldsAndObjectTypes.fields.map(
      (field) => `${field.name}`
    );
    const {variants, availabilities} = await selectCatalogStructure(
      objectTypeValues
    );
    const productObjectType = await selectObjectTypeField(
      'product',
      objectTypeValues
    );
    const productIdField = await selectField(
      `Select your Product ${variants ? 'ID' : 'SKU'} field`,
      fieldnames
    );
    objectTypeValues = without(objectTypeValues, [productObjectType]);
    const model: PartialCatalogConfigurationModel = {
      product: {
        objectType: productObjectType,
        idField: productIdField,
      },
    };

    if (variants) {
      const variantObjectType = await selectObjectTypeField(
        'variant',
        objectTypeValues
      );
      const variantIdField = await selectField(
        'Select your Product SKU field',
        fieldnames
      );
      objectTypeValues = without(objectTypeValues, [variantObjectType]);
      model.variant = {
        objectType: variantObjectType,
        idField: variantIdField,
      };
    }

    if (availabilities) {
      model.availability = {
        objectType: await selectObjectTypeField(
          'availability',
          objectTypeValues
        ),
        idField: await selectField(
          'Select your Availability ID field',
          fieldnames
        ),
        availableSkusField: await selectField(
          'Select your Available SKUs field',
          fieldnames
        ),
      };
    }

    return model;
  }

  private async mapStandardFields(
    sourceId: string,
    catalogConfigurationId: string,
    configuration: Configuration
  ) {
    // TODO: try to automap standard fields with similar name
    const url = catalogConfigurationUrl(
      sourceId,
      catalogConfigurationId,
      configuration
    );
    CliUx.ux.log(`To map standard fields visit ${url}`);
  }

  /**
   * (Optional for phase 0)
   * Parse data a second time to see if the provided inputs from the user can generate a valid catalog
   * This would prevent going forward with a broken/invalid catalog.
   */
  private async ensureCatalogValidity() {
    return;
  }

  private async createCatalogConfiguration(
    client: PlatformClient,
    model: PartialCatalogConfigurationModel
  ): Promise<CatalogConfigurationModel> {
    const {args} = await this.parse(CatalogCreate);
    return client.catalogConfiguration.create({
      ...model,
      name: `${args.name}-configuration`,
      // Field mappings can later be defined in the Admin UI.
      fieldsMapping: {},
    });
<<<<<<< HEAD
  }

  private async createSources(
    client: PlatformClient,
    catalogConfigurationModel: PartialCatalogConfigurationModel
  ) {
    let productSourceId = undefined;
    let catalogSourceId = undefined;
    const {args, flags} = await this.parse(CatalogCreate);
    this.newTask('Creating product source');
    productSourceId = await this.createCatalogSource(client, {
      name: `${args.name}`,
      sourceVisibility: flags.sourceVisibility,
    });

    if (catalogConfigurationModel.availability) {
      this.newTask('Creating availability source');
      catalogSourceId = await this.createCatalogSource(client, {
        name: `${args.name} Availabilities`,
        sourceVisibility: flags.sourceVisibility,
      });
    }

    return {
      productSourceId,
      catalogSourceId,
    };
  }

  private async createCatalogSource(
    client: PlatformClient,
    overwriteModel?: CreateSourceModel
  ) {
    const {id} = await client.source.create({
      sourceType: SourceType.CATALOG,
      pushEnabled: true,
      streamEnabled: true,
      ...overwriteModel,
    });
    return id;
=======
>>>>>>> ef9f4df6
  }

  private async createSources(
    client: PlatformClient,
<<<<<<< HEAD
    catalogConfigurationId: string,
    sourceId: string,
    availabilitySourceId?: string
  ) {
    const {args} = await this.parse(CatalogCreate);
    return client.catalog.create({
      catalogConfigurationId,
      name: args.name,
      sourceId,
      availabilitySourceId,
      description: 'Created by the Coveo CLI',
=======
    catalogConfigurationModel: PartialCatalogConfigurationModel
  ) {
    let productSourceId = undefined;
    let catalogSourceId = undefined;
    const {args, flags} = await this.parse(CatalogCreate);
    CliUx.ux.action.start('Creating product source');
    productSourceId = await this.createCatalogSource(client, {
      name: `${args.name}`,
      sourceVisibility: flags.sourceVisibility,
>>>>>>> ef9f4df6
    });

<<<<<<< HEAD
  private newTask(task: string) {
    if (CliUx.ux.action.running) {
      CliUx.ux.action.stop(green('✔'));
    }
    CliUx.ux.action.start(task);
  }

  private stopCurrentTask(err?: unknown) {
    if (CliUx.ux.action.running) {
      CliUx.ux.action.stop(err ? red.bold('!') : green('✔'));
    }
=======
    if (catalogConfigurationModel.availability) {
      CliUx.ux.action.start('Creating availability source');
      catalogSourceId = await this.createCatalogSource(client, {
        name: `${args.name} Availabilities`,
        sourceVisibility: flags.sourceVisibility,
      });
    }

    return {
      productSourceId,
      catalogSourceId,
    };
  }

  private async createCatalogSource(
    client: PlatformClient,
    overwriteModel?: CreateSourceModel
  ) {
    const {id} = await client.source.create({
      sourceType: SourceType.CATALOG,
      pushEnabled: true,
      streamEnabled: true,
      ...overwriteModel,
    });
    return id;
  }

  private async createCatalog(
    client: PlatformClient,
    catalogConfigurationId: string,
    sourceId: string,
    availabilitySourceId?: string
  ) {
    const {args} = await this.parse(CatalogCreate);
    return client.catalog.create({
      catalogConfigurationId,
      name: args.name,
      sourceId,
      availabilitySourceId,
      description: 'Created by the Coveo CLI',
    });
>>>>>>> ef9f4df6
  }
}<|MERGE_RESOLUTION|>--- conflicted
+++ resolved
@@ -77,10 +77,7 @@
     const authenticatedClient = new AuthenticatedClient();
     const client = await authenticatedClient.getClient();
     const configuration = authenticatedClient.cfg.get();
-<<<<<<< HEAD
     this.newTask('Extracting fields and object types from data');
-=======
->>>>>>> ef9f4df6
     const fieldsAndObjectTypes = await getDocumentFieldsAndObjectTypeValues(
       client,
       flags.dataFiles
@@ -96,11 +93,7 @@
       client,
       catalogConfigurationModel
     );
-<<<<<<< HEAD
     this.newTask('Creating catalog');
-=======
-    CliUx.ux.action.start('Creating catalog');
->>>>>>> ef9f4df6
     const {id: catalogConfigurationId} = await this.createCatalogConfiguration(
       client,
       catalogConfigurationModel
@@ -112,30 +105,19 @@
       catalogSourceId
     );
 
-<<<<<<< HEAD
     this.newTask('Configuring Catalog fields');
-=======
-    CliUx.ux.action.start('Configuring Catalog fields');
->>>>>>> ef9f4df6
     await this.ensureCatalogFields(
       client,
       catalogConfigurationModel,
       fieldsAndObjectTypes.fields
     );
-<<<<<<< HEAD
     this.stopCurrentTask();
-=======
->>>>>>> ef9f4df6
 
     await this.mapStandardFields(
       productSourceId,
       catalogConfigurationId,
       configuration
     );
-<<<<<<< HEAD
-
-=======
->>>>>>> ef9f4df6
     if (flags.output) {
       CliUx.ux.styledJSON(catalog);
     }
@@ -147,11 +129,7 @@
   }
 
   protected async finally(err: Error | undefined) {
-<<<<<<< HEAD
     this.stopCurrentTask(err);
-=======
-    CliUx.ux.action.stop(err ? red.bold('!') : green('✔'));
->>>>>>> ef9f4df6
   }
 
   private async ensureCatalogFields(
@@ -168,21 +146,11 @@
       useCacheForNestedQuery: true,
     });
 
-<<<<<<< HEAD
-    // Get Id fields from catalog configuration
     for (const {idField} of Object.values(catalogConfigurationModel)) {
-      // Check if the field is missing from the organization
-=======
-    for (const {idField} of Object.values(catalogConfigurationModel)) {
->>>>>>> ef9f4df6
       const missing = missingFields.find((field) => field.name === idField);
       if (missing) {
         fieldsToCreate.push(parametrizeField(missing));
       } else {
-<<<<<<< HEAD
-        // Otherwise, fetch it from the organization
-=======
->>>>>>> ef9f4df6
         const existing = await client.field.get(idField);
         fieldsToUpdate.push(parametrizeField(existing));
       }
@@ -190,17 +158,10 @@
 
     if (fieldsToCreate.length > 0) {
       await client.field.createFields(fieldsToCreate);
-<<<<<<< HEAD
     }
     if (fieldsToUpdate.length > 0) {
       await client.field.updateFields(fieldsToUpdate);
     }
-=======
-    }
-    if (fieldsToUpdate.length > 0) {
-      await client.field.updateFields(fieldsToUpdate);
-    }
->>>>>>> ef9f4df6
   }
 
   private async generateCatalogConfiguration(
@@ -208,17 +169,10 @@
   ): Promise<PartialCatalogConfigurationModel> {
     const {flags} = await this.parse(CatalogCreate);
     try {
-<<<<<<< HEAD
       this.newTask('Generating catalog configuration from data');
       return getCatalogPartialConfiguration(flags.dataFiles);
     } catch (error) {
       this.stopCurrentTask(error);
-=======
-      CliUx.ux.action.start('Generating catalog configuration from data');
-      return getCatalogPartialConfiguration(flags.dataFiles);
-    } catch (error) {
-      CliUx.ux.action.stop('failed');
->>>>>>> ef9f4df6
       CliUx.ux.warn(
         dedent`Unable to automatically generate catalog configuration from data.
         Please answer the following questions`
@@ -323,7 +277,6 @@
       // Field mappings can later be defined in the Admin UI.
       fieldsMapping: {},
     });
-<<<<<<< HEAD
   }
 
   private async createSources(
@@ -364,13 +317,10 @@
       ...overwriteModel,
     });
     return id;
-=======
->>>>>>> ef9f4df6
-  }
-
-  private async createSources(
-    client: PlatformClient,
-<<<<<<< HEAD
+  }
+
+  private async createCatalog(
+    client: PlatformClient,
     catalogConfigurationId: string,
     sourceId: string,
     availabilitySourceId?: string
@@ -382,20 +332,9 @@
       sourceId,
       availabilitySourceId,
       description: 'Created by the Coveo CLI',
-=======
-    catalogConfigurationModel: PartialCatalogConfigurationModel
-  ) {
-    let productSourceId = undefined;
-    let catalogSourceId = undefined;
-    const {args, flags} = await this.parse(CatalogCreate);
-    CliUx.ux.action.start('Creating product source');
-    productSourceId = await this.createCatalogSource(client, {
-      name: `${args.name}`,
-      sourceVisibility: flags.sourceVisibility,
->>>>>>> ef9f4df6
-    });
-
-<<<<<<< HEAD
+    });
+  }
+
   private newTask(task: string) {
     if (CliUx.ux.action.running) {
       CliUx.ux.action.stop(green('✔'));
@@ -407,48 +346,5 @@
     if (CliUx.ux.action.running) {
       CliUx.ux.action.stop(err ? red.bold('!') : green('✔'));
     }
-=======
-    if (catalogConfigurationModel.availability) {
-      CliUx.ux.action.start('Creating availability source');
-      catalogSourceId = await this.createCatalogSource(client, {
-        name: `${args.name} Availabilities`,
-        sourceVisibility: flags.sourceVisibility,
-      });
-    }
-
-    return {
-      productSourceId,
-      catalogSourceId,
-    };
-  }
-
-  private async createCatalogSource(
-    client: PlatformClient,
-    overwriteModel?: CreateSourceModel
-  ) {
-    const {id} = await client.source.create({
-      sourceType: SourceType.CATALOG,
-      pushEnabled: true,
-      streamEnabled: true,
-      ...overwriteModel,
-    });
-    return id;
-  }
-
-  private async createCatalog(
-    client: PlatformClient,
-    catalogConfigurationId: string,
-    sourceId: string,
-    availabilitySourceId?: string
-  ) {
-    const {args} = await this.parse(CatalogCreate);
-    return client.catalog.create({
-      catalogConfigurationId,
-      name: args.name,
-      sourceId,
-      availabilitySourceId,
-      description: 'Created by the Coveo CLI',
-    });
->>>>>>> ef9f4df6
   }
 }