--- conflicted
+++ resolved
@@ -122,13 +122,6 @@
     const {flags} = this.parse(Login);
     return flags;
   }
-<<<<<<< HEAD
-=======
-
-  private get configuration() {
-    return new Config(this.config.configDir, this.error);
-  }
-
   private async getAllOrgsUserHasAccessTo() {
     const orgs = await (
       await new AuthenticatedClient().getClient()
@@ -157,5 +150,4 @@
       `);
     }
   }
->>>>>>> f54e27c1
 }