import {Command} from '@oclif/command';
import {
  Preconditions,
  IsAuthenticated,
  HasNecessaryCoveoPrivileges,
  IsNpxInstalled,
  IsNodeVersionInRange,
} from '../../../lib/decorators/preconditions/';
import {
  createApiKeyPrivilege,
  impersonatePrivilege,
} from '../../../lib/decorators/preconditions/platformPrivilege';
import {getPackageVersion} from '../../../lib/utils/misc';
import {appendCmdIfWindows} from '../../../lib/utils/os';
import {spawnProcess} from '../../../lib/utils/process';
import {Trackable} from '../../../lib/decorators/preconditions/trackable';

interface AtomicArguments {
  name: string;
}

export default class Atomic extends Command {
  public static cliPackage = '@coveo/create-atomic';
  public static requiredNodeVersion = '>=8.9.4';
  public static description =
    "Create a Coveo Headless-powered search page with Coveo's own Atomic framework. See <https://docs.coveo.com/atomic> and <https://docs.coveo.com/headless>.";
  public static examples = ['$ coveo ui:create:atomic myapp'];
  public static args = [
    {
      name: 'name',
      description: 'The name of the application to create.',
      required: true,
    },
  ];
  public static hidden = true;

<<<<<<< HEAD
  // TODO: add @Trackable()
  @Preconditions(
    IsAuthenticated(),
    IsNpxInstalled(),
    IsNodeVersionInRange(Atomic.requiredNodeVersion),
=======
  @Trackable()
  @Preconditions(
    IsAuthenticated(),
>>>>>>> 0010a5df
    HasNecessaryCoveoPrivileges(createApiKeyPrivilege, impersonatePrivilege)
  )
  public async run() {
    await this.createProject();
    this.displayFeedbackAfterSuccess();
<<<<<<< HEAD
    // TODO: add env variables
    await this.config.runHook('analytics', buildAnalyticsSuccessHook(this, {}));
  }

  // TODO: add @Trackable()
=======
  }

  @Trackable()
>>>>>>> 0010a5df
  public async catch(err?: Error) {
    throw err;
  }

  private async createProject() {
    return spawnProcess(appendCmdIfWindows`npx`, [
      `${Atomic.cliPackage}@${getPackageVersion(Atomic.cliPackage)}`,
      this.args.name,
    ]);
  }

  private get args() {
    const {args} = this.parse<{}, AtomicArguments>(Atomic);
    return args;
  }

  private displayFeedbackAfterSuccess() {
    this.log(`
    To get started:

    cd ${this.args.name}
    npm start

    Happy hacking!
    `);
  }
}<|MERGE_RESOLUTION|>--- conflicted
+++ resolved
@@ -34,33 +34,21 @@
   ];
   public static hidden = true;
 
-<<<<<<< HEAD
-  // TODO: add @Trackable()
+  @Trackable()
   @Preconditions(
     IsAuthenticated(),
     IsNpxInstalled(),
     IsNodeVersionInRange(Atomic.requiredNodeVersion),
-=======
-  @Trackable()
-  @Preconditions(
-    IsAuthenticated(),
->>>>>>> 0010a5df
     HasNecessaryCoveoPrivileges(createApiKeyPrivilege, impersonatePrivilege)
   )
   public async run() {
     await this.createProject();
     this.displayFeedbackAfterSuccess();
-<<<<<<< HEAD
     // TODO: add env variables
     await this.config.runHook('analytics', buildAnalyticsSuccessHook(this, {}));
   }
 
-  // TODO: add @Trackable()
-=======
-  }
-
   @Trackable()
->>>>>>> 0010a5df
   public async catch(err?: Error) {
     throw err;
   }
