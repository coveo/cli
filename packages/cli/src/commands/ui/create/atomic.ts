--- conflicted
+++ resolved
@@ -62,14 +62,8 @@
     const {flags, args} = await this.parse(Atomic);
     const cfg = this.configuration.get();
     const authenticatedClient = new AuthenticatedClient();
-<<<<<<< HEAD
-    const userInfo = await authenticatedClient.getUserInfo();
-    const apiKey = await authenticatedClient.createImpersonateApiKey(args.name);
-
-=======
     const apiKey = await authenticatedClient.createImpersonateApiKey(args.name);
     const username = await authenticatedClient.getUsername();
->>>>>>> 41c2579a
     const cliArgs = [
       `${Atomic.cliPackage}@${flags.version}`,
       '--project',
