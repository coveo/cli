--- conflicted
+++ resolved
@@ -1,10 +1,6 @@
 jest.mock('../../../lib/decorators/preconditions/npm');
 jest.mock('../../../lib/decorators/preconditions/node');
-<<<<<<< HEAD
-jest.mock('../../../lib/decorators/preconditions/apiKeyPrivilege');
-=======
 jest.mock('../../../lib/decorators/preconditions/ng');
->>>>>>> f1f00340
 jest.mock('../../../lib/utils/process');
 jest.mock('../../../lib/oauth/oauth');
 jest.mock('../../../lib/config/config');
@@ -38,21 +34,14 @@
   const mockedAuthenticatedClient = mocked(AuthenticatedClient);
   const mockedIsNpmVersionInRange = mocked(IsNpmVersionInRange, true);
   const mockedIsNodeVersionInRange = mocked(IsNodeVersionInRange, true);
-<<<<<<< HEAD
-  const angularAppExecutable = join('@angular', 'cli', 'lib', 'init.js');
+  const mockedIsNgInstalled = mocked(IsNgInstalled, true);
   const mockedApiKeyPrivilege = mocked(HasNecessaryCoveoPrivileges, true);
   const mockedCreateImpersonateApiKey = jest.fn();
   const preconditionStatus = {
     node: true,
     npm: true,
+    ng: true,
     apiKey: true,
-=======
-  const mockedIsNgInstalled = mocked(IsNgInstalled, true);
-  const preconditionStatus = {
-    node: true,
-    npm: true,
-    ng: true,
->>>>>>> f1f00340
   };
   const doMockPreconditions = function () {
     const mockNode = function (_target: Command) {
@@ -63,7 +52,9 @@
     const mockNpm = function (_target: Command) {
       return new Promise<boolean>((resolve) => resolve(preconditionStatus.npm));
     };
-<<<<<<< HEAD
+    const mockNg = function (_target: Command) {
+      return new Promise<boolean>((resolve) => resolve(preconditionStatus.ng));
+    };
     const mockApiKeyPrivilege = function (_target: Command) {
       return new Promise<boolean>((resolve) =>
         resolve(preconditionStatus.apiKey)
@@ -71,15 +62,8 @@
     };
     mockedIsNodeVersionInRange.mockReturnValue(mockNode);
     mockedIsNpmVersionInRange.mockReturnValue(mockNpm);
+    mockedIsNgInstalled.mockReturnValue(mockNg);
     mockedApiKeyPrivilege.mockReturnValue(mockApiKeyPrivilege);
-=======
-    const mockNg = function (_target: Command) {
-      return new Promise<boolean>((resolve) => resolve(preconditionStatus.ng));
-    };
-    mockedIsNodeVersionInRange.mockReturnValue(mockNode);
-    mockedIsNpmVersionInRange.mockReturnValue(mockNpm);
-    mockedIsNgInstalled.mockReturnValue(mockNg);
->>>>>>> f1f00340
   };
 
   const doMockSpawnProcess = () => {
@@ -139,11 +123,8 @@
     doMockPreconditions();
     preconditionStatus.npm = true;
     preconditionStatus.node = true;
-<<<<<<< HEAD
+    preconditionStatus.ng = true;
     preconditionStatus.apiKey = true;
-=======
-    preconditionStatus.ng = true;
->>>>>>> f1f00340
   });
 
   afterEach(() => {
