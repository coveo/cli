jest.mock('../../../lib/decorators/preconditions/npm');
jest.mock('../../../lib/decorators/preconditions/node');
jest.mock('../../../lib/decorators/preconditions/ng');
jest.mock('../../../lib/decorators/preconditions/apiKeyPrivilege');
jest.mock('../../../lib/utils/process');
jest.mock('../../../lib/oauth/oauth');
jest.mock('../../../lib/config/config');
jest.mock('../../../hooks/analytics/analytics');
jest.mock('../../../hooks/prerun/prerun');
jest.mock('../../../lib/platform/authenticatedClient');
jest.mock('../../../lib/utils/misc');
jest.mock('@coveord/platform-client');

import {mocked} from 'ts-jest/utils';
import {test} from '@oclif/test';
import {spawnProcess} from '../../../lib/utils/process';
import {AuthenticatedClient} from '../../../lib/platform/authenticatedClient';
import PlatformClient from '@coveord/platform-client';
import {Config} from '../../../lib/config/config';
import {
  IsNpmVersionInRange,
  IsNodeVersionInRange,
  HasNecessaryCoveoPrivileges,
} from '../../../lib/decorators/preconditions/';
import {getPackageVersion} from '../../../lib/utils/misc';
import {IsNgVersionInRange} from '../../../lib/decorators/preconditions/ng';
import {configurationMock} from '../../../__stub__/configuration';
<<<<<<< HEAD
import {PreconditionError} from '../../../lib/errors/preconditionError';
=======
import {mockPreconditions} from '../../../__test__/preconditionUtils';
>>>>>>> 61b08f17

describe('ui:create:angular', () => {
  const mockedConfig = mocked(Config);
  const mockedSpawnProcess = mocked(spawnProcess, true);
  const mockedPlatformClient = mocked(PlatformClient);
  const mockedGetPackageVersion = mocked(getPackageVersion);
  const mockedAuthenticatedClient = mocked(AuthenticatedClient);
  const mockedIsNpmVersionInRange = mocked(IsNpmVersionInRange, true);
  const mockedIsNodeVersionInRange = mocked(IsNodeVersionInRange, true);
  const mockedIsNgInstalled = mocked(IsNgVersionInRange, true);
  const mockedApiKeyPrivilege = mocked(HasNecessaryCoveoPrivileges, true);
  const mockedCreateImpersonateApiKey = jest.fn();
  const preconditionStatus = {
    node: true,
    npm: true,
    ng: true,
    apiKey: true,
  };
  const doMockPreconditions = function () {
<<<<<<< HEAD
    const thrower = (reason: string) => {
      throw new PreconditionError(`${reason} Precondition Error`);
    };

    const mockNode = function (_target: Command) {
      return new Promise<void>((resolve) =>
        preconditionStatus.node ? resolve() : thrower('node')
      );
    };
    const mockNpm = function (_target: Command) {
      return new Promise<void>((resolve) =>
        preconditionStatus.npm ? resolve() : thrower('npm')
      );
    };
    const mockNg = function (_target: Command) {
      return new Promise<void>((resolve) =>
        preconditionStatus.ng ? resolve() : thrower('ng')
      );
    };
    const mockApiKeyPrivilege = function (_target: Command) {
      return new Promise<void>((resolve) =>
        preconditionStatus.apiKey ? resolve() : thrower('apiKey')
      );
    };
    mockedIsNodeVersionInRange.mockReturnValue(mockNode);
    mockedIsNpmVersionInRange.mockReturnValue(mockNpm);
    mockedIsNgInstalled.mockReturnValue(mockNg);
    mockedApiKeyPrivilege.mockReturnValue(mockApiKeyPrivilege);
=======
    const mockedPreconditions = mockPreconditions(preconditionStatus);
    mockedIsNodeVersionInRange.mockReturnValue(mockedPreconditions.node);
    mockedIsNpmVersionInRange.mockReturnValue(mockedPreconditions.npm);
    mockedIsNgInstalled.mockReturnValue(mockedPreconditions.ng);
    mockedApiKeyPrivilege.mockReturnValue(mockedPreconditions.apiKey);
>>>>>>> 61b08f17
  };

  const doMockSpawnProcess = () => {
    mockedSpawnProcess.mockResolvedValue(Promise.resolve(0));
  };

  const doMockedGetPackageVersion = () => {
    mockedGetPackageVersion.mockReturnValue('1.0.0');
  };

  const doMockConfiguration = () => {
    mockedConfig.mockImplementation(configurationMock());
  };

  const doMockAuthenticatedClient = () => {
    mockedCreateImpersonateApiKey.mockImplementation((_name: string) =>
      Promise.resolve({value: 'foo'})
    );

    mockedAuthenticatedClient.mockImplementation(
      () =>
        ({
          createImpersonateApiKey: mockedCreateImpersonateApiKey,
          getUserInfo: () =>
            Promise.resolve({
              username: 'bob@coveo.com',
              providerUsername: 'bob@coveo.com',
              displayName: 'bob',
            }),
          getClient: () =>
            Promise.resolve(
              mockedPlatformClient.getMockImplementation()!({
                accessToken: 'foo',
                organizationId: 'my-org',
              })
            ),
          cfg: mockedConfig.getMockImplementation()!('./'),
        } as unknown as AuthenticatedClient)
    );
  };

  const doMockPlatformClient = () => {
    mockedPlatformClient.mockImplementation(
      () =>
        ({
          initialize: () => Promise.resolve(),
        } as PlatformClient)
    );
  };

  beforeEach(() => {
    doMockedGetPackageVersion();
    doMockSpawnProcess();
    doMockPlatformClient();
    doMockConfiguration();
    doMockAuthenticatedClient();
    doMockPreconditions();
    preconditionStatus.npm = true;
    preconditionStatus.node = true;
    preconditionStatus.ng = true;
    preconditionStatus.apiKey = true;
  });

  afterEach(() => {
    mockedIsNodeVersionInRange.mockClear();
    mockedIsNpmVersionInRange.mockClear();
  });

  test
    .stdout()
    .stderr()
    .do(() => {
      preconditionStatus.apiKey = false;
    })
    .command(['ui:create:angular', 'myapp'])
    .catch(/apiKey Precondition Error/)
    .it(
      'should not execute the command if the API key preconditions are not respected'
    );

  test
    .stdout()
    .stderr()
    .do(() => {
      preconditionStatus.npm = false;
    })
    .command(['ui:create:angular', 'myapp'])
    .catch(/npm Precondition Error/)
    .it(
      'should not execute the command if the preconditions are not respected'
    );

  test
    .stdout()
    .stderr()
    .command(['ui:create:angular'])
    .catch(/Missing 1 required arg/)
    .it('requires application name argument');

  test
    .stdout()
    .stderr()
    .command(['ui:create:angular', 'myapp'])
    .it(
      'should start a spawn process with the appropriate arguments',
      async () => {
        expect(mockedSpawnProcess).toHaveBeenCalledTimes(2);
        expect(mockedSpawnProcess).nthCalledWith(
          1,
          expect.stringContaining('ng'),
          ['new', 'myapp', '--style', 'scss', '--routing'],
          expect.objectContaining({})
        );
        expect(mockedSpawnProcess).nthCalledWith(
          2,
          expect.stringContaining('ng'),
          [
            'add',
            '@coveo/angular@1.0.0',
            '--org-id',
            'my-org',
            '--api-key',
            'foo',
            '--platform-url',
            'https://platformdev.cloud.coveo.com',
            '--user',
            'bob@coveo.com',
            '--skip-confirmation',
          ],
          expect.objectContaining({cwd: 'myapp'})
        );
        await Promise.resolve();
      }
    );
});<|MERGE_RESOLUTION|>--- conflicted
+++ resolved
@@ -25,11 +25,7 @@
 import {getPackageVersion} from '../../../lib/utils/misc';
 import {IsNgVersionInRange} from '../../../lib/decorators/preconditions/ng';
 import {configurationMock} from '../../../__stub__/configuration';
-<<<<<<< HEAD
-import {PreconditionError} from '../../../lib/errors/preconditionError';
-=======
 import {mockPreconditions} from '../../../__test__/preconditionUtils';
->>>>>>> 61b08f17
 
 describe('ui:create:angular', () => {
   const mockedConfig = mocked(Config);
@@ -49,42 +45,11 @@
     apiKey: true,
   };
   const doMockPreconditions = function () {
-<<<<<<< HEAD
-    const thrower = (reason: string) => {
-      throw new PreconditionError(`${reason} Precondition Error`);
-    };
-
-    const mockNode = function (_target: Command) {
-      return new Promise<void>((resolve) =>
-        preconditionStatus.node ? resolve() : thrower('node')
-      );
-    };
-    const mockNpm = function (_target: Command) {
-      return new Promise<void>((resolve) =>
-        preconditionStatus.npm ? resolve() : thrower('npm')
-      );
-    };
-    const mockNg = function (_target: Command) {
-      return new Promise<void>((resolve) =>
-        preconditionStatus.ng ? resolve() : thrower('ng')
-      );
-    };
-    const mockApiKeyPrivilege = function (_target: Command) {
-      return new Promise<void>((resolve) =>
-        preconditionStatus.apiKey ? resolve() : thrower('apiKey')
-      );
-    };
-    mockedIsNodeVersionInRange.mockReturnValue(mockNode);
-    mockedIsNpmVersionInRange.mockReturnValue(mockNpm);
-    mockedIsNgInstalled.mockReturnValue(mockNg);
-    mockedApiKeyPrivilege.mockReturnValue(mockApiKeyPrivilege);
-=======
     const mockedPreconditions = mockPreconditions(preconditionStatus);
     mockedIsNodeVersionInRange.mockReturnValue(mockedPreconditions.node);
     mockedIsNpmVersionInRange.mockReturnValue(mockedPreconditions.npm);
     mockedIsNgInstalled.mockReturnValue(mockedPreconditions.ng);
     mockedApiKeyPrivilege.mockReturnValue(mockedPreconditions.apiKey);
->>>>>>> 61b08f17
   };
 
   const doMockSpawnProcess = () => {
