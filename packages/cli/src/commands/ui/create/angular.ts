import {Command, flags} from '@oclif/command';
import {platformUrl} from '../../../lib/platform/environment';
import {Config} from '../../../lib/config/config';
import {spawnProcess} from '../../../lib/utils/process';
import {
  buildAnalyticsFailureHook,
  buildAnalyticsSuccessHook,
} from '../../../hooks/analytics/analytics';
import {AuthenticatedClient} from '../../../lib/platform/authenticatedClient';
import {getPackageVersion} from '../../../lib/utils/misc';
import {
  Preconditions,
  IsAuthenticated,
} from '../../../lib/decorators/preconditions/';

export default class Angular extends Command {
  static templateName = '@coveo/angular';

  static description =
    'Create a Coveo Headless-powered search page with the Angular web framework. See https://docs.coveo.com/en/headless and https://angular.io/.';

  static flags = {
    version: flags.string({
      char: 'v',
      description: `Version of ${Angular.templateName} to use.`,
      default: getPackageVersion(Angular.templateName),
    }),
    defaults: flags.boolean({
      char: 'd',
      description:
        'Automatically select the default value for all prompts where such a default value exists.',
    }),
  };

  static args = [
    {name: 'name', description: 'The target application name.', required: true},
  ];

  @Preconditions(IsAuthenticated())
  async run() {
    const {args, flags} = this.parse(Angular);
    await this.createProject(args.name, flags.defaults);
    await this.addCoveoToProject(args.name, flags.defaults);
<<<<<<< HEAD
=======
    this.displayFeedbackAfterSuccess(args.name);
>>>>>>> c574fda8
    await this.config.runHook(
      'analytics',
      buildAnalyticsSuccessHook(this, flags)
    );
  }

  private async createProject(name: string, defaults: boolean) {
    const cliArgs = ['new', name, '--style', 'scss'];

    if (defaults) {
      cliArgs.push('--defaults');
    }

    return this.runAngularCliCommand(cliArgs);
  }

  private async addCoveoToProject(applicationName: string, defaults: boolean) {
    const cfg = await this.configuration.get();
    const {providerUsername} = await this.getUserInfo();
    const {flags} = this.parse(Angular);
    const schematicVersion =
      flags.version || getPackageVersion(Angular.templateName);

    const cliArgs = [
      'add',
      `${Angular.templateName}@${schematicVersion}`,
      '--org-id',
      cfg.organization,
      '--api-key',
      cfg.accessToken!,
      '--platform-url',
      platformUrl({environment: cfg.environment}),
      '--user',
      providerUsername,
    ];

    if (defaults) {
      cliArgs.push('--defaults');
    }

    return this.runAngularCliCommand(cliArgs, {cwd: applicationName});
  }

  private runAngularCliCommand(args: string[], options = {}) {
    const executable = require.resolve('@angular/cli/lib/init.js');
    return spawnProcess('node', [executable, ...args], options);
  }

  async catch(err?: Error) {
    const {flags} = this.parse(Angular);
    await this.config.runHook(
      'analytics',
      buildAnalyticsFailureHook(this, flags, err)
    );
    throw err;
  }

  private get configuration() {
    return new Config(this.config.configDir, this.error);
  }

  private async getUserInfo() {
    const authenticatedClient = new AuthenticatedClient();
    const platformClient = await authenticatedClient.getClient();
    await platformClient.initialize();

    return await platformClient.user.get();
  }

  private displayFeedbackAfterSuccess(name: string) {
    this.log(`
    To get started:
    
    cd ${name}
    npm run start
    
    See package.json for other available commands.
    Happy hacking !
    `);
  }
}<|MERGE_RESOLUTION|>--- conflicted
+++ resolved
@@ -41,10 +41,7 @@
     const {args, flags} = this.parse(Angular);
     await this.createProject(args.name, flags.defaults);
     await this.addCoveoToProject(args.name, flags.defaults);
-<<<<<<< HEAD
-=======
     this.displayFeedbackAfterSuccess(args.name);
->>>>>>> c574fda8
     await this.config.runHook(
       'analytics',
       buildAnalyticsSuccessHook(this, flags)
