import {Command, flags} from '@oclif/command';
<<<<<<< HEAD
// import {spawnProcess} from '../../../lib/utils/process'; TODO: use this instead of calling the Angular CLI entry point
=======
import {spawnProcess} from '../../../lib/utils/process';
>>>>>>> 703395b3

export default class Angular extends Command {
  static description =
    'Create a search page with Angular powered by Coveo Headless';

  static flags = {
    defaults: flags.boolean({
      char: 'd',
      description:
        'Disable interactive input prompts for options with a default',
    }),
  };

  static args = [
    {name: 'name', description: 'application name', required: true},
  ];

  async run() {
    const {args, flags} = this.parse(Angular);
    await this.createProject(args.name, flags.defaults);
    await this.addCoveoToProject(args.name, flags.defaults);
  }

  private async createProject(name: string, defaults: boolean) {
    const cliArgs = ['new', name, '--style', 'scss'];

    if (defaults) {
      cliArgs.push('--defaults');
    }

    return this.runAngularCliCommand(cliArgs);
  }

  private async addCoveoToProject(applicationName: string, defaults: boolean) {
    // TODO: Connect to the user's org (CDX-73)
    // At the moment the api key and orgId have no effect since angular project
    // will be using the public default configuration
    const apiKey = 'foo';
    const orgId = 'bar';

    const cliArgs = [
      'add',
      '@coveo/angular',
      '--org-id',
      orgId,
      '--api-key',
      apiKey,
    ];

    if (defaults) {
      cliArgs.push('--defaults');
    }

    return this.runAngularCliCommand(cliArgs, {cwd: applicationName});
  }

<<<<<<< HEAD
=======
  private runAngularCliCommand(args: string[], options = {}) {
    const executable = require.resolve('@angular/cli/lib/init.js');
    return spawnProcess('node', [executable, ...args], options);
  }

>>>>>>> 703395b3
  async catch(err?: Error) {
    // TODO: merge PR #18 before uncommenting
    // await this.config.runHook(
    //   'analytics',
    //   buildAnalyticsFailureHook(this, {}, err)
    // );
    throw err;
  }
}<|MERGE_RESOLUTION|>--- conflicted
+++ resolved
@@ -1,9 +1,5 @@
 import {Command, flags} from '@oclif/command';
-<<<<<<< HEAD
-// import {spawnProcess} from '../../../lib/utils/process'; TODO: use this instead of calling the Angular CLI entry point
-=======
 import {spawnProcess} from '../../../lib/utils/process';
->>>>>>> 703395b3
 
 export default class Angular extends Command {
   static description =
@@ -60,14 +56,11 @@
     return this.runAngularCliCommand(cliArgs, {cwd: applicationName});
   }
 
-<<<<<<< HEAD
-=======
   private runAngularCliCommand(args: string[], options = {}) {
     const executable = require.resolve('@angular/cli/lib/init.js');
     return spawnProcess('node', [executable, ...args], options);
   }
 
->>>>>>> 703395b3
   async catch(err?: Error) {
     // TODO: merge PR #18 before uncommenting
     // await this.config.runHook(
