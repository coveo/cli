import {Command, flags} from '@oclif/command';
import {platformUrl} from '../../../lib/platform/environment';
import {Config} from '../../../lib/config/config';
import {spawnProcess} from '../../../lib/utils/process';
import {AuthenticatedClient} from '../../../lib/platform/authenticatedClient';
import {getPackageVersion} from '../../../lib/utils/misc';
import {
  Preconditions,
  IsAuthenticated,
  IsNodeVersionInRange,
  IsNpmVersionInRange,
  HasNecessaryCoveoPrivileges,
} from '../../../lib/decorators/preconditions/';
import {appendCmdIfWindows} from '../../../lib/utils/os';
<<<<<<< HEAD
import {IsNgInstalled} from '../../../lib/decorators/preconditions/ng';
=======
import {IsNgVersionInRange} from '../../../lib/decorators/preconditions/ng';
>>>>>>> 61b08f17
import {
  createApiKeyPrivilege,
  impersonatePrivilege,
} from '../../../lib/decorators/preconditions/platformPrivilege';
<<<<<<< HEAD
import {Trackable} from '../../../lib/decorators/preconditions/trackable';
=======
>>>>>>> 61b08f17

export default class Angular extends Command {
  public static templateName = '@coveo/angular';
  /**
   * Requirements Based on https://angular.io/guide/setup-local
   * and https://www.npmjs.com/package/@angular/cli package.json engines section.
   */
  public static requiredNodeVersion = '^12.14.1 || >=14.0.0';
  public static requiredNpmVersion = '^6.11.0 || ^7.5.6 || >=8.0.0';
  // TODO CDX-672: Update Ng range.
  public static requiredNgVersion = '^12.0.0';

  public static description =
    'Create a Coveo Headless-powered search page with the Angular web framework. See <https://docs.coveo.com/headless> and <https://angular.io/>.';

  public static flags = {
    version: flags.string({
      char: 'v',
      description: `The version of ${Angular.templateName} to use.`,
      default: getPackageVersion(Angular.templateName),
    }),
    defaults: flags.boolean({
      char: 'd',
      description:
        'Whether to automatically select the default value for all prompts that have a default value.',
    }),
  };

  public static args = [
    {
      name: 'name',
      description: 'The name of the application to create.',
      required: true,
    },
  ];

  @Trackable()
  @Preconditions(
    IsAuthenticated(),
    IsNodeVersionInRange(Angular.requiredNodeVersion),
    IsNpmVersionInRange(Angular.requiredNpmVersion),
<<<<<<< HEAD
    IsNgInstalled(),
=======
    IsNgVersionInRange(Angular.requiredNgVersion),
>>>>>>> 61b08f17
    HasNecessaryCoveoPrivileges(createApiKeyPrivilege, impersonatePrivilege)
  )
  public async run() {
    const {args, flags} = this.parse(Angular);
    await this.createProject(args.name, flags.defaults);
    await this.addCoveoToProject(args.name, flags.defaults);
    this.displayFeedbackAfterSuccess(args.name);
  }

  private async createProject(name: string, defaults: boolean) {
    const cliArgs = ['new', name, '--style', 'scss', '--routing'];

    if (defaults) {
      cliArgs.push('--defaults');
    }

    return this.runAngularCliCommand(cliArgs);
  }

  private async addCoveoToProject(applicationName: string, defaults: boolean) {
    const cfg = await this.configuration.get();
    const args = this.args;
    const authenticatedClient = new AuthenticatedClient();
    const userInfo = await authenticatedClient.getUserInfo();
    const apiKey = await authenticatedClient.createImpersonateApiKey(args.name);
    const flags = this.flags;
    const schematicVersion =
      flags.version || getPackageVersion(Angular.templateName);

    const cliArgs = [
      'add',
      `${Angular.templateName}@${schematicVersion}`,
      '--org-id',
      cfg.organization,
      '--api-key',
      apiKey.value!,
      '--platform-url',
      platformUrl({environment: cfg.environment}),
      '--user',
      userInfo.providerUsername,
      '--skip-confirmation',
    ];

    if (defaults) {
      cliArgs.push('--defaults');
    }

    return this.runAngularCliCommand(cliArgs, {cwd: applicationName});
  }

  private runAngularCliCommand(args: string[], options = {}) {
    return spawnProcess(appendCmdIfWindows`ng`, args, options);
  }

  @Trackable()
  public async catch(err?: Error) {
    throw err;
  }

  private get configuration() {
    return new Config(this.config.configDir, this.error);
  }

  private get flags() {
    const {flags} = this.parse(Angular);
    return flags;
  }

  private get args() {
    const {args} = this.parse(Angular);
    return args;
  }

  private displayFeedbackAfterSuccess(name: string) {
    this.log(`
    To get started:

    cd ${name}
    npm run start

    See package.json for other available commands.
    Happy hacking!
    `);
  }
}<|MERGE_RESOLUTION|>--- conflicted
+++ resolved
@@ -12,19 +12,12 @@
   HasNecessaryCoveoPrivileges,
 } from '../../../lib/decorators/preconditions/';
 import {appendCmdIfWindows} from '../../../lib/utils/os';
-<<<<<<< HEAD
-import {IsNgInstalled} from '../../../lib/decorators/preconditions/ng';
-=======
 import {IsNgVersionInRange} from '../../../lib/decorators/preconditions/ng';
->>>>>>> 61b08f17
 import {
   createApiKeyPrivilege,
   impersonatePrivilege,
 } from '../../../lib/decorators/preconditions/platformPrivilege';
-<<<<<<< HEAD
 import {Trackable} from '../../../lib/decorators/preconditions/trackable';
-=======
->>>>>>> 61b08f17
 
 export default class Angular extends Command {
   public static templateName = '@coveo/angular';
@@ -66,11 +59,7 @@
     IsAuthenticated(),
     IsNodeVersionInRange(Angular.requiredNodeVersion),
     IsNpmVersionInRange(Angular.requiredNpmVersion),
-<<<<<<< HEAD
-    IsNgInstalled(),
-=======
     IsNgVersionInRange(Angular.requiredNgVersion),
->>>>>>> 61b08f17
     HasNecessaryCoveoPrivileges(createApiKeyPrivilege, impersonatePrivilege)
   )
   public async run() {
