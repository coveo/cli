--- conflicted
+++ resolved
@@ -164,11 +164,7 @@
         1,
         expect.stringContaining('npx'),
         [
-<<<<<<< HEAD
-          `${createReactAppPackage}`,
-=======
           createReactAppPackage,
->>>>>>> ba05979e
           'myapp',
           '--template',
           '@coveo/cra-template@1.0.0',
@@ -185,11 +181,7 @@
         1,
         expect.stringContaining('npx'),
         [
-<<<<<<< HEAD
-          `${createReactAppPackage}`,
-=======
           createReactAppPackage,
->>>>>>> ba05979e
           'myapp',
           '--template',
           '@coveo/cra-template@1.2.3',
