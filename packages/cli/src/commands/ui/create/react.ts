import {Command, flags} from '@oclif/command';
import {Config} from '../../../lib/config/config';
import {platformUrl} from '../../../lib/platform/environment';
import {AuthenticatedClient} from '../../../lib/platform/authenticatedClient';
import {spawnProcess, spawnProcessOutput} from '../../../lib/utils/process';
import {getPackageVersion} from '../../../lib/utils/misc';
import {appendCmdIfWindows} from '../../../lib/utils/os';
import {
  Preconditions,
  IsAuthenticated,
  IsNodeVersionInRange,
  IsNpxInstalled,
  HasNecessaryCoveoPrivileges,
} from '../../../lib/decorators/preconditions';
import {
  createApiKeyPrivilege,
  impersonatePrivilege,
} from '../../../lib/decorators/preconditions/platformPrivilege';
import {Trackable} from '../../../lib/decorators/preconditions/trackable';

type ReactProcessEnv = {
  orgId: string;
  apiKey: string;
  user: string;
  platformUrl: string;
};

export default class React extends Command {
  public static templateName = '@coveo/cra-template';
  public static cliPackage = 'create-react-app';

  /**
   * "You’ll need to have Node 14.0.0 or later version on your local development machine"
   *  https://github.com/facebook/create-react-app#creating-an-app
   */
  public static requiredNodeVersion = '>=14.0.0';

  public static description =
    'Create a Coveo Headless-powered search page with the React web framework. See <https://docs.coveo.com/headless> and <https://reactjs.org/>.';

  public static examples = [
    '$ coveo ui:create:react myapp',
    '$ coveo ui:create:react --help',
  ];

  public static flags = {
    version: flags.string({
      char: 'v',
      description: `Version of ${React.templateName} to use.`,
      default: getPackageVersion(React.templateName),
    }),
  };

  public static args = [
    {
      name: 'name',
      description: 'The name of the application to create.',
      required: true,
    },
  ];

  @Trackable({
    eventName: 'ui create',
    overrideEventProperties: {framework: 'react'},
  })
  @Preconditions(
    IsAuthenticated(),
    IsNodeVersionInRange(React.requiredNodeVersion),
    IsNpxInstalled(),
    HasNecessaryCoveoPrivileges(createApiKeyPrivilege, impersonatePrivilege)
  )
  public async run() {
    const args = this.args;
    await this.createProject(args.name);
    await this.setupEnvironmentVariables(args.name);
  }

  @Trackable()
  public async catch(err?: Error) {
    throw err;
  }

  private async setupEnvironmentVariables(name: string) {
    const args = this.args;
    const cfg = this.configuration.get();
    const authenticatedClient = new AuthenticatedClient();
    const userInfo = await authenticatedClient.getUserInfo();
    const apiKey = await authenticatedClient.createImpersonateApiKey(args.name);

    const env: ReactProcessEnv = {
      orgId: cfg.organization,
      apiKey: apiKey.value!,
      user: userInfo.providerUsername,
      platformUrl: platformUrl({environment: cfg.environment}),
    };

    await spawnProcessOutput(appendCmdIfWindows`npm`, ['run', 'setup-env'], {
      cwd: name,
      env: {...process.env, ...env},
    });
  }

  private async createProject(name: string) {
    const flags = this.flags;
    const templateVersion =
      flags.version || getPackageVersion(React.templateName);
    const exitCode = await this.runReactCliCommand([
      name,
      '--template',
      `${React.templateName}@${templateVersion}`,
    ]);

    if (exitCode !== 0) {
      this.error(
        new Error(
          'create-react-app was unable to create the project. See the logs above for more information.'
        )
      );
    }
  }

  private async runReactCliCommand(args: string[]) {
<<<<<<< HEAD
    return spawnProcess(appendCmdIfWindows`npx`, [
      `${React.cliPackage}`,
      ...args,
    ]);
=======
    return spawnProcess(appendCmdIfWindows`npx`, [React.cliPackage, ...args]);
>>>>>>> ba05979e
  }

  private get configuration() {
    return new Config(this.config.configDir, this.error);
  }

  private get flags() {
    const {flags} = this.parse(React);
    return flags;
  }

  private get args() {
    const {args} = this.parse(React);
    return args;
  }
}<|MERGE_RESOLUTION|>--- conflicted
+++ resolved
@@ -120,14 +120,7 @@
   }
 
   private async runReactCliCommand(args: string[]) {
-<<<<<<< HEAD
-    return spawnProcess(appendCmdIfWindows`npx`, [
-      `${React.cliPackage}`,
-      ...args,
-    ]);
-=======
     return spawnProcess(appendCmdIfWindows`npx`, [React.cliPackage, ...args]);
->>>>>>> ba05979e
   }
 
   private get configuration() {
