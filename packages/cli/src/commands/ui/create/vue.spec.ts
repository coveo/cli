jest.mock('../../../lib/decorators/preconditions/npx');
jest.mock('../../../lib/decorators/preconditions/node');
jest.mock('../../../lib/decorators/preconditions/apiKeyPrivilege');
jest.mock('../../../lib/utils/process');
jest.mock('../../../lib/oauth/oauth');
jest.mock('../../../lib/config/config');
jest.mock('../../../hooks/analytics/analytics');
jest.mock('../../../hooks/prerun/prerun');
jest.mock('../../../lib/platform/authenticatedClient');
jest.mock('../../../lib/utils/misc');
jest.mock('@coveord/platform-client');

import {mocked} from 'ts-jest/utils';
import {test} from '@oclif/test';
import {spawnProcess} from '../../../lib/utils/process';
import {AuthenticatedClient} from '../../../lib/platform/authenticatedClient';
import PlatformClient from '@coveord/platform-client';
import {Config} from '../../../lib/config/config';
import {
  IsNodeVersionInRange,
  IsNpxInstalled,
  HasNecessaryCoveoPrivileges,
} from '../../../lib/decorators/preconditions/';
import {getPackageVersion} from '../../../lib/utils/misc';
import {configurationMock} from '../../../__stub__/configuration';
<<<<<<< HEAD
import {PreconditionError} from '../../../lib/errors/preconditionError';
=======
import {mockPreconditions} from '../../../__test__/preconditionUtils';
>>>>>>> 61b08f17

describe('ui:create:vue', () => {
  const mockedConfig = mocked(Config);
  const mockedSpawnProcess = mocked(spawnProcess, true);
  const mockedPlatformClient = mocked(PlatformClient);
  const mockedGetPackageVersion = mocked(getPackageVersion);
  const mockedAuthenticatedClient = mocked(AuthenticatedClient);
  const mockedIsNpxInstalled = mocked(IsNpxInstalled, true);
  const mockedIsNodeVersionInRange = mocked(IsNodeVersionInRange, true);
  const vueCliPackage = '@vue/cli';
  const mockedApiKeyPrivilege = mocked(HasNecessaryCoveoPrivileges, true);
  const mockedCreateImpersonateApiKey = jest.fn();
  const preconditionStatus = {
    node: true,
    npx: true,
    apiKey: true,
  };
  const doMockPreconditions = function () {
<<<<<<< HEAD
    const thrower = (reason: string) => {
      throw new PreconditionError(`${reason} Precondition Error`);
    };
    const mockNode = function (_target: Command) {
      return new Promise<void>((resolve) =>
        preconditionStatus.node ? resolve() : thrower('node')
      );
    };
    const mockNpx = function (_target: Command) {
      return new Promise<void>((resolve) =>
        preconditionStatus.npx ? resolve() : thrower('npx')
      );
    };
    const mockApiKeyPrivilege = function (_target: Command) {
      return new Promise<void>((resolve) =>
        preconditionStatus.apiKey ? resolve() : thrower('apiKey')
      );
    };
    mockedIsNodeVersionInRange.mockReturnValue(mockNode);
    mockedIsNpxInstalled.mockReturnValue(mockNpx);
    mockedApiKeyPrivilege.mockReturnValue(mockApiKeyPrivilege);
=======
    const mockedPreconditions = mockPreconditions(preconditionStatus);
    mockedIsNodeVersionInRange.mockReturnValue(mockedPreconditions.node);
    mockedIsNpxInstalled.mockReturnValue(mockedPreconditions.npx);
    mockedApiKeyPrivilege.mockReturnValue(mockedPreconditions.apiKey);
>>>>>>> 61b08f17
  };

  const doMockSpawnProcess = () => {
    mockedSpawnProcess.mockResolvedValue(Promise.resolve(0));
  };

  const doMockedGetPackageVersion = () => {
    mockedGetPackageVersion.mockReturnValue('1.0.0');
  };

  const doMockConfiguration = () => {
    mockedConfig.mockImplementation(configurationMock());
  };

  const doMockAuthenticatedClient = () => {
    mockedCreateImpersonateApiKey.mockImplementation((_name: string) =>
      Promise.resolve({value: 'foo'})
    );

    mockedAuthenticatedClient.mockImplementation(
      () =>
        ({
          createImpersonateApiKey: mockedCreateImpersonateApiKey,
          getUserInfo: () =>
            Promise.resolve({
              username: 'bob@coveo.com',
              providerUsername: 'bob@coveo.com',
              displayName: 'bob',
            }),
          getClient: () =>
            Promise.resolve(
              mockedPlatformClient.getMockImplementation()!({
                accessToken: 'foo',
                organizationId: 'my-org',
              })
            ),
          cfg: mockedConfig.getMockImplementation()!('./'),
        } as unknown as AuthenticatedClient)
    );
  };

  const doMockPlatformClient = () => {
    mockedPlatformClient.mockImplementation(
      () =>
        ({
          initialize: () => Promise.resolve(),
        } as PlatformClient)
    );
  };

  beforeEach(() => {
    doMockedGetPackageVersion();
    doMockSpawnProcess();
    doMockPlatformClient();
    doMockConfiguration();
    doMockAuthenticatedClient();
    doMockPreconditions();
    preconditionStatus.node = true;
    preconditionStatus.npx = true;
    preconditionStatus.apiKey = true;
  });

  afterEach(() => {
    mockedIsNodeVersionInRange.mockClear();
    mockedApiKeyPrivilege.mockClear();
  });

  test
    .stdout()
    .stderr()
    .do(() => {
      preconditionStatus.apiKey = false;
    })
    .command(['ui:create:vue', 'myapp'])
    .catch(/apiKey Precondition Error/)
    .it(
      'should not execute the command if the API key preconditions are not respected'
    );

  test
    .stdout()
    .stderr()
    .do(() => {
      preconditionStatus.node = false;
    })
    .command(['ui:create:vue', 'myapp'])
    .catch(/node Precondition Error/)
    .it(
      'should not execute the command if the preconditions are not respected'
    );

  test
    .stdout()
    .stderr()
    .command(['ui:create:vue'])
    .catch(/Missing 1 required arg/)
    .it('requires application name argument');

  test
    .stdout()
    .stderr()
    .command(['ui:create:vue', 'myapp'])
    .it('should start 2 spawn processes with default preset arguments', () => {
      expect(mockedSpawnProcess).toHaveBeenCalledTimes(2);
      expect(mockedSpawnProcess).nthCalledWith(
        1,
        expect.stringContaining('npx'),
        [
          `${vueCliPackage}@1.0.0`,
          'create',
          'myapp',
          '--inlinePreset',
          expect.objectContaining({}),
          '--skipGetStarted',
          '--bare',
        ],
        expect.objectContaining({})
      );
      expect(mockedSpawnProcess).nthCalledWith(
        2,
        expect.stringContaining('npx'),
        [
          `${vueCliPackage}@1.0.0`,
          'add',
          '@coveo/vue-cli-plugin-typescript@1.0.0',
          '--orgId',
          'my-org',
          '--apiKey',
          'foo',
          '--platformUrl',
          'https://platformdev.cloud.coveo.com',
          '--user',
          'bob@coveo.com',
        ],
        expect.objectContaining({cwd: 'myapp'})
      );
    });
});<|MERGE_RESOLUTION|>--- conflicted
+++ resolved
@@ -23,11 +23,7 @@
 } from '../../../lib/decorators/preconditions/';
 import {getPackageVersion} from '../../../lib/utils/misc';
 import {configurationMock} from '../../../__stub__/configuration';
-<<<<<<< HEAD
-import {PreconditionError} from '../../../lib/errors/preconditionError';
-=======
 import {mockPreconditions} from '../../../__test__/preconditionUtils';
->>>>>>> 61b08f17
 
 describe('ui:create:vue', () => {
   const mockedConfig = mocked(Config);
@@ -46,34 +42,10 @@
     apiKey: true,
   };
   const doMockPreconditions = function () {
-<<<<<<< HEAD
-    const thrower = (reason: string) => {
-      throw new PreconditionError(`${reason} Precondition Error`);
-    };
-    const mockNode = function (_target: Command) {
-      return new Promise<void>((resolve) =>
-        preconditionStatus.node ? resolve() : thrower('node')
-      );
-    };
-    const mockNpx = function (_target: Command) {
-      return new Promise<void>((resolve) =>
-        preconditionStatus.npx ? resolve() : thrower('npx')
-      );
-    };
-    const mockApiKeyPrivilege = function (_target: Command) {
-      return new Promise<void>((resolve) =>
-        preconditionStatus.apiKey ? resolve() : thrower('apiKey')
-      );
-    };
-    mockedIsNodeVersionInRange.mockReturnValue(mockNode);
-    mockedIsNpxInstalled.mockReturnValue(mockNpx);
-    mockedApiKeyPrivilege.mockReturnValue(mockApiKeyPrivilege);
-=======
     const mockedPreconditions = mockPreconditions(preconditionStatus);
     mockedIsNodeVersionInRange.mockReturnValue(mockedPreconditions.node);
     mockedIsNpxInstalled.mockReturnValue(mockedPreconditions.npx);
     mockedApiKeyPrivilege.mockReturnValue(mockedPreconditions.apiKey);
->>>>>>> 61b08f17
   };
 
   const doMockSpawnProcess = () => {
