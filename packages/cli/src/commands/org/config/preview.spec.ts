--- conflicted
+++ resolved
@@ -287,7 +287,6 @@
     test
       .command(['org:config:preview'])
       .it('should have detected and tried to resolves the conflicts', () => {
-<<<<<<< HEAD
         expect(mockedTryAutomaticSynchronization).toHaveBeenCalledWith(true);
       });
 
@@ -299,9 +298,5 @@
           expect(mockedTryAutomaticSynchronization).toHaveBeenCalledWith(false);
         }
       );
-=======
-        expect(mockedTryAutomaticSynchronization).toHaveBeenCalled();
-      });
->>>>>>> b1deed72
   });
 });