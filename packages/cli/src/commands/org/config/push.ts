--- conflicted
+++ resolved
@@ -60,11 +60,7 @@
     const {reporter, snapshot, project} = await dryRun(
       target,
       this.projectPath,
-<<<<<<< HEAD
       this.options
-=======
-      this.dryRunOptions
->>>>>>> cf291a58
     );
 
     if (!flags.skipPreview) {
@@ -124,11 +120,7 @@
     const {flags} = this.parse(Push);
     const reporter = await snapshot.apply(
       flags.deleteMissingResources,
-<<<<<<< HEAD
       this.options.waitUntilDone
-=======
-      this.dryRunOptions.waitUntilDone
->>>>>>> cf291a58
     );
     const success = reporter.isSuccessReport();
 
@@ -150,11 +142,7 @@
     displayInvalidSnapshotError(snapshot, cfg, this.projectPath);
   }
 
-<<<<<<< HEAD
   private get options(): DryRunOptions {
-=======
-  private get dryRunOptions(): DryRunOptions {
->>>>>>> cf291a58
     const {flags} = this.parse(Push);
     return {
       deleteMissingResources: flags.deleteMissingResources,
