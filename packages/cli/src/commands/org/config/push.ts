import {cli} from 'cli-ux';
import {flags, Command} from '@oclif/command';
import {
  IsAuthenticated,
  Preconditions,
} from '../../../lib/decorators/preconditions';
import {Snapshot} from '../../../lib/snapshot/snapshot';
import {red, green, bold} from 'chalk';
import {SnapshotReporter} from '../../../lib/snapshot/snapshotReporter';
import {
<<<<<<< HEAD
=======
  waitFlag,
  displayInvalidSnapshotError,
  displaySnapshotSynchronizationWarning,
>>>>>>> a74c1de0
  dryRun,
  DryRunOptions,
  getTargetOrg,
  handleReportWithErrors,
  handleSnapshotError,
} from '../../../lib/snapshot/snapshotCommon';
import {Config} from '../../../lib/config/config';
import {cwd} from 'process';
import {
  buildAnalyticsFailureHook,
  buildAnalyticsSuccessHook,
} from '../../../hooks/analytics/analytics';
import {Project} from '../../../lib/project/project';

export default class Push extends Command {
  public static description =
    'Preview, validate and deploy your changes to the destination org';

  public static flags = {
    ...waitFlag,
    target: flags.string({
      char: 't',
      description:
        'The unique identifier of the organization where to send the changes. If not specified, the organization you are connected to will be used.',
      helpValue: 'destinationorganizationg7dg3gd',
      required: false,
    }),
    deleteMissingResources: flags.boolean({
      char: 'd',
      description: 'Delete missing resources when enabled',
      default: false,
      required: false,
    }),
    skipPreview: flags.boolean({
      char: 's',
      description:
        'Do not preview changes before applying them to the organization',
      default: false,
      required: false,
    }),
  };

  public static hidden = true;

  @Preconditions(IsAuthenticated())
  public async run() {
    const {flags} = this.parse(Push);
    const target = await getTargetOrg(this.configuration, flags.target);
    const {reporter, snapshot, project} = await dryRun(
      target,
      this.projectPath,
      this.options
    );

    if (!flags.skipPreview) {
      await snapshot.preview(project, this.options.deleteMissingResources);
    }

    await this.processReportAndExecuteRemainingActions(snapshot, reporter);
    await this.cleanup(snapshot, project);

    this.config.runHook('analytics', buildAnalyticsSuccessHook(this, flags));
  }

  public async catch(err?: Error) {
    const {flags} = this.parse(Push);
    handleSnapshotError(err);
    await this.config.runHook(
      'analytics',
      buildAnalyticsFailureHook(this, flags, err)
    );
  }

  private async processReportAndExecuteRemainingActions(
    snapshot: Snapshot,
    reporter: SnapshotReporter
  ) {
    if (reporter.isSuccessReport()) {
      await this.handleValidReport(reporter, snapshot);
    } else {
      const cfg = await this.configuration.get();
      await handleReportWithErrors(snapshot, cfg, this.projectPath);
    }
  }

  private async cleanup(snapshot: Snapshot, project: Project) {
    await snapshot.delete();
    project.deleteTemporaryZipFile();
  }

  private async handleValidReport(
    reporter: SnapshotReporter,
    snapshot: Snapshot
  ) {
    if (!reporter.hasChangedResources()) {
      return;
    }

    const {flags} = this.parse(Push);
    const canBeApplied = flags.skipPreview || (await this.askForConfirmation());

    if (canBeApplied) {
      await this.applySnapshot(snapshot);
    }
  }

  private async askForConfirmation() {
    const {flags} = this.parse(Push);
    const target = await getTargetOrg(this.configuration, flags.target);
    const canBeApplied = await cli.confirm(
      `\nWould you like to apply these changes to the org ${bold(
        target
      )}? (y/n)`
    );
    return canBeApplied;
  }

  private async applySnapshot(snapshot: Snapshot) {
    cli.action.start('Applying snapshot');
    const {flags} = this.parse(Push);
    const reporter = await snapshot.apply(
      flags.deleteMissingResources,
      this.options.waitUntilDone
    );
    const success = reporter.isSuccessReport();

    if (!success) {
      const cfg = await this.configuration.get();
      await handleReportWithErrors(snapshot, cfg, this.projectPath);
    }

    cli.action.stop(success ? green('✔') : red.bold('!'));
  }

<<<<<<< HEAD
=======
  private async handleReportWithErrors(snapshot: Snapshot) {
    const cfg = await this.configuration.get();

    if (snapshot.requiresSynchronization()) {
      displaySnapshotSynchronizationWarning(snapshot, cfg);
      return;
    }

    displayInvalidSnapshotError(snapshot, cfg, this.projectPath);
  }

  private get options(): DryRunOptions {
    const {flags} = this.parse(Push);
    return {
      deleteMissingResources: flags.deleteMissingResources,
      waitUntilDone: {wait: flags.wait},
    };
  }

>>>>>>> a74c1de0
  private get configuration() {
    return new Config(this.config.configDir, this.error);
  }

  private get projectPath() {
    return cwd();
  }
}<|MERGE_RESOLUTION|>--- conflicted
+++ resolved
@@ -8,17 +8,12 @@
 import {red, green, bold} from 'chalk';
 import {SnapshotReporter} from '../../../lib/snapshot/snapshotReporter';
 import {
-<<<<<<< HEAD
-=======
   waitFlag,
-  displayInvalidSnapshotError,
-  displaySnapshotSynchronizationWarning,
->>>>>>> a74c1de0
   dryRun,
-  DryRunOptions,
   getTargetOrg,
   handleReportWithErrors,
   handleSnapshotError,
+  DryRunOptions,
 } from '../../../lib/snapshot/snapshotCommon';
 import {Config} from '../../../lib/config/config';
 import {cwd} from 'process';
@@ -148,19 +143,6 @@
     cli.action.stop(success ? green('✔') : red.bold('!'));
   }
 
-<<<<<<< HEAD
-=======
-  private async handleReportWithErrors(snapshot: Snapshot) {
-    const cfg = await this.configuration.get();
-
-    if (snapshot.requiresSynchronization()) {
-      displaySnapshotSynchronizationWarning(snapshot, cfg);
-      return;
-    }
-
-    displayInvalidSnapshotError(snapshot, cfg, this.projectPath);
-  }
-
   private get options(): DryRunOptions {
     const {flags} = this.parse(Push);
     return {
@@ -169,7 +151,6 @@
     };
   }
 
->>>>>>> a74c1de0
   private get configuration() {
     return new Config(this.config.configDir, this.error);
   }
