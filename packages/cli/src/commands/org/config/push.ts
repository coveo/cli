import {cli} from 'cli-ux';
import {flags, Command} from '@oclif/command';
import {
  IsAuthenticated,
  Preconditions,
} from '../../../lib/decorators/preconditions';
import {Snapshot} from '../../../lib/snapshot/snapshot';
import {red, green, bold} from 'chalk';
import {SnapshotReporter} from '../../../lib/snapshot/snapshotReporter';
import {
  waitFlag,
  dryRun,
  getTargetOrg,
  handleReportWithErrors,
  handleSnapshotError,
<<<<<<< HEAD
  cleanupProject,
=======
  DryRunOptions,
>>>>>>> b499bca1
} from '../../../lib/snapshot/snapshotCommon';
import {Config} from '../../../lib/config/config';
import {cwd} from 'process';
import {
  buildAnalyticsFailureHook,
  buildAnalyticsSuccessHook,
} from '../../../hooks/analytics/analytics';
import {Project} from '../../../lib/project/project';

export default class Push extends Command {
  public static description =
    'Preview, validate and deploy your changes to the destination org';

  public static flags = {
    ...waitFlag,
    target: flags.string({
      char: 't',
      description:
        'The unique identifier of the organization where to send the changes. If not specified, the organization you are connected to will be used.',
      helpValue: 'destinationorganizationg7dg3gd',
      required: false,
    }),
    deleteMissingResources: flags.boolean({
      char: 'd',
      description: 'Delete missing resources when enabled',
      default: false,
      required: false,
    }),
    skipPreview: flags.boolean({
      char: 's',
      description:
        'Do not preview changes before applying them to the organization',
      default: false,
      required: false,
    }),
  };

  public static hidden = true;

  @Preconditions(IsAuthenticated())
  public async run() {
    const {flags} = this.parse(Push);
    const target = await getTargetOrg(this.configuration, flags.target);
    const {reporter, snapshot, project} = await dryRun(
      target,
      this.projectPath,
      this.options
    );

    if (!flags.skipPreview) {
      await snapshot.preview(project, this.options.deleteMissingResources);
    }

    await this.processReportAndExecuteRemainingActions(snapshot, reporter);
    await this.cleanup(snapshot, project);

    this.config.runHook('analytics', buildAnalyticsSuccessHook(this, flags));
  }

  public async catch(err?: Error) {
    const {flags} = this.parse(Push);
    cleanupProject(this.projectPath);
    handleSnapshotError(err);
    await this.config.runHook(
      'analytics',
      buildAnalyticsFailureHook(this, flags, err)
    );
  }

  private async processReportAndExecuteRemainingActions(
    snapshot: Snapshot,
    reporter: SnapshotReporter
  ) {
    if (reporter.isSuccessReport()) {
      await this.handleValidReport(reporter, snapshot);
    } else {
      const cfg = await this.configuration.get();
      await handleReportWithErrors(snapshot, cfg, this.projectPath);
    }
  }

  private async cleanup(snapshot: Snapshot, project: Project) {
    await snapshot.delete();
    project.deleteTemporaryZipFile();
  }

  private async handleValidReport(
    reporter: SnapshotReporter,
    snapshot: Snapshot
  ) {
    if (!reporter.hasChangedResources()) {
      return;
    }

    const {flags} = this.parse(Push);
    const canBeApplied = flags.skipPreview || (await this.askForConfirmation());

    if (canBeApplied) {
      await this.applySnapshot(snapshot);
    }
  }

  private async askForConfirmation() {
    const {flags} = this.parse(Push);
    const target = await getTargetOrg(this.configuration, flags.target);
    const canBeApplied = await cli.confirm(
      `\nWould you like to apply these changes to the org ${bold(
        target
      )}? (y/n)`
    );
    return canBeApplied;
  }

  private async applySnapshot(snapshot: Snapshot) {
    cli.action.start('Applying snapshot');
    const {flags} = this.parse(Push);
    const reporter = await snapshot.apply(
      flags.deleteMissingResources,
      this.options.waitUntilDone
    );
    const success = reporter.isSuccessReport();

    if (!success) {
      const cfg = await this.configuration.get();
      await handleReportWithErrors(snapshot, cfg, this.projectPath);
    }

    cli.action.stop(success ? green('✔') : red.bold('!'));
  }

  private get options(): DryRunOptions {
    const {flags} = this.parse(Push);
    return {
      deleteMissingResources: flags.deleteMissingResources,
      waitUntilDone: {wait: flags.wait},
    };
  }

  private get configuration() {
    return new Config(this.config.configDir, this.error);
  }

  private get projectPath() {
    return cwd();
  }
}<|MERGE_RESOLUTION|>--- conflicted
+++ resolved
@@ -13,11 +13,8 @@
   getTargetOrg,
   handleReportWithErrors,
   handleSnapshotError,
-<<<<<<< HEAD
   cleanupProject,
-=======
   DryRunOptions,
->>>>>>> b499bca1
 } from '../../../lib/snapshot/snapshotCommon';
 import {Config} from '../../../lib/config/config';
 import {cwd} from 'process';
