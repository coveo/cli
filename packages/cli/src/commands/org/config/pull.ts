import {ResourceSnapshotType} from '@coveord/platform-client';
import {flags, Command} from '@oclif/command';
import {IOptionFlag} from '@oclif/command/lib/flags';
import {blueBright} from 'chalk';
import {cli} from 'cli-ux';
import {cwd} from 'process';
import dedent from 'ts-dedent';
import {buildAnalyticsFailureHook} from '../../../hooks/analytics/analytics';
import {Config} from '../../../lib/config/config';
import {
  IsAuthenticated,
  Preconditions,
} from '../../../lib/decorators/preconditions';
import {IsGitInstalled} from '../../../lib/decorators/preconditions/git';
import {SnapshotOperationTimeoutError} from '../../../lib/errors';
import {Project} from '../../../lib/project/project';
import {Snapshot, WaitUntilDoneOptions} from '../../../lib/snapshot/snapshot';
import {
  waitFlag,
  getTargetOrg,
  handleSnapshotError,
} from '../../../lib/snapshot/snapshotCommon';
import {SnapshotFactory} from '../../../lib/snapshot/snapshotFactory';
import {spawnProcess} from '../../../lib/utils/process';

export default class Pull extends Command {
  public static description = 'Pull resources from an organization';

  public static flags = {
    ...waitFlag,
    target: flags.string({
      char: 't',
      helpValue: 'destinationorganizationg7dg3gd',
      required: false,
      description:
        'The unique identifier of the organization from which to pull the resources. If not specified, the organization you are connected to will be used.',
    }),
    resourceTypes: flags.string({
      char: 'r',
      helpValue: 'type1 type2',
      options: Object.keys(ResourceSnapshotType),
      default: Object.keys(ResourceSnapshotType),
      multiple: true,
      description: 'The resources types to pull from the organization.',
    }) as IOptionFlag<(keyof typeof ResourceSnapshotType)[]>,
    snapshotId: flags.string({
      char: 's',
      exclusive: ['resourceTypes'],
      description:
        'The unique identifier of the snapshot to pull. If not specified, a new snapshot will be created. You can list available snapshot in your organization with org:config:list',
    }),
    git: flags.boolean({
      char: 'g',
      description:
        'Whether to create a git repository when creating a new project.',
      default: true,
      allowNo: true,
    }),
  };

  public static hidden = true;

  @Preconditions(IsAuthenticated(), IsGitInstalled())
  public async run() {
    const snapshot = await this.getSnapshot();

    cli.action.start('Updating project with Snapshot');
    await this.refreshProject(snapshot);

    await snapshot.delete();
    cli.action.stop('Project updated');
  }

  public async catch(err?: Error) {
    const {flags} = this.parse(Pull);
    handleSnapshotError(err);
    await this.displayAdditionalErrorMessage(err);
    await this.config.runHook(
      'analytics',
      buildAnalyticsFailureHook(this, flags, err)
    );
  }

  private async displayAdditionalErrorMessage(err?: Error) {
    if (err instanceof SnapshotOperationTimeoutError) {
      const {flags} = this.parse(Pull);
      const snapshot = err.snapshot;
      const target = await getTargetOrg(this.configuration, flags.target);
      cli.log(
        dedent`

          Once the snapshot is created, you can pull it with the following command:

            ${blueBright`coveo org:config:pull -t ${target} -s ${snapshot.id}`}

            `
      );
    }
  }

  private async refreshProject(snapshot: Snapshot) {
    const {flags} = this.parse(Pull);
    const project = new Project(this.projectPath);
    if (flags.git && !project.contains('.git')) {
      await spawnProcess('git', ['init', `${this.projectPath}`], {
        stdio: 'ignore',
      });
    }
    const snapshotBlob = await snapshot.download();
    await project.refresh(snapshotBlob);
  }

  private async getSnapshot() {
    const {flags} = this.parse(Pull);
    const target = await getTargetOrg(this.configuration, flags.target);
    if (flags.snapshotId) {
      cli.action.start('Retrieving Snapshot');
      return SnapshotFactory.createFromExistingSnapshot(
        flags.snapshotId,
        target,
        this.waitOption
      );
    }
    cli.action.start('Creating Snapshot');
    return SnapshotFactory.createFromOrg(
<<<<<<< HEAD
      this.ResourceSnapshotTypesToExport,
      target,
      this.waitOption
=======
      this.resourceSnapshotTypesToExport,
      target
>>>>>>> 57de6923
    );
  }

  private get waitOption(): WaitUntilDoneOptions {
    const {flags} = this.parse(Pull);
    return {wait: flags.wait};
  }

  private get configuration() {
    return new Config(this.config.configDir, this.error);
  }

  private get resourceSnapshotTypesToExport() {
    const {flags} = this.parse(Pull);
    return flags.resourceTypes.map((type) => ResourceSnapshotType[type]);
  }

  private get projectPath() {
    return cwd();
  }
}<|MERGE_RESOLUTION|>--- conflicted
+++ resolved
@@ -123,14 +123,9 @@
     }
     cli.action.start('Creating Snapshot');
     return SnapshotFactory.createFromOrg(
-<<<<<<< HEAD
-      this.ResourceSnapshotTypesToExport,
+      this.resourceSnapshotTypesToExport,
       target,
       this.waitOption
-=======
-      this.resourceSnapshotTypesToExport,
-      target
->>>>>>> 57de6923
     );
   }
 
