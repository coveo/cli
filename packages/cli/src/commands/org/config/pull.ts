--- conflicted
+++ resolved
@@ -2,7 +2,6 @@
 import {flags, Command} from '@oclif/command';
 import {IOptionFlag} from '@oclif/command/lib/flags';
 import {blueBright} from 'chalk';
-import {exec} from 'child_process';
 import {cli} from 'cli-ux';
 import {cwd} from 'process';
 import dedent from 'ts-dedent';
@@ -89,11 +88,7 @@
 
           Once the snapshot is created, you can pull it with the following command:
 
-<<<<<<< HEAD
-            ${blueBright`coveo org:config:pull -s ${snapshot.id}`}
-=======
             ${blueBright`coveo org:config:pull -t ${target} -s ${snapshot.id}`}
->>>>>>> 20ad3d03
 
             `
       );
