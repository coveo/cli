import {ResourceSnapshotType} from '@coveord/platform-client';
import {flags, Command} from '@oclif/command';
import {IOptionFlag} from '@oclif/command/lib/flags';
import {blueBright} from 'chalk';
import {cli} from 'cli-ux';
import {cwd} from 'process';
import dedent from 'ts-dedent';
import {buildAnalyticsFailureHook} from '../../../hooks/analytics/analytics';
import {Config} from '../../../lib/config/config';
import {
  IsAuthenticated,
  Preconditions,
} from '../../../lib/decorators/preconditions';
import {SnapshotOperationTimeoutError} from '../../../lib/errors';
import {Project} from '../../../lib/project/project';
import {Snapshot} from '../../../lib/snapshot/snapshot';
import {
  getTargetOrg,
  handleSnapshotError,
} from '../../../lib/snapshot/snapshotCommon';
import {SnapshotFactory} from '../../../lib/snapshot/snapshotFactory';

export default class Pull extends Command {
  public static description = 'Pull resources from an organization';

  public static flags = {
    target: flags.string({
      char: 't',
      helpValue: 'destinationorganizationg7dg3gd',
      required: false,
      description:
        'The unique identifier of the organization from which to pull the resources. If not specified, the organization you are connected to will be used.',
    }),
    resourceTypes: flags.string({
      char: 'r',
      helpValue: 'type1 type2',
      options: Object.keys(ResourceSnapshotType),
      default: Object.keys(ResourceSnapshotType),
      multiple: true,
      description: 'The resources types to pull from the organization.',
    }) as IOptionFlag<(keyof typeof ResourceSnapshotType)[]>,
    snapshotId: flags.string({
      char: 's',
      exclusive: ['resourceTypes'],
      description:
        'The unique identifier of the snapshot to pull. If not specified, a new snapshot will be created. You can list available snapshot in your organization with org:config:list',
    }),
  };

  public static hidden = true;

  @Preconditions(IsAuthenticated())
  public async run() {
    const snapshot = await this.getSnapshot();

    cli.action.start('Updating project with Snapshot');
    await this.refreshProject(snapshot);

    await snapshot.delete();
    cli.action.stop('Project updated');
  }

  public async catch(err?: Error) {
    const {flags} = this.parse(Pull);
    handleSnapshotError(err);
    this.displayAdditionalErrorMessage(err);
    await this.config.runHook(
      'analytics',
      buildAnalyticsFailureHook(this, flags, err)
    );
<<<<<<< HEAD
    handleSnapshotError(err);
    await this.displayAdditionalErrorMessage(err);
=======
>>>>>>> 9eb81a2b
  }

  private async displayAdditionalErrorMessage(err?: Error) {
    if (err instanceof SnapshotOperationTimeoutError) {
      const {flags} = this.parse(Pull);
      const snapshot = err.snapshot;
<<<<<<< HEAD
      const target = await getTargetOrg(this.configuration, flags.target);
      cli.info(
=======
      cli.log(
>>>>>>> 9eb81a2b
        dedent`

          Once the snapshot is created, you can pull it with the following command:

            ${blueBright`coveo org:config:pull -t ${target} -s ${snapshot.id}`}

            `
      );
    }
  }

  private async refreshProject(snapshot: Snapshot) {
    const project = new Project(this.projectPath);
    const snapshotBlob = await snapshot.download();
    await project.refresh(snapshotBlob);
  }

  private async getSnapshot() {
    const {flags} = this.parse(Pull);
    const target = await getTargetOrg(this.configuration, flags.target);
    if (flags.snapshotId) {
      cli.action.start('Retrieving Snapshot');
      return SnapshotFactory.createFromExistingSnapshot(
        flags.snapshotId,
        target
      );
    }
    cli.action.start('Creating Snapshot');
    return SnapshotFactory.createFromOrg(
      this.ResourceSnapshotTypesToExport,
      target
    );
  }

  private get configuration() {
    return new Config(this.config.configDir, this.error);
  }

  private get ResourceSnapshotTypesToExport() {
    const {flags} = this.parse(Pull);
    return flags.resourceTypes.map((type) => ResourceSnapshotType[type]);
  }

  private get projectPath() {
    return cwd();
  }
}<|MERGE_RESOLUTION|>--- conflicted
+++ resolved
@@ -68,23 +68,14 @@
       'analytics',
       buildAnalyticsFailureHook(this, flags, err)
     );
-<<<<<<< HEAD
-    handleSnapshotError(err);
-    await this.displayAdditionalErrorMessage(err);
-=======
->>>>>>> 9eb81a2b
   }
 
   private async displayAdditionalErrorMessage(err?: Error) {
     if (err instanceof SnapshotOperationTimeoutError) {
       const {flags} = this.parse(Pull);
       const snapshot = err.snapshot;
-<<<<<<< HEAD
       const target = await getTargetOrg(this.configuration, flags.target);
-      cli.info(
-=======
       cli.log(
->>>>>>> 9eb81a2b
         dedent`
 
           Once the snapshot is created, you can pull it with the following command:
