import {ResourceType} from '@coveord/platform-client';
import {flags, Command} from '@oclif/command';
import {IOptionFlag} from '@oclif/command/lib/flags';
import {cwd} from 'process';
import {Config} from '../../../lib/config/config';
import {
  IsAuthenticated,
  Preconditions,
} from '../../../lib/decorators/preconditions';
import {Project} from '../../../lib/project/project';
import {Snapshot} from '../../../lib/snapshot/snapshot';
import {getTargetOrg} from '../../../lib/snapshot/snapshotCommon';
import {SnapshotFactory} from '../../../lib/snapshot/snapshotFactory';

export default class Pull extends Command {
  public static description = 'Pull resources from an organization';

  public static flags = {
    target: flags.string({
      char: 't',
      helpValue: 'destinationorganizationg7dg3gd',
      required: false,
      description:
        'The unique identifier of the organization from which to pull the resources. If not specified, the organization you are connected to will be used.',
    }),
    resourceTypes: flags.string({
      char: 'r',
      helpValue: 'type1 type2',
      options: Object.keys(ResourceType),
      default: Object.keys(ResourceType),
      multiple: true,
      description: 'The resources types to pull from the organization.',
    }) as IOptionFlag<(keyof typeof ResourceType)[]>,
  };

  public static hidden = true;

  @Preconditions(IsAuthenticated())
  public async run() {
    const snapshot = await this.getSnapshot();
    await this.refreshProject(snapshot);
    await snapshot.delete();
  }

  private async refreshProject(snapshot: Snapshot) {
    const project = new Project(this.projectPath);
    const snapshotBlob = await snapshot.download();
    await project.refresh(snapshotBlob);
  }

  private async getSnapshot() {
<<<<<<< HEAD
    const target = await this.getTargetOrg();
    return SnapshotFactory.createFromOrg(this.resourceTypesToExport, target);
  }

  private async getTargetOrg() {
=======
>>>>>>> 8962e71d
    const {flags} = this.parse(Pull);
    const target = await getTargetOrg(this.configuration, flags.target);
    return SnapshotFactory.createFromOrg(this.resourceTypesToExport, target);
  }

  private get configuration() {
    return new Config(this.config.configDir, this.error);
  }

  private get resourceTypesToExport() {
    const {flags} = this.parse(Pull);
    return flags.resourceTypes.map((type) => ResourceType[type]);
  }

  private get projectPath() {
    return cwd();
  }
}<|MERGE_RESOLUTION|>--- conflicted
+++ resolved
@@ -49,14 +49,6 @@
   }
 
   private async getSnapshot() {
-<<<<<<< HEAD
-    const target = await this.getTargetOrg();
-    return SnapshotFactory.createFromOrg(this.resourceTypesToExport, target);
-  }
-
-  private async getTargetOrg() {
-=======
->>>>>>> 8962e71d
     const {flags} = this.parse(Pull);
     const target = await getTargetOrg(this.configuration, flags.target);
     return SnapshotFactory.createFromOrg(this.resourceTypesToExport, target);
