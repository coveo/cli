import {Command, flags} from '@oclif/command';
import {cli} from 'cli-ux';
import {ReadStream} from 'fs';
import {cwd} from 'process';
import {Config} from '../../../lib/config/config';
import {
  IsAuthenticated,
  Preconditions,
} from '../../../lib/decorators/preconditions';
import {Project} from '../../../lib/project/project';
import {SnapshotFactory} from '../../../lib/snapshot/snapshotFactory';

export interface CustomFile extends ReadStream {
  type?: string;
}

export default class Preview extends Command {
  static description = 'Preview resource updates';

  static flags = {
    target: flags.string({
      char: 't',
      description:
        'The unique identifier of the organization where to send the changes. If not specified, the organization you are connected to will be used.',
      helpValue: 'destinationorganizationg7dg3gd',
      required: false,
    }),
    projectPath: flags.string({
      char: 'p',
      description: 'The path to your Coveo project.',
      helpValue: '/Users/Me/my-project',
      default: cwd(),
      required: false,
    }),
  };

  static hidden = true;

  @Preconditions(IsAuthenticated())
  async run() {
    const {flags} = this.parse(Preview);
    const project = new Project(flags.projectPath);
    const pathToZip = await project.compressResources();
<<<<<<< HEAD
    const targetOrg = await this.getTargetOrg();
=======

    const snapshot = await SnapshotFactory.createFromZip(
      pathToZip,
      'cli-preview-snapshot'
    );
>>>>>>> b4559113

    cli.action.start('Creating snapshot');

    const factory = new SnapshotFactory();
    const snapshot = await factory.createFromZip(pathToZip, targetOrg);

    cli.action.start('Validating snapshot');

    await snapshot.validate();
    await snapshot.preview();
    await snapshot.delete();

    project.deleteTemporaryZipFile();

    cli.action.stop();
  }

  async getTargetOrg() {
    const {flags} = this.parse(Preview);
    if (flags.target) {
      return flags.target;
    }
    const cfg = await this.configuration.get();
    return cfg.organization;
  }

  private get configuration() {
    return new Config(this.config.configDir, this.error);
  }
}<|MERGE_RESOLUTION|>--- conflicted
+++ resolved
@@ -41,20 +41,11 @@
     const {flags} = this.parse(Preview);
     const project = new Project(flags.projectPath);
     const pathToZip = await project.compressResources();
-<<<<<<< HEAD
     const targetOrg = await this.getTargetOrg();
-=======
-
-    const snapshot = await SnapshotFactory.createFromZip(
-      pathToZip,
-      'cli-preview-snapshot'
-    );
->>>>>>> b4559113
 
     cli.action.start('Creating snapshot');
 
-    const factory = new SnapshotFactory();
-    const snapshot = await factory.createFromZip(pathToZip, targetOrg);
+    const snapshot = await SnapshotFactory.createFromZip(pathToZip, targetOrg);
 
     cli.action.start('Validating snapshot');
 
