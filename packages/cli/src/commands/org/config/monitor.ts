--- conflicted
+++ resolved
@@ -11,11 +11,7 @@
   IsAuthenticated,
   Preconditions,
 } from '../../../lib/decorators/preconditions';
-<<<<<<< HEAD
-import {ReportViewerStyles} from '../../../lib/snapshot/reportViewer/reportViewerStyles';
-=======
 import {ReportViewerStyles} from '../../../lib/snapshot/reportPreviewer/reportPreviewerStyles';
->>>>>>> a74c1de0
 import {Snapshot, WaitUntilDoneOptions} from '../../../lib/snapshot/snapshot';
 import {
   waitFlag,
@@ -72,29 +68,8 @@
   private async monitorSnapshot(snapshot: Snapshot) {
     const reporter = new SnapshotReporter(snapshot.latestReport);
     cli.action.start(`Operation ${reporter.type}`, reporter.status);
-
-<<<<<<< HEAD
-    // TODO: revisit with a progress bar once the response contains the remaining resources to process
-    const iteratee = (report: ResourceSnapshotsReportModel) =>
-      this.refresh(new SnapshotReporter(report));
-    await snapshot.waitUntilDone(null, this.waitOption, iteratee);
-
+    await snapshot.waitUntilDone(this.waitOption);
     await this.displayMonitorResult(snapshot, reporter);
-=======
-    await snapshot.waitUntilDone(this.waitOption);
-
-    cli.action.stop(this.getReportStatus(snapshot.latestReport));
-  }
-
-  private printHeader() {
-    const {args} = this.parse(Monitor);
-    const snapshotId = args.snapshotId;
-    const header = ReportViewerStyles.header(
-      `Monitoring snapshot ${snapshotId}`
-    );
-    cli.log('');
-    cli.action.start(header);
->>>>>>> a74c1de0
   }
 
   private async displayMonitorResult(
@@ -126,7 +101,8 @@
     cli.action.start(header);
   }
 
-  private refresh(reporter: SnapshotReporter) {
+  private refresh(report: ResourceSnapshotsReportModel) {
+    const reporter = new SnapshotReporter(report);
     cli.action.status = reporter.status;
   }
 
@@ -140,15 +116,11 @@
 
   private get waitOption(): WaitUntilDoneOptions {
     const {flags} = this.parse(Monitor);
-<<<<<<< HEAD
-    return {wait: flags.wait};
-=======
     return {
       wait: flags.wait,
       // TODO: revisit with a progress bar once the response contains the remaining resources to process
       onRetryCb: (report: ResourceSnapshotsReportModel) => this.refresh(report),
     };
->>>>>>> a74c1de0
   }
 
   private get configuration() {
