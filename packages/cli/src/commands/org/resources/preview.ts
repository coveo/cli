import {Command, Flags} from '@oclif/core';
import {blueBright} from 'chalk';
import {cwd} from 'process';
import dedent from 'ts-dedent';
import {Config} from '../../../lib/config/config';
import {
  HasNecessaryCoveoPrivileges,
  IsAuthenticated,
  Preconditions,
} from '../../../lib/decorators/preconditions';
import {IsGitInstalled} from '../../../lib/decorators/preconditions/git';
import {
  writeLinkPrivilege,
  writeSnapshotPrivilege,
} from '../../../lib/decorators/preconditions/platformPrivilege';
import {Trackable} from '../../../lib/decorators/preconditions/trackable';
import {SnapshotOperationTimeoutError} from '../../../lib/errors';
import {
  PreviewLevelValue,
  previewLevel,
  sync,
  wait,
  organization,
} from '../../../lib/flags/snapshotCommonFlags';
import {Project} from '../../../lib/project/project';
import {SnapshotReportStatus} from '../../../lib/snapshot/reportPreviewer/reportPreviewerDataModels';
import {Snapshot} from '../../../lib/snapshot/snapshot';
import {
  dryRun,
  getTargetOrg,
  handleSnapshotError,
  DryRunOptions,
  cleanupProject,
  getMissingVaultEntriesReportHandler,
  getErrorReportHandler,
} from '../../../lib/snapshot/snapshotCommon';
export default class Preview extends Command {
  public static description = '(beta) Preview resource updates';

  public static flags = {
    ...wait(),
    ...sync(),
    ...previewLevel(),
<<<<<<< HEAD
    target: Flags.string({
      char: 't',
      description:
        'The unique identifier of the organization where to send the changes. If not specified, the organization you are connected to will be used.',
      helpValue: 'destinationorganizationg7dg3gd',
      required: false,
    }),
=======
    ...organization(
      'The unique identifier of the organization where to preview the changes'
    ),
>>>>>>> 6337e8bb
    showMissingResources: Flags.boolean({
      char: 'd',
      description: 'Preview resources deletion when enabled',
      default: false,
      required: false,
    }),
    snapshotId: Flags.string({
      char: 's',
      description:
        'The unique identifier of the snapshot to preview. If not specified, a new snapshot will be created from your local project. You can list available snapshots in your organization with org:resources:list',
      required: false,
    }),
  };

  @Trackable()
  @Preconditions(
    IsAuthenticated(),
    IsGitInstalled(),
    HasNecessaryCoveoPrivileges(writeSnapshotPrivilege, writeLinkPrivilege)
  )
  public async run() {
    this.warn(
      'The org:resources commands are currently in public beta, please report any issue to github.com/coveo/cli/issues'
    );
    const {flags} = await this.parse(Preview);
<<<<<<< HEAD
    const target = await getTargetOrg(this.configuration, flags.target);
=======
    const target = await getTargetOrg(this.configuration, flags.organization);
>>>>>>> 6337e8bb
    const cfg = this.configuration.get();
    const options = await this.getOptions();
    const {reporter, snapshot, project} = await dryRun(
      target,
      this.projectPath,
      cfg,
      options
    );

    const display = await this.shouldDisplayExpandedPreview();
    const {deleteMissingResources} = await this.getOptions();
    await snapshot.preview(project, deleteMissingResources, display);
<<<<<<< HEAD
    await this.processReport(snapshot, reporter);
=======
    await reporter
      .setReportHandler(
        SnapshotReportStatus.MISSING_VAULT_ENTRIES,
        getMissingVaultEntriesReportHandler(snapshot, cfg, this.projectPath)
      )
      .setReportHandler(
        SnapshotReportStatus.ERROR,
        getErrorReportHandler(snapshot, cfg, this.projectPath)
      )
      .handleReport();
>>>>>>> 6337e8bb
    await this.cleanup(snapshot, project);
  }

  @Trackable()
  public async catch(err?: Error & {exitCode?: number}) {
    cleanupProject(this.projectPath);
    handleSnapshotError(err);
    await this.displayAdditionalErrorMessage(err);
  }

  private async shouldDisplayExpandedPreview() {
    const {flags} = await this.parse(Preview);
    return flags.previewLevel === PreviewLevelValue.Detailed;
  }

<<<<<<< HEAD
  private async processReport(snapshot: Snapshot, reporter: SnapshotReporter) {
    if (!reporter.isSuccessReport()) {
      const cfg = this.configuration.get();
      await handleReportWithErrors(snapshot, cfg, this.projectPath);
    }
  }

=======
>>>>>>> 6337e8bb
  private async cleanup(snapshot: Snapshot, project: Project) {
    await snapshot.delete();
    project.deleteTemporaryZipFile();
  }

  private async displayAdditionalErrorMessage(
    err?: Error & {exitCode?: number}
  ) {
    if (err instanceof SnapshotOperationTimeoutError) {
      const {flags} = await this.parse(Preview);
      const snapshot = err.snapshot;
<<<<<<< HEAD
      const target = await getTargetOrg(this.configuration, flags.target);
=======
      const target = await getTargetOrg(this.configuration, flags.organization);
>>>>>>> 6337e8bb
      this.log(
        dedent`

          Once the snapshot is created, you can preview it with the following command:

            ${blueBright`coveo org:resources:preview -t ${target} -s ${snapshot.id}`}

            `
      );
    }
  }

  private async getOptions(): Promise<DryRunOptions> {
    const {flags} = await this.parse(Preview);
    return {
      deleteMissingResources: flags.showMissingResources,
      waitUntilDone: {wait: flags.wait},
      sync: flags.sync,
    };
  }

  private get configuration() {
    return new Config(this.config.configDir);
  }

  private get projectPath() {
    return cwd();
  }
}<|MERGE_RESOLUTION|>--- conflicted
+++ resolved
@@ -41,19 +41,9 @@
     ...wait(),
     ...sync(),
     ...previewLevel(),
-<<<<<<< HEAD
-    target: Flags.string({
-      char: 't',
-      description:
-        'The unique identifier of the organization where to send the changes. If not specified, the organization you are connected to will be used.',
-      helpValue: 'destinationorganizationg7dg3gd',
-      required: false,
-    }),
-=======
     ...organization(
       'The unique identifier of the organization where to preview the changes'
     ),
->>>>>>> 6337e8bb
     showMissingResources: Flags.boolean({
       char: 'd',
       description: 'Preview resources deletion when enabled',
@@ -79,11 +69,7 @@
       'The org:resources commands are currently in public beta, please report any issue to github.com/coveo/cli/issues'
     );
     const {flags} = await this.parse(Preview);
-<<<<<<< HEAD
-    const target = await getTargetOrg(this.configuration, flags.target);
-=======
     const target = await getTargetOrg(this.configuration, flags.organization);
->>>>>>> 6337e8bb
     const cfg = this.configuration.get();
     const options = await this.getOptions();
     const {reporter, snapshot, project} = await dryRun(
@@ -96,9 +82,6 @@
     const display = await this.shouldDisplayExpandedPreview();
     const {deleteMissingResources} = await this.getOptions();
     await snapshot.preview(project, deleteMissingResources, display);
-<<<<<<< HEAD
-    await this.processReport(snapshot, reporter);
-=======
     await reporter
       .setReportHandler(
         SnapshotReportStatus.MISSING_VAULT_ENTRIES,
@@ -109,7 +92,6 @@
         getErrorReportHandler(snapshot, cfg, this.projectPath)
       )
       .handleReport();
->>>>>>> 6337e8bb
     await this.cleanup(snapshot, project);
   }
 
@@ -125,16 +107,6 @@
     return flags.previewLevel === PreviewLevelValue.Detailed;
   }
 
-<<<<<<< HEAD
-  private async processReport(snapshot: Snapshot, reporter: SnapshotReporter) {
-    if (!reporter.isSuccessReport()) {
-      const cfg = this.configuration.get();
-      await handleReportWithErrors(snapshot, cfg, this.projectPath);
-    }
-  }
-
-=======
->>>>>>> 6337e8bb
   private async cleanup(snapshot: Snapshot, project: Project) {
     await snapshot.delete();
     project.deleteTemporaryZipFile();
@@ -146,11 +118,7 @@
     if (err instanceof SnapshotOperationTimeoutError) {
       const {flags} = await this.parse(Preview);
       const snapshot = err.snapshot;
-<<<<<<< HEAD
-      const target = await getTargetOrg(this.configuration, flags.target);
-=======
       const target = await getTargetOrg(this.configuration, flags.organization);
->>>>>>> 6337e8bb
       this.log(
         dedent`
 
