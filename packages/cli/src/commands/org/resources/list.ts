--- conflicted
+++ resolved
@@ -1,8 +1,4 @@
-<<<<<<< HEAD
-import {Command, Flags, CliUx} from '@oclif/core';
-=======
 import {Command, CliUx} from '@oclif/core';
->>>>>>> 6337e8bb
 import {AuthenticatedClient} from '../../../lib/platform/authenticatedClient';
 import {getTargetOrg} from '../../../lib/snapshot/snapshotCommon';
 import {Config} from '../../../lib/config/config';
@@ -13,10 +9,7 @@
 import dedent from 'ts-dedent';
 import {Trackable} from '../../../lib/decorators/preconditions/trackable';
 import {recordable} from '../../../lib/utils/record';
-<<<<<<< HEAD
-=======
 import {organization} from '../../../lib/flags/snapshotCommonFlags';
->>>>>>> 6337e8bb
 
 export default class List extends Command {
   public static description =
@@ -24,19 +17,9 @@
 
   public static flags = {
     ...CliUx.ux.table.flags(),
-<<<<<<< HEAD
-    target: Flags.string({
-      char: 't',
-      description:
-        'The unique identifier of the organization containing the snapshots. If not specified, the organization you are connected to will be used.',
-      helpValue: 'destinationorganizationg7dg3gd',
-      required: false,
-    }),
-=======
     ...organization(
       'The unique identifier of the organization containing the snapshots.'
     ),
->>>>>>> 6337e8bb
   };
 
   @Trackable()
@@ -46,11 +29,7 @@
       'The org:resources commands are currently in public beta, please report any issue to github.com/coveo/cli/issues'
     );
     const {flags} = await this.parse(List);
-<<<<<<< HEAD
-    const org = await getTargetOrg(this.configuration, flags.target);
-=======
     const org = await getTargetOrg(this.configuration, flags.organization);
->>>>>>> 6337e8bb
     const platformClient = await new AuthenticatedClient().getClient({
       organization: org,
     });
