--- conflicted
+++ resolved
@@ -90,10 +90,7 @@
     saveDetailedReport: mockedSaveDetailedReport,
     areResourcesInError: mockedAreResourcesInError,
     latestReport: mockedLastReport,
-<<<<<<< HEAD
     diff: mockedDiff,
-=======
->>>>>>> b6a5e49d
     id: 'banana-snapshot',
     targetId: 'potato-org',
   } as unknown as Snapshot;
