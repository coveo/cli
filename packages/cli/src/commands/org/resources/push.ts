import {Flags, Command, CliUx} from '@oclif/core';
import {
  HasNecessaryCoveoPrivileges,
  IsAuthenticated,
  Preconditions,
} from '../../../lib/decorators/preconditions';
import {Snapshot} from '../../../lib/snapshot/snapshot';
import {red, green, bold} from 'chalk';
import {SnapshotReporter} from '../../../lib/snapshot/snapshotReporter';
import {
  dryRun,
  getTargetOrg,
  handleReportWithErrors,
  handleSnapshotError,
  cleanupProject,
  DryRunOptions,
  getMissingVaultEntriesReportHandler,
  getErrorReportHandler,
} from '../../../lib/snapshot/snapshotCommon';
import {Config} from '../../../lib/config/config';
import {cwd} from 'process';
import {Project} from '../../../lib/project/project';
import {
  PreviewLevelValue,
  previewLevel,
  wait,
  organization,
} from '../../../lib/flags/snapshotCommonFlags';
import {
  writeLinkPrivilege,
  writeSnapshotPrivilege,
} from '../../../lib/decorators/preconditions/platformPrivilege';
import {Trackable} from '../../../lib/decorators/preconditions/trackable';
import {confirmWithAnalytics} from '../../../lib/utils/cli';
import {SnapshotReportStatus} from '../../../lib/snapshot/reportPreviewer/reportPreviewerDataModels';

export default class Push extends Command {
  public static description =
    '(beta) Preview, validate and deploy your changes to the destination org';

  public static flags = {
    ...wait(),
    ...previewLevel(),
    ...organization(
      'The unique identifier of the organization where to send the changes'
    ),
    deleteMissingResources: Flags.boolean({
      description: 'Delete missing resources when enabled',
      default: false,
      required: false,
    }),
  };

  @Trackable()
  @Preconditions(
    IsAuthenticated(),
    HasNecessaryCoveoPrivileges(writeSnapshotPrivilege, writeLinkPrivilege)
  )
  public async run() {
    this.warn(
      'The org:resources commands are currently in public beta, please report any issue to github.com/coveo/cli/issues'
    );
    const {flags} = await this.parse(Push);
    const target = getTargetOrg(this.configuration, flags.organization);
    const cfg = this.configuration.get();
    const options = await this.getOptions();
    const {reporter, snapshot, project} = await dryRun(
      target,
      this.projectPath,
      options
    );

    const shouldSkip = await this.shouldSkipPreview();
    if (!shouldSkip) {
      const display = await this.shouldDisplayExpandedPreview();
      const {deleteMissingResources} = await this.getOptions();
      await snapshot.preview(project, deleteMissingResources, display);
    }
    await reporter
      .setReportHandler(
        SnapshotReportStatus.SUCCESS,
        this.getSuccessReportHandler(snapshot)
      )
      .setReportHandler(
        SnapshotReportStatus.MISSING_VAULT_ENTRIES,
        getMissingVaultEntriesReportHandler(snapshot, cfg, this.projectPath)
      )
      .setReportHandler(
        SnapshotReportStatus.ERROR,
        getErrorReportHandler(snapshot, cfg, this.projectPath)
      )
      .handleReport();
    await this.cleanup(snapshot, project);
  }

  @Trackable()
  public async catch(err?: Error & {exitCode?: number}) {
    cleanupProject(this.projectPath);
    handleSnapshotError(err);
  }

  private async shouldSkipPreview() {
    const {flags} = await this.parse(Push);
<<<<<<< HEAD
    return flags.previewLevel === PreviewLevelValue.Skip;
=======
    return flags.previewLevel === PreviewLevelValue.None;
>>>>>>> 579fcba4
  }

  private async shouldDisplayExpandedPreview() {
    const {flags} = await this.parse(Push);
    return flags.previewLevel === PreviewLevelValue.Detailed;
  }

  private async cleanup(snapshot: Snapshot, project: Project) {
    await snapshot.delete();
    project.deleteTemporaryZipFile();
  }

  private getSuccessReportHandler(snapshot: Snapshot) {
    const successReportWithChangesHandler = () =>
      this.successReportWithChangesHandler(snapshot);
    return async function (this: SnapshotReporter) {
      return successReportWithChangesHandler();
    };
  }

  private async successReportWithChangesHandler(snapshot: Snapshot) {
    const canBeApplied =
      (await this.shouldSkipPreview()) || (await this.askForConfirmation());

    if (canBeApplied) {
      await this.applySnapshot(snapshot);
    }
  }

  private async askForConfirmation(): Promise<boolean> {
    const {flags} = await this.parse(Push);
    const target = getTargetOrg(this.configuration, flags.organization);
    const question = `\nWould you like to apply the snapshot to the organization ${bold.cyan(
      target
    )}? (y/n)`;
    return confirmWithAnalytics(question, 'snapshot apply');
  }

  private async applySnapshot(snapshot: Snapshot) {
    CliUx.ux.action.start('Applying snapshot');
    const cfg = this.configuration.get();
    const {flags} = await this.parse(Push);
    const {waitUntilDone} = await this.getOptions();
    const reporter = await snapshot.apply(
      flags.deleteMissingResources,
      waitUntilDone
    );
    await reporter
      .setReportHandler(SnapshotReportStatus.ERROR, async () => {
        await handleReportWithErrors(snapshot, cfg, this.projectPath);
        CliUx.ux.action.stop(red.bold('!'));
      })
      .setReportHandler(SnapshotReportStatus.SUCCESS, () => {
        CliUx.ux.action.stop(green('✔'));
      })
      .handleReport();
  }

  private async getOptions(): Promise<DryRunOptions> {
    const {flags} = await this.parse(Push);
    return {
      deleteMissingResources: flags.deleteMissingResources,
      waitUntilDone: {wait: flags.wait},
    };
  }

  private get configuration() {
    return new Config(this.config.configDir);
  }

  private get projectPath() {
    return cwd();
  }
}<|MERGE_RESOLUTION|>--- conflicted
+++ resolved
@@ -101,11 +101,7 @@
 
   private async shouldSkipPreview() {
     const {flags} = await this.parse(Push);
-<<<<<<< HEAD
-    return flags.previewLevel === PreviewLevelValue.Skip;
-=======
     return flags.previewLevel === PreviewLevelValue.None;
->>>>>>> 579fcba4
   }
 
   private async shouldDisplayExpandedPreview() {
