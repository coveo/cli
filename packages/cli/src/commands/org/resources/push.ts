import {cli} from 'cli-ux';
import {flags, Command} from '@oclif/command';
import {
  HasNecessaryCoveoPrivileges,
  IsAuthenticated,
  Preconditions,
} from '../../../lib/decorators/preconditions';
import {Snapshot} from '../../../lib/snapshot/snapshot';
import {red, green, bold} from 'chalk';
import {SnapshotReporter} from '../../../lib/snapshot/snapshotReporter';
import {
  dryRun,
  getTargetOrg,
  handleReportWithErrors,
  handleSnapshotError,
  cleanupProject,
  DryRunOptions,
} from '../../../lib/snapshot/snapshotCommon';
import {Config} from '../../../lib/config/config';
import {cwd} from 'process';
import {Project} from '../../../lib/project/project';
import {
  PreviewLevelValue,
  previewLevel,
  sync,
  wait,
} from '../../../lib/flags/snapshotCommonFlags';
import {
  writeLinkPrivilege,
  writeSnapshotPrivilege,
} from '../../../lib/decorators/preconditions/platformPrivilege';
import {Trackable} from '../../../lib/decorators/preconditions/trackable';
<<<<<<< HEAD
import {confirm} from '../../../lib/utils/cli';
=======
import {confirmWithAnalytics} from '../../../lib/utils/cli';
>>>>>>> 1c06bd9c

export default class Push extends Command {
  public static description =
    'Preview, validate and deploy your changes to the destination org';

  public static flags = {
    ...wait(),
    ...sync(),
    ...previewLevel(),
    target: flags.string({
      char: 't',
      description:
        'The unique identifier of the organization where to send the changes. If not specified, the organization you are connected to will be used.',
      helpValue: 'destinationorganizationg7dg3gd',
      required: false,
    }),
    deleteMissingResources: flags.boolean({
      char: 'd',
      description: 'Delete missing resources when enabled',
      default: false,
      required: false,
    }),
    skipPreview: flags.boolean({
      char: 's',
      description:
        'Do not preview changes before applying them to the organization',
      default: false,
      required: false,
    }),
  };

  public static hidden = true;

  @Trackable()
  @Preconditions(
    IsAuthenticated(),
    HasNecessaryCoveoPrivileges(writeSnapshotPrivilege, writeLinkPrivilege)
  )
  public async run() {
    const {flags} = this.parse(Push);
    const target = await getTargetOrg(this.configuration, flags.target);
    const cfg = await this.configuration.get();
    const {reporter, snapshot, project} = await dryRun(
      target,
      this.projectPath,
      cfg,
      this.options
    );

    if (!flags.skipPreview) {
      await snapshot.preview(
        project,
        this.options.deleteMissingResources,
        this.shouldDisplayExpandedPreview()
      );
    }

    await this.processReportAndExecuteRemainingActions(snapshot, reporter);
    await this.cleanup(snapshot, project);
  }

  @Trackable()
  public async catch(err?: Error) {
    cleanupProject(this.projectPath);
    handleSnapshotError(err);
  }

  private shouldDisplayExpandedPreview() {
    const {flags} = this.parse(Push);
    return flags.previewLevel === PreviewLevelValue.Detailed;
  }

  private async processReportAndExecuteRemainingActions(
    snapshot: Snapshot,
    reporter: SnapshotReporter
  ) {
    if (!reporter.isSuccessReport()) {
      const cfg = await this.configuration.get();
      await handleReportWithErrors(snapshot, cfg, this.projectPath);
    }
    await this.handleValidReport(reporter, snapshot);
  }

  private async cleanup(snapshot: Snapshot, project: Project) {
    await snapshot.delete();
    project.deleteTemporaryZipFile();
  }

  private async handleValidReport(
    reporter: SnapshotReporter,
    snapshot: Snapshot
  ) {
    if (!reporter.hasChangedResources()) {
      return;
    }

    const {flags} = this.parse(Push);
    const canBeApplied = flags.skipPreview || (await this.askForConfirmation());

    if (canBeApplied) {
      await this.applySnapshot(snapshot);
    }
  }

  private async askForConfirmation(): Promise<boolean> {
    const {flags} = this.parse(Push);
    const target = await getTargetOrg(this.configuration, flags.target);
    const question = `\nWould you like to apply these changes to the org ${bold(
      target
    )}? (y/n)`;
<<<<<<< HEAD
    return confirm(question, {eventName: 'snapshot apply'});
=======
    return confirmWithAnalytics(question, 'snapshot apply');
>>>>>>> 1c06bd9c
  }

  private async applySnapshot(snapshot: Snapshot) {
    cli.action.start('Applying snapshot');
    const {flags} = this.parse(Push);
    const reporter = await snapshot.apply(
      flags.deleteMissingResources,
      this.options.waitUntilDone
    );
    const success = reporter.isSuccessReport();

    if (!success) {
      const cfg = await this.configuration.get();
      await handleReportWithErrors(snapshot, cfg, this.projectPath);
    }

    cli.action.stop(success ? green('✔') : red.bold('!'));
  }

  private get options(): DryRunOptions {
    const {flags} = this.parse(Push);
    return {
      deleteMissingResources: flags.deleteMissingResources,
      waitUntilDone: {wait: flags.wait},
      sync: flags.sync,
    };
  }

  private get configuration() {
    return new Config(this.config.configDir, this.error);
  }

  private get projectPath() {
    return cwd();
  }
}<|MERGE_RESOLUTION|>--- conflicted
+++ resolved
@@ -30,11 +30,7 @@
   writeSnapshotPrivilege,
 } from '../../../lib/decorators/preconditions/platformPrivilege';
 import {Trackable} from '../../../lib/decorators/preconditions/trackable';
-<<<<<<< HEAD
-import {confirm} from '../../../lib/utils/cli';
-=======
 import {confirmWithAnalytics} from '../../../lib/utils/cli';
->>>>>>> 1c06bd9c
 
 export default class Push extends Command {
   public static description =
@@ -145,11 +141,7 @@
     const question = `\nWould you like to apply these changes to the org ${bold(
       target
     )}? (y/n)`;
-<<<<<<< HEAD
-    return confirm(question, {eventName: 'snapshot apply'});
-=======
     return confirmWithAnalytics(question, 'snapshot apply');
->>>>>>> 1c06bd9c
   }
 
   private async applySnapshot(snapshot: Snapshot) {
