import {ResourceSnapshotType} from '@coveord/platform-client';
import {Flags, Command, CliUx} from '@oclif/core';
import {blueBright, bold} from 'chalk';
import {readJsonSync} from 'fs-extra';
import {cwd} from 'process';
import dedent from 'ts-dedent';
import {Config} from '../../../lib/config/config';
import {
  HasNecessaryCoveoPrivileges,
  IsAuthenticated,
  Preconditions,
} from '../../../lib/decorators/preconditions';
import {IsGitInstalled} from '../../../lib/decorators/preconditions/git';
import {writeSnapshotPrivilege} from '../../../lib/decorators/preconditions/platformPrivilege';
import {Trackable} from '../../../lib/decorators/preconditions/trackable';
import {SnapshotOperationTimeoutError} from '../../../lib/errors';
import {ProcessAbort} from '../../../lib/errors/processError';
import {wait} from '../../../lib/flags/snapshotCommonFlags';
import {Project} from '../../../lib/project/project';
import type {
  SnapshotPullModel,
  SnapshotPullModelResources,
} from '../../../lib/snapshot/pullModel/interfaces';
import {buildResourcesToExport} from '../../../lib/snapshot/pullModel/validation/model';
import {validateSnapshotPullModel} from '../../../lib/snapshot/pullModel/validation/validate';
import {Snapshot, WaitUntilDoneOptions} from '../../../lib/snapshot/snapshot';
import {
  getTargetOrg,
  handleSnapshotError,
  cleanupProject,
} from '../../../lib/snapshot/snapshotCommon';
import {SnapshotFactory} from '../../../lib/snapshot/snapshotFactory';
import {confirmWithAnalytics} from '../../../lib/utils/cli';
import {spawnProcess} from '../../../lib/utils/process';

export default class Pull extends Command {
  public static description = '(beta) Pull resources from an organization';

  public static flags = {
    ...wait(),
    target: Flags.string({
      char: 't',
      helpValue: 'targetorganizationg7dg3gd',
      required: false,
      description:
        'The unique identifier of the organization from which to pull the resources. If not specified, the organization you are connected to will be used.',
    }),
    snapshotId: Flags.string({
      char: 's',
      exclusive: ['resourceTypes'],
      description:
        'The unique identifier of the snapshot to pull. If not specified, a new snapshot will be created. You can list available snapshot in your organization with org:resources:list',
    }),
    git: Flags.boolean({
      char: 'g',
      description:
        'Whether to create a git repository when creating a new project.',
      default: true,
      allowNo: true,
    }),
    overwrite: Flags.boolean({
      char: 'o',
      description: 'Overwrite resources directory if it exists.',
      default: false,
    }),
    resourceTypes: Flags.build<ResourceSnapshotType>({
      parse: async (resourceType: ResourceSnapshotType) => resourceType,
    })({
      char: 'r',
      helpValue: 'type1 type2',
      description: 'The resources types to pull from the organization.',
      multiple: true,
      options: Object.values(ResourceSnapshotType),
      default: Object.values(ResourceSnapshotType),
    }),
    model: Flags.build<SnapshotPullModel>({
      parse: async (input: string): Promise<SnapshotPullModel> => {
        const model = readJsonSync(input);
        validateSnapshotPullModel(model);
        return model;
      },
    })({
      char: 'm',
      helpValue: 'path/to/snapshot.json',
      exclusive: ['snapshotId', 'resourceTypes', 'target'],
      description:
        'The path to a snapshot pull model. This flag is useful when you want to include only specific resource items in your snapshot (e.g., a subset of sources). Use the "org:resources:model:create" command to create a new Snapshot Pull Model',
    }),
  };

  @Trackable()
  @Preconditions(
    IsAuthenticated(),
    IsGitInstalled(),
    HasNecessaryCoveoPrivileges(writeSnapshotPrivilege)
  )
  public async run() {
    this.warn(
      'The org:resources commands are currently in public beta, please report any issue to github.com/coveo/cli/issues'
    );
    const targetOrganization = await this.getTargetOrg();
    const project = new Project(this.projectPath, targetOrganization);
    await this.ensureProjectReset(project);

    const snapshot = await this.getSnapshot();

    CliUx.ux.action.start('Updating project with Snapshot');
    await this.refreshProject(project, snapshot);

    await snapshot.delete();
    CliUx.ux.action.stop('Project updated');
  }

  @Trackable()
  public async catch(err?: Error & {exitCode?: number}) {
    cleanupProject(this.projectPath);
    handleSnapshotError(err);
    await this.displayAdditionalErrorMessage(err);
  }

  private async displayAdditionalErrorMessage(
    err?: Error & {exitCode?: number}
  ) {
    if (err instanceof SnapshotOperationTimeoutError) {
      const snapshot = err.snapshot;
      const target = await this.getTargetOrg();
      this.log(
        dedent`

          Once the snapshot is created, you can pull it with the following command:

            ${blueBright`coveo org:resources:pull -t ${target} -s ${snapshot.id}`}

            `
      );
    }
  }

  private async refreshProject(project: Project, snapshot: Snapshot) {
<<<<<<< HEAD
    const {flags} = await this.parse(Pull);
=======
    const flags = await this.getFlags();
>>>>>>> f50510a8
    if (flags.git && !project.contains('.git')) {
      await spawnProcess('git', ['init', `${this.projectPath}`], {
        stdio: 'ignore',
      });
    }
    const snapshotBlob = await snapshot.download();
    await project.refresh(snapshotBlob);
  }

  private async ensureProjectReset(project: Project) {
<<<<<<< HEAD
    const {flags} = await this.parse(Pull);
=======
    const flags = await this.getFlags();
>>>>>>> f50510a8
    if (!flags.overwrite && project.contains(Project.resourceFolderName)) {
      const question = dedent`There is already a Coveo project with resources in it.
        This command will overwrite the ${Project.resourceFolderName} folder content, do you want to proceed? (y/n)`;

      const overwrite = await confirmWithAnalytics(
        question,
        'project overwrite'
      );
      if (!overwrite) {
        throw new ProcessAbort();
      }
    }

    project.reset();
  }

  private async getSnapshot() {
<<<<<<< HEAD
    const {flags} = await this.parse(Pull);
=======
    const flags = await this.getFlags();
>>>>>>> f50510a8
    const target = await this.getTargetOrg();
    if (flags.snapshotId) {
      CliUx.ux.action.start('Retrieving Snapshot');
      const waitOption = await this.getWaitOption();
      return SnapshotFactory.createFromExistingSnapshot(
        flags.snapshotId,
        target,
        waitOption
      );
    }
    const resourcesToExport = await this.getResourceSnapshotTypesToExport();
    CliUx.ux.action.start(`Creating Snapshot from ${bold.cyan(target)}`);
    const waitOption = await this.getWaitOption();
    return SnapshotFactory.createFromOrg(resourcesToExport, target, waitOption);
  }

  private async getWaitOption(): Promise<WaitUntilDoneOptions> {
<<<<<<< HEAD
    const {flags} = await this.parse(Pull);
=======
    const flags = await this.getFlags();
>>>>>>> f50510a8
    return {wait: flags.wait};
  }

  private get configuration() {
    return new Config(this.config.configDir);
  }

  private async getResourceSnapshotTypesToExport(): Promise<SnapshotPullModelResources> {
<<<<<<< HEAD
    const {flags} = await this.parse(Pull);
=======
    const flags = await this.getFlags();
>>>>>>> f50510a8
    if (flags.model) {
      const cfg = this.configuration.get();
      if (cfg.organization !== flags.model.orgId) {
        const question = dedent`You are currently connected to the ${bold.cyan(
          cfg.organization
        )} organization, but are about to pull resources from the ${bold.cyan(
          flags.model.orgId
        )} organization.
            Do you wish to continue? (y/n)`;
        const pull = await confirmWithAnalytics(question, 'resource pull');
        if (!pull) {
          throw new ProcessAbort();
        }
      }

      return flags.model.resourcesToExport;
    } else {
      return buildResourcesToExport(flags.resourceTypes);
    }
  }

  private async getTargetOrg() {
<<<<<<< HEAD
    const {flags} = await this.parse(Pull);
=======
    const flags = await this.getFlags();
>>>>>>> f50510a8
    return getTargetOrg(this.configuration, flags.model?.orgId || flags.target);
  }

  public async getFlags() {
    const {flags} = await this.parse(Pull);
    if (flags.model) {
      return {...flags, target: flags.model.orgId};
    }
    return flags;
  }

  private get projectPath() {
    return cwd();
  }
}<|MERGE_RESOLUTION|>--- conflicted
+++ resolved
@@ -137,11 +137,7 @@
   }
 
   private async refreshProject(project: Project, snapshot: Snapshot) {
-<<<<<<< HEAD
-    const {flags} = await this.parse(Pull);
-=======
-    const flags = await this.getFlags();
->>>>>>> f50510a8
+    const flags = await this.getFlags();
     if (flags.git && !project.contains('.git')) {
       await spawnProcess('git', ['init', `${this.projectPath}`], {
         stdio: 'ignore',
@@ -152,11 +148,7 @@
   }
 
   private async ensureProjectReset(project: Project) {
-<<<<<<< HEAD
-    const {flags} = await this.parse(Pull);
-=======
-    const flags = await this.getFlags();
->>>>>>> f50510a8
+    const flags = await this.getFlags();
     if (!flags.overwrite && project.contains(Project.resourceFolderName)) {
       const question = dedent`There is already a Coveo project with resources in it.
         This command will overwrite the ${Project.resourceFolderName} folder content, do you want to proceed? (y/n)`;
@@ -174,11 +166,7 @@
   }
 
   private async getSnapshot() {
-<<<<<<< HEAD
-    const {flags} = await this.parse(Pull);
-=======
-    const flags = await this.getFlags();
->>>>>>> f50510a8
+    const flags = await this.getFlags();
     const target = await this.getTargetOrg();
     if (flags.snapshotId) {
       CliUx.ux.action.start('Retrieving Snapshot');
@@ -196,11 +184,7 @@
   }
 
   private async getWaitOption(): Promise<WaitUntilDoneOptions> {
-<<<<<<< HEAD
-    const {flags} = await this.parse(Pull);
-=======
-    const flags = await this.getFlags();
->>>>>>> f50510a8
+    const flags = await this.getFlags();
     return {wait: flags.wait};
   }
 
@@ -209,11 +193,7 @@
   }
 
   private async getResourceSnapshotTypesToExport(): Promise<SnapshotPullModelResources> {
-<<<<<<< HEAD
-    const {flags} = await this.parse(Pull);
-=======
-    const flags = await this.getFlags();
->>>>>>> f50510a8
+    const flags = await this.getFlags();
     if (flags.model) {
       const cfg = this.configuration.get();
       if (cfg.organization !== flags.model.orgId) {
@@ -236,11 +216,7 @@
   }
 
   private async getTargetOrg() {
-<<<<<<< HEAD
-    const {flags} = await this.parse(Pull);
-=======
-    const flags = await this.getFlags();
->>>>>>> f50510a8
+    const flags = await this.getFlags();
     return getTargetOrg(this.configuration, flags.model?.orgId || flags.target);
   }
 
