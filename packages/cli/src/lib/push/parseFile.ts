--- conflicted
+++ resolved
@@ -229,12 +229,6 @@
   if (!isFile(documentPath)) {
     throw new NotAFileError(documentPath);
   }
-<<<<<<< HEAD
-  if (!isValidJsonFile(documentPath)) {
-    throw new NotAJsonFileError(documentPath);
-  }
-=======
->>>>>>> ea13e754
 };
 
 const isFile = (p: PathLike) => {
