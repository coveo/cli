import type Command from '@oclif/command';
import {buildError, buildEvent} from '../../../hooks/analytics/eventUtils';

<<<<<<< HEAD
export interface trackableOptions {
  /**
   * Event name used to identify the command.
   * The expression should go as follows: **(Subject) (Process)?**
=======
export interface TrackableOptions {
  /**
   * Event name used to identify the command.
   * The expression should go as follows: **(Subject) [Process]?**
>>>>>>> fd564e94
   *
   * Ex.: *auth login token*
   * - *auth login* is the **Subject**
   * - *token* is the **Process**
   *
   * If omited, the Command ID will be used to identify all events fired from that same command.
   * For long commands, we recommend populating this value to keep analytic events consistent.
   *
   * Visit https://coveord.atlassian.net/wiki/spaces/RD/pages/2855141440/New+Taxonomy+Definition for more info
   */
  eventName?: string;
  /**
   * Additional properties to be added to all events fired for a particular command.
   */
  overrideEventProperties?: Record<string, unknown>;
}

export function Trackable({
  eventName,
  overrideEventProperties,
<<<<<<< HEAD
}: trackableOptions = {}) {
=======
}: TrackableOptions = {}) {
>>>>>>> fd564e94
  return function (
    _target: Command,
    _propertyKey: string,
    descriptor: TypedPropertyDescriptor<() => Promise<void>>
  ) {
    const originalCommand = descriptor.value!;
    descriptor.value = async function (this: Command, ...cmdArgs: unknown[]) {
      const name = eventName || getEventName(this);
      const properties = {
        ...overrideEventProperties,
        command: this.id,
      };

      if (cmdArgs.length > 0) {
        await trackError.call(this, properties, originalCommand, cmdArgs);
      } else {
        await trackCommand.call(this, name, properties, originalCommand);
      }
    };
  };
}

async function trackCommand(
  this: Command,
  eventName: string,
  properties: Record<string, unknown>,
  originalRunCommand: () => Promise<void>
) {
  this.config.runHook('analytics', {
    event: buildEvent(`started ${eventName}`, properties),
  });

  await originalRunCommand.apply(this);

  this.config.runHook('analytics', {
    event: buildEvent(`completed ${eventName}`, properties),
  });
}

async function trackError(
  this: Command,
  properties: Record<string, unknown>,
  originalCatchCommand: (...args: unknown[]) => Promise<void>,
  args: unknown[]
) {
  args.forEach((arg) => {
    this.config.runHook('analytics', {
      event: buildEvent('received error', properties, buildError(arg)),
    });
  });

  await originalCatchCommand.apply(this, args);
}

function getEventName(target: Command) {
  return target.id!.replace(/:/g, ' ');
}<|MERGE_RESOLUTION|>--- conflicted
+++ resolved
@@ -1,17 +1,10 @@
 import type Command from '@oclif/command';
 import {buildError, buildEvent} from '../../../hooks/analytics/eventUtils';
 
-<<<<<<< HEAD
-export interface trackableOptions {
-  /**
-   * Event name used to identify the command.
-   * The expression should go as follows: **(Subject) (Process)?**
-=======
 export interface TrackableOptions {
   /**
    * Event name used to identify the command.
    * The expression should go as follows: **(Subject) [Process]?**
->>>>>>> fd564e94
    *
    * Ex.: *auth login token*
    * - *auth login* is the **Subject**
@@ -32,11 +25,7 @@
 export function Trackable({
   eventName,
   overrideEventProperties,
-<<<<<<< HEAD
-}: trackableOptions = {}) {
-=======
 }: TrackableOptions = {}) {
->>>>>>> fd564e94
   return function (
     _target: Command,
     _propertyKey: string,
