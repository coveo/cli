--- conflicted
+++ resolved
@@ -3,11 +3,7 @@
 export type PreconditionFunction = (
   target: Command,
   instance?: Command
-<<<<<<< HEAD
-) => never | void | Promise<never | void>;
-=======
 ) => Promise<never | void>;
->>>>>>> 61b08f17
 
 export function Preconditions(...preconditions: PreconditionFunction[]) {
   return function (
