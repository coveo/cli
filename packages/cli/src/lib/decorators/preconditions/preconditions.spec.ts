import {fancyIt} from '../../../__test__/it';
import {PreconditionError} from '../../errors/preconditionError';
import {Preconditions} from './preconditions';
import {getFakeCommand} from './testsUtils/utils';

describe('preconditions', () => {
<<<<<<< HEAD
  const preconditions = new Array<jest.Mock<void>>(5);
=======
  const preconditions = new Array<jest.Mock<Promise<void>>>(5);
>>>>>>> 61b08f17
  beforeEach(() => {
    jest.clearAllMocks();
  });

  describe('if all preconditions succeed', () => {
    fancyIt()(
      'should executes preconditions the original command',
      async () => {
        let counter = 0;
        const orderChecker = jest.fn();
        preconditions.fill(
          jest.fn(
            (async () => {
              orderChecker(counter++);
            }).bind(this)
          )
        );

        const fakeOriginalFunction = jest.fn(async () => {
          orderChecker('final');
        });
        const fakeCommand = getFakeCommand();
        const fakeDescriptor = {
          value: fakeOriginalFunction,
        };

        await Preconditions(...preconditions)(fakeCommand, '', fakeDescriptor);
        await fakeDescriptor.value();

        expect(orderChecker).toHaveBeenCalledTimes(preconditions.length + 1);
        for (let index = 0; index < preconditions.length; index++) {
          expect(orderChecker).toHaveBeenNthCalledWith(index + 1, index);
        }
        expect(fakeOriginalFunction).toHaveBeenCalled();
        expect(orderChecker).toHaveBeenNthCalledWith(
          preconditions.length + 1,
          'final'
        );
      }
    );
  });

  describe('if one precondition failed', () => {
    fancyIt()(
      'should executes all the preconditions prior to the failing one and nothing else',
      async () => {
        let counter = 0;
        const orderChecker = jest.fn();
        preconditions.fill(
          jest.fn(
            (async () => {
              orderChecker(counter++);
            }).bind(this)
          )
        );
        preconditions[2] = jest.fn(
          (() => {
            orderChecker('fail');
            throw new PreconditionError('failed precondition');
          }).bind(this)
        );

        const fakeOriginalFunction = jest.fn(async () => {
          orderChecker('final');
        });
        const fakeCommand = getFakeCommand();
        const fakeDescriptor = {
          value: fakeOriginalFunction,
        };

        await Preconditions(...preconditions)(fakeCommand, '', fakeDescriptor);
        await expect(fakeDescriptor.value()).rejects.toThrow(PreconditionError);

        expect(orderChecker).toHaveBeenCalledTimes(3);
        for (let index = 0; index < 2; index++) {
          expect(orderChecker).toHaveBeenNthCalledWith(index + 1, index);
        }
        expect(fakeOriginalFunction).not.toHaveBeenCalled();
        expect(orderChecker).toHaveBeenNthCalledWith(3, 'fail');
      }
    );
  });
});<|MERGE_RESOLUTION|>--- conflicted
+++ resolved
@@ -4,11 +4,7 @@
 import {getFakeCommand} from './testsUtils/utils';
 
 describe('preconditions', () => {
-<<<<<<< HEAD
-  const preconditions = new Array<jest.Mock<void>>(5);
-=======
   const preconditions = new Array<jest.Mock<Promise<void>>>(5);
->>>>>>> 61b08f17
   beforeEach(() => {
     jest.clearAllMocks();
   });
