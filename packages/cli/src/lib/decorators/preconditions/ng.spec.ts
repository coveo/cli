jest.mock('../../utils/process');
jest.mock('../../utils/misc');
jest.mock('cli-ux');

import {dedent} from 'ts-dedent';
import {mocked} from 'ts-jest/utils';
import {spawnProcessOutput} from '../../utils/process';
import {getFakeCommand} from './testsUtils/utils';
import {cli} from 'cli-ux';

import {IsNgVersionInRange} from './ng';
import type {Command} from '@oclif/command';
import {appendCmdIfWindows} from '../../utils/os';
import {getPackageVersion} from '../../utils/misc';
import {fancyIt} from '../../../__test__/it';
import {PreconditionError} from '../../errors/preconditionError';

describe('IsNgInstalled', () => {
  const mockedSpawnProcessOutput = mocked(spawnProcessOutput);
  const mockedGetPackageVersion = mocked(getPackageVersion);
  const mockConfirm = () => {
    Object.defineProperty(cli, 'confirm', {value: jest.fn()});
  };
  let fakeCommand: Command;

  beforeAll(() => {
    mockConfirm();
  });

  beforeEach(() => {
    jest.resetAllMocks();
    fakeCommand = getFakeCommand();
    mockedGetPackageVersion.mockReturnValue('1.0.0');
  });

  describe('when the requiredVersion is not a semver valid string', () => {
    fancyIt()('should throw', async () => {
      const fakeCommand = getFakeCommand();

      await expect(IsNgVersionInRange('foo')(fakeCommand)).rejects.toThrow(
        new PreconditionError(dedent`
        Required version invalid: "foo".
        Please report this error to Coveo: https://github.com/coveo/cli/issues/new
      `)
      );
    });
  });

  describe('when ng is not installed', () => {
    beforeEach(() => {
      mockedSpawnProcessOutput.mockResolvedValue({
        exitCode: 'ENOENT',
        stderr: '',
        stdout: '',
      });
    });

    fancyIt()('should throw', async () => {
      const fakeCommand = getFakeCommand();
      await expect(IsNgVersionInRange('>=0.0.1')(fakeCommand)).rejects.toThrow(
        dedent`foo requires Angular-CLI to run.

<<<<<<< HEAD
      await expect(IsNgInstalled()(fakeCommand)).rejects.toThrow(
        new PreconditionError(dedent`foo requires Angular-CLI to run.

        You can install the Angular-CLI by running npm i -g @angular/cli

        Please visit https://angular.io/guide/setup-local#install-the-angular-cli for more detailed installation information.
       `)
=======
        You can install the Angular-CLI by running npm i -g @angular/cli

        Please visit https://angular.io/guide/setup-local#install-the-angular-cli for more detailed installation information.
       `
>>>>>>> 61b08f17
      );
    });
  });

  describe('when an unknown error happens while checking for ng', () => {
    beforeEach(() => {
      mockedSpawnProcessOutput.mockResolvedValue({
        exitCode: '1',
        stderr: 'some random error oh no',
        stdout: '',
      });
    });

    fancyIt()('should return false and warn', async () => {
<<<<<<< HEAD
      await expect(IsNgInstalled()(fakeCommand)).rejects.toThrow(
        new PreconditionError(dedent`
=======
      await expect(IsNgVersionInRange('>=0.0.1')(fakeCommand)).rejects.toThrow(
        dedent`
>>>>>>> 61b08f17
        foo requires a valid Angular-CLI installation to run.
        An unknown error happened while running ${appendCmdIfWindows`ng`} --version.
        some random error oh no

        You can install the Angular-CLI by running npm i -g @angular/cli

<<<<<<< HEAD
        Please visit https://angular.io/guide/setup-local#install-the-angular-cli for more detailed installation information.
       `)
=======
        Please visit https://angular.io/guide/setup-local#install-the-angular-cli for more detailed installation information.
       `
      );
    });
  });

  describe('when the installed version of ng is lower than the required one', () => {
    beforeEach(() => {
      mockedSpawnProcessOutput.mockResolvedValue({
        exitCode: '0',
        stderr: '',
        stdout: 'Angular CLI: 0.9.0',
      });
    });

    fancyIt()('should throw', async () => {
      const fakeCommand = getFakeCommand();

      await expect(IsNgVersionInRange('>=1.0.0')(fakeCommand)).rejects.toThrow(
        dedent`
        foo needs a Angular-CLI version in this range: ">=1.0.0"
        Version detected: 0.9.0
        
        You can install the Angular-CLI by running npm i -g @angular/cli
        
        Please visit https://angular.io/guide/setup-local#install-the-angular-cli for more detailed installation information.
        `
>>>>>>> 61b08f17
      );
    });
  });

  describe('when the installed version of ng is above than the required one', () => {
    beforeEach(() => {
      mockedSpawnProcessOutput.mockResolvedValue({
        exitCode: '0',
        stderr: '',
        stdout: 'Angular CLI: 1.1.0',
      });
    });

<<<<<<< HEAD
    fancyIt()('should return true and not warn', async () => {
      await expect(IsNgInstalled()(fakeCommand)).resolves.not.toThrow();
=======
    fancyIt()('should not throw', async () => {
      const fakeCommand = getFakeCommand();

      await expect(
        IsNgVersionInRange('>=1.0.0')(fakeCommand)
      ).resolves.not.toThrow();
>>>>>>> 61b08f17
    });
  });
});<|MERGE_RESOLUTION|>--- conflicted
+++ resolved
@@ -60,20 +60,10 @@
       await expect(IsNgVersionInRange('>=0.0.1')(fakeCommand)).rejects.toThrow(
         dedent`foo requires Angular-CLI to run.
 
-<<<<<<< HEAD
-      await expect(IsNgInstalled()(fakeCommand)).rejects.toThrow(
-        new PreconditionError(dedent`foo requires Angular-CLI to run.
-
-        You can install the Angular-CLI by running npm i -g @angular/cli
-
-        Please visit https://angular.io/guide/setup-local#install-the-angular-cli for more detailed installation information.
-       `)
-=======
         You can install the Angular-CLI by running npm i -g @angular/cli
 
         Please visit https://angular.io/guide/setup-local#install-the-angular-cli for more detailed installation information.
        `
->>>>>>> 61b08f17
       );
     });
   });
@@ -88,23 +78,14 @@
     });
 
     fancyIt()('should return false and warn', async () => {
-<<<<<<< HEAD
-      await expect(IsNgInstalled()(fakeCommand)).rejects.toThrow(
-        new PreconditionError(dedent`
-=======
       await expect(IsNgVersionInRange('>=0.0.1')(fakeCommand)).rejects.toThrow(
         dedent`
->>>>>>> 61b08f17
         foo requires a valid Angular-CLI installation to run.
         An unknown error happened while running ${appendCmdIfWindows`ng`} --version.
         some random error oh no
 
         You can install the Angular-CLI by running npm i -g @angular/cli
 
-<<<<<<< HEAD
-        Please visit https://angular.io/guide/setup-local#install-the-angular-cli for more detailed installation information.
-       `)
-=======
         Please visit https://angular.io/guide/setup-local#install-the-angular-cli for more detailed installation information.
        `
       );
@@ -132,7 +113,6 @@
         
         Please visit https://angular.io/guide/setup-local#install-the-angular-cli for more detailed installation information.
         `
->>>>>>> 61b08f17
       );
     });
   });
@@ -146,17 +126,12 @@
       });
     });
 
-<<<<<<< HEAD
-    fancyIt()('should return true and not warn', async () => {
-      await expect(IsNgInstalled()(fakeCommand)).resolves.not.toThrow();
-=======
     fancyIt()('should not throw', async () => {
       const fakeCommand = getFakeCommand();
 
       await expect(
         IsNgVersionInRange('>=1.0.0')(fakeCommand)
       ).resolves.not.toThrow();
->>>>>>> 61b08f17
     });
   });
 });