import PlatformClient, {
  PrivilegeEvaluatorModel,
  PrivilegeModel,
} from '@coveord/platform-client';
import {Command} from '@oclif/core';
import {Config} from '../../config/config';
import globalConfig from '../../config/globalConfig';
import {
  PreconditionError,
  PreconditionErrorCategory,
} from '../../errors/preconditionError';
import {AuthenticatedClient} from '../../platform/authenticatedClient';
import {PlatformPrivilege} from './platformPrivilege';

export function HasNecessaryCoveoPrivileges(
  ...privileges: PlatformPrivilege[]
) {
  return async function (
    this: Command,
    command: Command
  ): Promise<void | never> {
<<<<<<< HEAD
    const {flags} = await this.parse(command.ctor);
=======
    const {flags} = hasGetFlagMethod(this)
      ? {flags: await this.getFlags()}
      : await this.parse(command.ctor);
>>>>>>> 1f716cd7
    const authenticatedClient = new AuthenticatedClient();
    const client = await authenticatedClient.getClient();
    const {organization: target, anonymous} = await getConfiguration();
    const organization = flags.target || target;

    const promises = privileges.flatMap((privilege) =>
      privilege.models.map(async (model) => {
        if (!(await hasPrivilege(client, organization, model))) {
          const message = privilege.unsatisfiedConditionMessage(
            Boolean(anonymous)
          );
          throw new PreconditionError(message, {
            category: PreconditionErrorCategory.MissingPlatformPrivilege,
          });
        }
      })
    );

    await Promise.all(promises);
  };
}

async function hasPrivilege(
  client: PlatformClient,
  organizationId: string,
  privilege: PrivilegeModel
) {
  const model: PrivilegeEvaluatorModel = {
    ...{requestedPrivilege: privilege},
    organizationId,
  };

  const validation = await client.privilegeEvaluator.evaluate(model);
  return Boolean(validation.approved);
}

async function getConfiguration() {
  const config = new Config(globalConfig.get().configDir);
  return config.get();
}

function hasGetFlagMethod(
  candidate: any
): candidate is Command & {getFlags: () => Promise<unknown>} {
  return Boolean(candidate?.getFlags);
}<|MERGE_RESOLUTION|>--- conflicted
+++ resolved
@@ -19,13 +19,9 @@
     this: Command,
     command: Command
   ): Promise<void | never> {
-<<<<<<< HEAD
-    const {flags} = await this.parse(command.ctor);
-=======
     const {flags} = hasGetFlagMethod(this)
       ? {flags: await this.getFlags()}
       : await this.parse(command.ctor);
->>>>>>> 1f716cd7
     const authenticatedClient = new AuthenticatedClient();
     const client = await authenticatedClient.getClient();
     const {organization: target, anonymous} = await getConfiguration();
