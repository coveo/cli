--- conflicted
+++ resolved
@@ -48,20 +48,6 @@
       accessToken: accessToken!,
     });
   }
-<<<<<<< HEAD
-=======
-
-  async getOauth() {
-    const {environment, region} = await this.cfg.get();
-    return new OAuth({environment, region});
-  }
-
-  async get() {
-    const loggedIn = await this.isLoggedIn();
-    if (!loggedIn) {
-      console.error('Currently not logged in.');
-    }
-  }
 
   async getAllOrgsUserHasAccessTo() {
     const platformClient = await this.getClient();
@@ -72,7 +58,6 @@
     const orgs = await this.getAllOrgsUserHasAccessTo();
     return orgs.some((o) => o.id === org);
   }
->>>>>>> 541ab833
 }
 
 export enum AuthenticationStatus {
