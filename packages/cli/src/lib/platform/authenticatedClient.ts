--- conflicted
+++ resolved
@@ -69,12 +69,7 @@
 
   async getUserHasAccessToOrg(org: string) {
     const orgs = await this.getAllOrgsUserHasAccessTo();
-<<<<<<< HEAD
-    const found = orgs.find((o) => o.id === org);
-    return found !== undefined;
-=======
     return orgs.some((o) => o.id === org);
->>>>>>> 676b7f32
   }
 }
 
