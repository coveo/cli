import {Flags} from '@oclif/core';
import {Snapshot} from '../snapshot/snapshot';

export enum PreviewLevelValue {
<<<<<<< HEAD
  Skip = 'skip',
=======
  None = 'none',
>>>>>>> 579fcba4
  Light = 'light',
  Detailed = 'detailed',
}

export const wait = () => ({
  wait: Flags.integer({
    char: 'w',
    default: Snapshot.defaultWaitOptions.wait,
    helpValue: 'seconds',
    required: false,
    description:
      'The maximum number of seconds to wait before the commands exits with a timeout error. A value of zero means that the command will wait indefinitely.',
  }),
});

export const previewLevel = () => ({
  previewLevel: Flags.enum({
    char: 'p',
    description:
      'The verbosity of the preview. The `light` preview is faster to generate but only contains a limited amount of information, as opposed to the `detailed` preview that takes more time to generate, but returns a diff representation of all the changes to apply.',
    options: Object.values(PreviewLevelValue),
    default: PreviewLevelValue.Detailed,
  }),
});

export const organization = (description: string) => ({
  organization: Flags.string({
    char: 'o',
    helpValue: 'targetorganizationg7dg3gd',
    required: false,
    description: `${description} If not specified, the organization you are connected to will be used.`,
  }),
});

export const snapshotId = () => ({
  snapshotId: Flags.string({
    char: 's',
    exclusive: ['resourceTypes'],
    description:
      'The unique identifier of the snapshot to pull. If not specified, a new snapshot will be created. You can list available snapshot in your organization with org:resources:list',
  }),
});<|MERGE_RESOLUTION|>--- conflicted
+++ resolved
@@ -2,11 +2,7 @@
 import {Snapshot} from '../snapshot/snapshot';
 
 export enum PreviewLevelValue {
-<<<<<<< HEAD
-  Skip = 'skip',
-=======
   None = 'none',
->>>>>>> 579fcba4
   Light = 'light',
   Detailed = 'detailed',
 }
