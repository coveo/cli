--- conflicted
+++ resolved
@@ -10,16 +10,11 @@
 }
 
 export class SnapshotFactory {
-<<<<<<< HEAD
-  async createFromZip(pathToZip: string, targetOrg: string): Promise<Snapshot> {
-    const snapshotClient = await this.getSnapshotClient(targetOrg);
-=======
   static async createFromZip(
     pathToZip: string,
-    developerNotes: string
+    targetOrg: string
   ): Promise<Snapshot> {
-    const client = await new AuthenticatedClient().getClient();
->>>>>>> b4559113
+    const client = await this.getClient(targetOrg);
     const file: CustomFile = createReadStream(pathToZip);
 
     file.type = 'application/zip';
@@ -35,18 +30,11 @@
     return new Snapshot(model, client);
   }
 
-<<<<<<< HEAD
-  async createFromOrg() {
+  static async createFromOrg() {
     // TODO: need 2 instances of AuthenticatedClient: one for the source org, and the other one for the destination org
   }
 
-  private async getSnapshotClient(targetOrg: string) {
-    return (
-      await new AuthenticatedClient().getClient({organization: targetOrg})
-    ).resourceSnapshot;
-=======
-  static async createFromOrg() {
-    // TODO:
->>>>>>> b4559113
+  private static async getClient(targetOrg: string) {
+    return await new AuthenticatedClient().getClient({organization: targetOrg});
   }
 }