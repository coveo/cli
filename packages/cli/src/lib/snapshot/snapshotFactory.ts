import {
  CreateFromFileOptions,
  ResourceSnapshotsReportType,
<<<<<<< HEAD
=======
  ResourceSnapshotSupportedFileTypes,
>>>>>>> ae8a48ea
  ResourceType,
} from '@coveord/platform-client';
import {readFileSync} from 'fs';
import {AuthenticatedClient} from '../platform/authenticatedClient';
import {Snapshot} from './snapshot';

export class SnapshotFactory {
  public static async createFromZip(
    pathToZip: string,
    targetOrg: string
  ): Promise<Snapshot> {
    const client = await this.getClient(targetOrg);
    const file = readFileSync(pathToZip);

    const computedOptions: CreateFromFileOptions = {
      developerNotes: 'cli-created-from-zip',
    };

    const model = await client.resourceSnapshot.createFromFile(
      file,
      ResourceSnapshotSupportedFileTypes.ZIP,
      computedOptions
    );
    const snapshot = new Snapshot(model, client);

    await snapshot.waitUntilDone({
      operationToWaitFor: ResourceSnapshotsReportType.CreateSnapshot,
    });

    return snapshot;
  }

  public static async createFromOrg(
    resourceTypesToExport: ResourceType[],
    targetOrg: string
  ) {
    const client = await SnapshotFactory.getClient(targetOrg);
    const resourcesToExport = resourceTypesToExport.reduce(
      (resourceToExport, currentType) => {
        resourceToExport[currentType] = ['*'];
        return resourceToExport;
      },
      {} as Partial<Record<ResourceType, string[]>>
    );

    const model = await client.resourceSnapshot.createFromOrganization(
      {resourcesToExport},
      {includeChildrenResources: true, developerNotes: 'Created by Coveo-CLI'}
    );

    const snapshot = new Snapshot(model, client);

    await snapshot.waitUntilDone({
      operationToWaitFor: ResourceSnapshotsReportType.CreateSnapshot,
    });

    return snapshot;
  }

  public static async createFromExistingSnapshot(
    snapshotId: string,
    targetOrg: string
  ) {
    const client = await this.getClient(targetOrg);
    const model = await client.resourceSnapshot.get(snapshotId, {
      includeReports: true,
    });
    return new Snapshot(model, client);
  }

<<<<<<< HEAD
=======
  public static async createFromOrg(
    resourceTypesToExport: ResourceType[],
    targetOrg: string
  ) {
    const client = await this.getClient(targetOrg);
    const resourcesToExport: Partial<Record<ResourceType, string[]>> = {};
    resourceTypesToExport.forEach((currentType) => {
      resourcesToExport[currentType] = ['*'];
    });

    const model = await client.resourceSnapshot.createFromOrganization(
      {resourcesToExport},
      {includeChildrenResources: true, developerNotes: 'Created by Coveo-CLI'}
    );

    const snapshot = new Snapshot(model, client);

    await snapshot.waitUntilDone({
      operationToWaitFor: ResourceSnapshotsReportType.CreateSnapshot,
    });

    return snapshot;
  }

>>>>>>> ae8a48ea
  private static async getClient(targetOrg: string) {
    return await new AuthenticatedClient().getClient({organization: targetOrg});
  }
}<|MERGE_RESOLUTION|>--- conflicted
+++ resolved
@@ -1,10 +1,7 @@
 import {
   CreateFromFileOptions,
   ResourceSnapshotsReportType,
-<<<<<<< HEAD
-=======
   ResourceSnapshotSupportedFileTypes,
->>>>>>> ae8a48ea
   ResourceType,
 } from '@coveord/platform-client';
 import {readFileSync} from 'fs';
@@ -75,8 +72,6 @@
     return new Snapshot(model, client);
   }
 
-<<<<<<< HEAD
-=======
   public static async createFromOrg(
     resourceTypesToExport: ResourceType[],
     targetOrg: string
@@ -101,7 +96,6 @@
     return snapshot;
   }
 
->>>>>>> ae8a48ea
   private static async getClient(targetOrg: string) {
     return await new AuthenticatedClient().getClient({organization: targetOrg});
   }
