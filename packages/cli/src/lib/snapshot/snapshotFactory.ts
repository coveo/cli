import PlatformClient, {
  CreateFromFileOptions,
  ResourceSnapshotsModel,
  ResourceSnapshotsReportResultCode,
  ResourceSnapshotsReportStatus,
  ResourceSnapshotsReportType,
  ResourceType,
} from '@coveord/platform-client';
import {createReadStream, ReadStream} from 'fs';
import {AuthenticatedClient} from '../platform/authenticatedClient';
import {Snapshot} from './snapshot';
import retry from 'async-retry';

// TODO: CDX-357: platform-client should support zip file as stream.
// In the meantime, we pass a custom object that contains all the require parameters expected by the createFromFile method.
export interface CustomFile extends ReadStream {
  type?: string;
}

export class SnapshotFactory {
  public static async createFromZip(
    pathToZip: string,
    targetOrg: string
  ): Promise<Snapshot> {
    const client = await this.getClient(targetOrg);
    const file: CustomFile = createReadStream(pathToZip);

    file.type = 'application/zip';

    const computedOptions: CreateFromFileOptions = {
      developerNotes: 'cli-created-from-zip',
    };

    const model = await client.resourceSnapshot.createFromFile(
      file,
      computedOptions
    );
    const snapshot = new Snapshot(model, client);

    await snapshot.waitUntilDone({
      operationToWaitFor: ResourceSnapshotsReportType.CreateSnapshot,
    });

    return snapshot;
  }

<<<<<<< HEAD
  public static async createFromOrg(
    resourceTypesToExport: ResourceType[],
    targetOrg: string
  ) {
    const client = await SnapshotFactory.getClient(targetOrg);
    const resourcesToExport = resourceTypesToExport.reduce(
      (resourceToExport, currentType) => {
        resourceToExport[currentType] = ['*'];
        return resourceToExport;
      },
      {} as Partial<Record<ResourceType, string[]>>
    );

    const model = await client.resourceSnapshot.createFromOrganization(
      {resourcesToExport},
      {includeChildrenResources: true, developerNotes: 'Created by Coveo-CLI'}
    );

    const snapshot = new Snapshot(model, client);

    await snapshot.waitUntilOperationIsDone(
      ResourceSnapshotsReportType.CreateSnapshot
    );

    return snapshot;
=======
  public static async createFromExistingSnapshot(
    snapshotId: string,
    targetOrg: string
  ) {
    const client = await this.getClient(targetOrg);
    const model = await client.resourceSnapshot.get(snapshotId, {
      includeReports: true,
    });
    return new Snapshot(model, client);
  }

  public static async createFromOrg() {
    // TODO: need 2 instances of AuthenticatedClient: one for the source org, and the other one for the destination org
>>>>>>> 4d9c9e49
  }

  private static async getClient(targetOrg: string) {
    return await new AuthenticatedClient().getClient({organization: targetOrg});
  }
}<|MERGE_RESOLUTION|>--- conflicted
+++ resolved
@@ -44,7 +44,6 @@
     return snapshot;
   }
 
-<<<<<<< HEAD
   public static async createFromOrg(
     resourceTypesToExport: ResourceType[],
     targetOrg: string
@@ -65,12 +64,11 @@
 
     const snapshot = new Snapshot(model, client);
 
-    await snapshot.waitUntilOperationIsDone(
-      ResourceSnapshotsReportType.CreateSnapshot
-    );
+    await snapshot.waitUntilDone(ResourceSnapshotsReportType.CreateSnapshot);
 
     return snapshot;
-=======
+  }
+
   public static async createFromExistingSnapshot(
     snapshotId: string,
     targetOrg: string
@@ -82,11 +80,6 @@
     return new Snapshot(model, client);
   }
 
-  public static async createFromOrg() {
-    // TODO: need 2 instances of AuthenticatedClient: one for the source org, and the other one for the destination org
->>>>>>> 4d9c9e49
-  }
-
   private static async getClient(targetOrg: string) {
     return await new AuthenticatedClient().getClient({organization: targetOrg});
   }
