--- conflicted
+++ resolved
@@ -3,11 +3,7 @@
   ResourceSnapshotType,
 } from '@coveord/platform-client';
 import {mkdirSync, readdirSync, rmSync} from 'fs';
-<<<<<<< HEAD
-import {join, resolve} from 'path';
-=======
 import {join, relative, resolve} from 'path';
->>>>>>> babb3b4e
 import {cli} from 'cli-ux';
 import {Project} from '../../project/project';
 import {spawnProcess} from '../../utils/process';
