--- conflicted
+++ resolved
@@ -13,13 +13,7 @@
 import {join} from 'path';
 import dedent from 'ts-dedent';
 import {SnapshotReporter} from './snapshotReporter';
-<<<<<<< HEAD
-import {SnapshotOperationTimeoutError} from '../errors/snapshotErrors';
-import {blueBright} from 'chalk';
-
-=======
 import {SnapshotOperationTimeoutError} from '../errors';
->>>>>>> 01ab4ad7
 export interface waitUntilDoneOptions {
   /**
    * The operation to wait for. If not specified, the method will wait for any operation to complete.
