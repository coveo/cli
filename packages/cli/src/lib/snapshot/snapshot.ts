--- conflicted
+++ resolved
@@ -152,7 +152,6 @@
     return this.getLatestReport('reports');
   }
 
-<<<<<<< HEAD
   public get latestDiffReport() {
     return this.getLatestReport('diffGenerationReports');
   }
@@ -169,20 +168,6 @@
     ModelKey extends SnapshotReportTypes = SnapshotReportTypes,
     ReportType extends SnapshotReport = Required<ResourceSnapshotsModel>[ModelKey][0]
   >(reportType: ModelKey): ReportType {
-=======
-  public get latestSynchronizationReport() {
-    return this.getLatestReport('synchronizationReports');
-  }
-
-  public get latestDiffReport() {
-    return this.getLatestReport('diffGenerationReports');
-  }
-
-  private getLatestReport<
-    TheKey extends FooBar = FooBar,
-    ReportType extends SnapshotReport = Required<ResourceSnapshotsModel>[TheKey][0]
-  >(reportType: TheKey): ReportType {
->>>>>>> 3afba3a1
     const reports = this.model[reportType];
     if (!Array.isArray(reports) || reports.length === 0) {
       throw new SnapshotNoReportFoundError(this);
