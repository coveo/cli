import {
  ResourceSnapshotsModel,
  ResourceSnapshotsReportModel,
  ResourceSnapshotsReportResultCode,
  ResourceSnapshotsReportStatus,
  PlatformClient,
  ResourceSnapshotsReportType,
  SnapshotExportContentFormat,
  ResourceSnapshotsSynchronizationReportModel,
} from '@coveord/platform-client';
import retry from 'async-retry';
import {ReportViewer} from './reportPreviewer/reportPreviewer';
import {ensureFileSync, writeJsonSync} from 'fs-extra';
import {join} from 'path';
import {SnapshotReporter} from './snapshotReporter';
import {SnapshotOperationTimeoutError} from '../errors';
import {ExpandedPreviewer} from './expandedPreviewer/expandedPreviewer';
import {Project} from '../project/project';
import {SynchronizationPlan} from './synchronization/synchronizationPlan';
import {SnapshotSynchronizationReporter} from './synchronization/synchronizationReporter';
import {
  SnapshotNoReportFoundError,
  SnapshotNoSynchronizationReportFoundError,
} from '../errors/snapshotErrors';

export type SnapshotReport =
  | ResourceSnapshotsReportModel
  | ResourceSnapshotsSynchronizationReportModel;

export interface WaitUntilDoneOptions {
  /**
   * The maximum number of seconds to wait before the commands exits with a timeout error.
   * A value of zero will prevent the command from timing out.
   */
  wait?: number; // in seconds
  /**
   * The interval between 2 consecutive polls.
   */
  waitInterval?: number; // in seconds
  /**
   * Callback to execute every time a request is being made to retrieve the snapshot data
   */
  onRetryCb?: (report: ResourceSnapshotsReportModel) => void;
}

export interface WaitUntilOperationDone extends WaitUntilDoneOptions {
  /**
   * The operation to wait for. If not specified, the method will wait for any operation to complete.
   */
  operationToWaitFor?: ResourceSnapshotsReportType;
}

export class Snapshot {
  public static defaultWaitOptions: Required<WaitUntilDoneOptions> = {
    waitInterval: 1,
    wait: 60,
    onRetryCb: (_report: ResourceSnapshotsReportModel) => {},
  };

  private static ongoingReportStatuses = [
    ResourceSnapshotsReportStatus.Pending,
    ResourceSnapshotsReportStatus.InProgress,
  ];

  public constructor(
    private model: ResourceSnapshotsModel,
    private client: PlatformClient
  ) {}

  public async validate(
    deleteMissingResources = false,
    options: WaitUntilDoneOptions = {}
  ): Promise<SnapshotReporter> {
    await this.snapshotClient.dryRun(this.id, {
      deleteMissingResources,
    });

    await this.waitUntilDone({
      operationToWaitFor: ResourceSnapshotsReportType.DryRun,
      ...options,
    });

    return new SnapshotReporter(this.latestReport);
  }

  public async preview(
    projectToPreview: Project,
    deleteMissingResources = false
  ) {
    this.displayLightPreview();
    const reporter = new SnapshotReporter(this.latestReport);
    if (reporter.isSuccessReport()) {
      await this.generateExpandedPreview(
        projectToPreview,
        deleteMissingResources
      );
    }
  }

  public async apply(
    deleteMissingResources = false,
    options: WaitUntilDoneOptions = {}
  ) {
    await this.snapshotClient.apply(this.id, {deleteMissingResources});

    await this.waitUntilDone({
      operationToWaitFor: ResourceSnapshotsReportType.Apply,
      ...options,
    });

    return new SnapshotReporter(this.latestReport);
  }

  public async delete() {
    await this.client.resourceSnapshot.delete(this.model.id);
  }

  public download() {
    return this.client.resourceSnapshot.export(this.id, {
      contentFormat: SnapshotExportContentFormat.SplitPerType,
    });
  }

  public async createSynchronizationPlan(options: WaitUntilDoneOptions = {}) {
    const plan = await this.snapshotClient.createSynchronizationPlan(this.id);

    await this.waitUntilDone({
      operationToWaitFor: ResourceSnapshotsReportType.CreateSynchronizationPlan,
      ...options,
    });

    const upToDatePlan = await this.snapshotClient.getSynchronizationPlan(
      this.id,
      plan.id
    );

    return new SynchronizationPlan(upToDatePlan);
  }

  public async applySynchronizationPlan(
    planId: string,
    options: WaitUntilDoneOptions = {}
  ) {
    await this.snapshotClient.applySynchronizationPlan(this.id, planId);

    await this.waitUntilDone({
      operationToWaitFor: ResourceSnapshotsReportType.ApplySynchronizationPlan,
      ...options,
    });

    return new SnapshotSynchronizationReporter(
      this.latestSynchronizationReport
    );
  }

<<<<<<< HEAD
  public requiresSynchronization() {
    // TODO: CDX-556: add a better check to know if the snapshot contains synchronization errors
=======
  public areResourcesInError() {
>>>>>>> b1deed72
    return (
      this.latestReport.resultCode ===
      ResourceSnapshotsReportResultCode.ResourcesInError
    );
  }

  public saveDetailedReport(projectPath: string) {
    const pathToReport = join(
      projectPath,
      'snapshot-reports',
      `${this.latestReport.id}.json`
    );
    ensureFileSync(pathToReport);
    writeJsonSync(pathToReport, this.latestReport, {spaces: 2});
    return pathToReport;
  }

  public get latestReport() {
    const reports = this.model.reports;
    if (!Array.isArray(reports) || reports.length === 0) {
      throw new SnapshotNoReportFoundError(this);
    }
    return this.sortReportsByDate(reports)[0];
  }

  public get latestSynchronizationReport() {
    const reports = this.model.synchronizationReports;
    if (!this.hasBegunSynchronization(reports)) {
      throw new SnapshotNoSynchronizationReportFoundError(this);
    }
    return this.sortReportsByDate(reports)[0];
  }

  public get id() {
    return this.model.id;
  }

  public get targetId() {
    return this.model.targetId;
  }

  private get snapshotClient() {
    return this.client.resourceSnapshot;
  }

  private sortReportsByDate<T extends SnapshotReport>(report: T[]): T[] {
    return report.sort((a, b) => b.updatedDate - a.updatedDate);
  }

  private hasBegunSynchronization(
    _synchronizationReports?: ResourceSnapshotsSynchronizationReportModel[]
  ): _synchronizationReports is ResourceSnapshotsSynchronizationReportModel[] {
<<<<<<< HEAD
    const reports = this.model.synchronizationReports;
    return Array.isArray(reports) && reports.length > 0;
=======
    const reports = this.model.synchronizationReports || [];
    return reports.length > 0;
>>>>>>> b1deed72
  }

  private displayLightPreview() {
    const reporter = new SnapshotReporter(this.latestReport);
    const viewer = new ReportViewer(reporter);
    viewer.display();
  }

  private async generateExpandedPreview(
    projectToPreview: Project,
    shouldDelete: boolean
  ) {
    const previewer = new ExpandedPreviewer(
      this.latestReport,
      this.targetId!,
      projectToPreview,
      shouldDelete
    );
    await previewer.preview();
  }

  private async refreshSnapshotData() {
    this.model = await this.snapshotClient.get(this.model.id, {
      includeReports: true,
    });
  }

  public waitUntilDone(options: WaitUntilOperationDone = {}) {
    const opts = {...Snapshot.defaultWaitOptions, ...options};
    const toMilliseconds = (seconds: number) => seconds * 1e3;

    return retry(
      this.waitUntilDoneRetryFunction(opts.onRetryCb, opts.operationToWaitFor),
      // Setting the retry mechanism to follow a time-based logic instead of specifying the  number of attempts.
      {
        retries: Math.ceil(opts.wait / opts.waitInterval),
        minTimeout: toMilliseconds(opts.waitInterval),
        maxTimeout: toMilliseconds(opts.waitInterval),
        maxRetryTime: toMilliseconds(opts.wait),
      }
    );
  }

  private isSynchronizing() {
    if (this.hasBegunSynchronization()) {
      return Snapshot.ongoingReportStatuses?.includes(
        this.latestSynchronizationReport.status
      );
    }
    return false;
  }

  private isUnsettled() {
    return Snapshot.ongoingReportStatuses.includes(this.latestReport.status);
  }

  private isGoingThroughOperation(
    operation: ResourceSnapshotsReportType
  ): boolean {
    if (this.latestReport.type === operation) {
      return true;
    }
    if (this.hasBegunSynchronization()) {
      return this.latestSynchronizationReport.type === operation;
    }
    return false;
  }

  private waitUntilDoneRetryFunction(
    onRetryCb: (report: ResourceSnapshotsReportModel) => void,
    operationToWaitFor?: ResourceSnapshotsReportType
  ): () => Promise<void> {
    return (async () => {
      await this.refreshSnapshotData();

      const isUnsettled = this.isUnsettled();
      const isSynchronizing = this.isSynchronizing();
      const isUnexpectedOperation = operationToWaitFor
        ? !this.isGoingThroughOperation(operationToWaitFor)
        : false;

      onRetryCb(this.latestReport);

      if (isUnsettled || isSynchronizing || isUnexpectedOperation) {
        throw new SnapshotOperationTimeoutError(this);
      }
    }).bind(this);
  }
}<|MERGE_RESOLUTION|>--- conflicted
+++ resolved
@@ -153,12 +153,7 @@
     );
   }
 
-<<<<<<< HEAD
-  public requiresSynchronization() {
-    // TODO: CDX-556: add a better check to know if the snapshot contains synchronization errors
-=======
   public areResourcesInError() {
->>>>>>> b1deed72
     return (
       this.latestReport.resultCode ===
       ResourceSnapshotsReportResultCode.ResourcesInError
@@ -211,13 +206,8 @@
   private hasBegunSynchronization(
     _synchronizationReports?: ResourceSnapshotsSynchronizationReportModel[]
   ): _synchronizationReports is ResourceSnapshotsSynchronizationReportModel[] {
-<<<<<<< HEAD
-    const reports = this.model.synchronizationReports;
-    return Array.isArray(reports) && reports.length > 0;
-=======
     const reports = this.model.synchronizationReports || [];
     return reports.length > 0;
->>>>>>> b1deed72
   }
 
   private displayLightPreview() {
