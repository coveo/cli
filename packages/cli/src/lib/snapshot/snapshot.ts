--- conflicted
+++ resolved
@@ -7,18 +7,14 @@
   ResourceSnapshotsReportType,
   SnapshotExportContentFormat,
 } from '@coveord/platform-client';
-<<<<<<< HEAD
 import retry from 'async-retry';
-import {ReportViewer} from './reportViewer/reportViewer';
-=======
-import {backOff, IBackOffOptions} from 'exponential-backoff';
 import {ReportViewer} from './reportPreviewer/reportPreviewer';
->>>>>>> 69262c1c
 import {ensureFileSync, writeJsonSync} from 'fs-extra';
 import {join} from 'path';
 import {SnapshotReporter} from './snapshotReporter';
 import {SnapshotOperationTimeoutError} from '../errors';
-<<<<<<< HEAD
+import {ExpandedPreviewer} from './expandedPreviewer/expandedPreviewer';
+import {Project} from '../project/project';
 
 export interface WaitUntilDoneOptions {
   /**
@@ -30,11 +26,6 @@
    * The interval between 2 consecutive polls.
    */
   waitInterval?: number; // in seconds
-=======
-import {ExpandedPreviewer} from './expandedPreviewer/expandedPreviewer';
-import {Project} from '../project/project';
-export interface waitUntilDoneOptions {
->>>>>>> 69262c1c
   /**
    * The operation to wait for. If not specified, the method will wait for any operation to complete.
    */
