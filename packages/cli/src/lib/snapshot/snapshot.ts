import {
  ResourceSnapshotsModel,
  ResourceSnapshotsReportModel,
  ResourceSnapshotsReportResultCode,
  ResourceSnapshotsReportStatus,
  PlatformClient,
  ResourceSnapshotsReportType,
  SnapshotExportContentFormat,
} from '@coveord/platform-client';
import {backOff, IBackOffOptions} from 'exponential-backoff';
import {ReportViewer} from './reportViewer/reportViewer';
import {ensureFileSync, writeJsonSync} from 'fs-extra';
import {join} from 'path';
import dedent from 'ts-dedent';
import {SnapshotReporter} from './snapshotReporter';
<<<<<<< HEAD
import {SnapshotOperationTimeoutError} from './snapshotErrors';
import {blueBright} from 'chalk';
import {ExpandedPreviewer} from './expandedPreviewer';

=======
import {SnapshotOperationTimeoutError} from '../errors';
>>>>>>> ae8a48ea
export interface waitUntilDoneOptions {
  /**
   * The operation to wait for. If not specified, the method will wait for any operation to complete.
   */
  operationToWaitFor?: ResourceSnapshotsReportType;
  waitOptions?: Partial<IBackOffOptions>;
}

export class Snapshot {
  private static ongoingReportStatuses = [
    ResourceSnapshotsReportStatus.Pending,
    ResourceSnapshotsReportStatus.InProgress,
  ];

  public constructor(
    private model: ResourceSnapshotsModel,
    private client: PlatformClient
  ) {}

  public async validate(
    deleteMissingResources = false
  ): Promise<SnapshotReporter> {
    await this.snapshotClient.dryRun(this.id, {
      deleteMissingResources,
    });

    await this.waitUntilDone({
      operationToWaitFor: ResourceSnapshotsReportType.DryRun,
    });

    return new SnapshotReporter(this.latestReport);
  }

  public async preview(
    resourceDirectoryPath: string,
    deleteMissingResources = false
  ) {
    this.displayLightPreview();
    await this.displayExpandedPreview(
      resourceDirectoryPath,
      deleteMissingResources
    );
  }

  public async apply(deleteMissingResources = false) {
    await this.snapshotClient.apply(this.id, {deleteMissingResources});

    await this.waitUntilDone({
      operationToWaitFor: ResourceSnapshotsReportType.Apply,
    });

    return new SnapshotReporter(this.latestReport);
  }

  public async delete() {
    await this.client.resourceSnapshot.delete(this.model.id);
  }

<<<<<<< HEAD
  public async downloadZip(downloadPath: string) {
    throw new Error('Method not implemented.');
=======
  public download() {
    return this.client.resourceSnapshot.export(this.id, {
      contentFormat: SnapshotExportContentFormat.SplitPerType,
    });
>>>>>>> ae8a48ea
  }

  public requiresSynchronization() {
    // TODO: backend should provide a specific result code for snapshots that are out of sync with the target org.
    // Waiting for the JIRA number...
    return (
      this.latestReport.resultCode ===
      ResourceSnapshotsReportResultCode.ResourcesInError
    );
  }

  public saveDetailedReport(projectPath: string) {
    const pathToReport = join(
      projectPath,
      'snapshot-reports',
      `${this.latestReport.id}.json`
    );
    ensureFileSync(pathToReport);
    writeJsonSync(pathToReport, this.latestReport, {spaces: 2});
    return pathToReport;
  }

  public get latestReport(): ResourceSnapshotsReportModel {
    if (!Array.isArray(this.model.reports) || this.model.reports.length === 0) {
      throw new Error(`No detailed report found for the snapshot ${this.id}`);
    }
    const sortedReports = this.model.reports.sort(
      (a, b) => b.updatedDate - a.updatedDate
    );
    return sortedReports[0];
  }

  public get id() {
    return this.model.id;
  }

  public get targetId() {
    // TODO: remove after https://github.com/coveo/platform-client/pull/339 is merged
    if (!this.model.targetId) {
      throw new Error(`No target id associated to the snapshot ${this.id}`);
    }
    return this.model.targetId;
  }

  private get snapshotClient() {
    return this.client.resourceSnapshot;
  }

  private displayLightPreview() {
    const reporter = new SnapshotReporter(this.latestReport);
    const viewer = new ReportViewer(reporter);
    viewer.display();
  }

  private async displayExpandedPreview(
    resourceDirectoryPath: string,
    shouldDelete: boolean
  ) {
    const previewer = new ExpandedPreviewer(
      this.latestReport,
      this.targetId!,
      resourceDirectoryPath,
      shouldDelete
    );
    await previewer.preview();
  }

  private async refreshSnapshotData() {
    this.model = await this.snapshotClient.get(this.model.id, {
      includeReports: true,
    });
  }

  public async waitUntilDone(
    options: waitUntilDoneOptions = {},
    iteratee = (_report: ResourceSnapshotsReportModel) => {}
  ) {
    const defaultOptions: Partial<IBackOffOptions> = {
      delayFirstAttempt: true,
      startingDelay: 1e3 / 2,
      maxDelay: 2e3,
    };
    return backOff(
      async () => {
        await this.refreshSnapshotData();

        const type = options.operationToWaitFor;
        if (type && this.latestReport.type !== type) {
          throw new Error(dedent`
          Not processing expected operation
          Expected ${type}
          Received ${this.latestReport.type}`);
        }

        const isNotDone = Snapshot.ongoingReportStatuses.includes(
          this.latestReport.status
        );

        if (isNotDone) {
          throw new SnapshotOperationTimeoutError(this);
        }

        iteratee(this.latestReport);
      },
      {...defaultOptions, ...options.waitOptions}
    );
  }
}<|MERGE_RESOLUTION|>--- conflicted
+++ resolved
@@ -13,14 +13,7 @@
 import {join} from 'path';
 import dedent from 'ts-dedent';
 import {SnapshotReporter} from './snapshotReporter';
-<<<<<<< HEAD
-import {SnapshotOperationTimeoutError} from './snapshotErrors';
-import {blueBright} from 'chalk';
-import {ExpandedPreviewer} from './expandedPreviewer';
-
-=======
 import {SnapshotOperationTimeoutError} from '../errors';
->>>>>>> ae8a48ea
 export interface waitUntilDoneOptions {
   /**
    * The operation to wait for. If not specified, the method will wait for any operation to complete.
@@ -79,15 +72,10 @@
     await this.client.resourceSnapshot.delete(this.model.id);
   }
 
-<<<<<<< HEAD
-  public async downloadZip(downloadPath: string) {
-    throw new Error('Method not implemented.');
-=======
   public download() {
     return this.client.resourceSnapshot.export(this.id, {
       contentFormat: SnapshotExportContentFormat.SplitPerType,
     });
->>>>>>> ae8a48ea
   }
 
   public requiresSynchronization() {
