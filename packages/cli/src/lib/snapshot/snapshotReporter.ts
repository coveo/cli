--- conflicted
+++ resolved
@@ -5,7 +5,6 @@
   ResourceSnapshotsReportStatus,
   ResourceSnapshotType,
 } from '@coveord/platform-client';
-import ResourceSnapshots from '@coveord/platform-client/dist/definitions/resources/ResourceSnapshots/ResourceSnapshots';
 import {
   ReportViewerOperationName,
   ReportViewerResourceReportModel,
@@ -17,23 +16,7 @@
 type NoopHandler = (this: void) => void;
 type SnapshotReporterHandler = (this: SnapshotReporter) => void | Promise<void>;
 
-<<<<<<< HEAD
-type SnapshotReporterHandlers = FixableErrorHandlers &
-  UnfixableErrorHandlers &
-  SuccessfulReportHandler;
-
-type FixableErrorHandlers = {
-  [SnapshotReportStatus.MISSING_VAULT_ENTRIES]:
-    | ((this: SnapshotReporter) => boolean)
-    | SnapshotReporterHandler
-    | NoopHandler;
-};
-
-type UnfixableErrorHandlers = {
-  [K in SnapshotReportStatus]: SnapshotReporterHandler | NoopHandler;
-};
-
-type SuccessfulReportHandler = {
+type SnapshotReporterHandlers = {
   [K in SnapshotReportStatus]: SnapshotReporterHandler | NoopHandler;
 };
 
@@ -45,15 +28,6 @@
 
 export class SnapshotReporter {
   private missingVaultEntriesSet: Set<VaultEntryAttributes> = new Set();
-=======
-type SnapshotReporterHandlers = {
-  [K in SnapshotReportStatus]: SnapshotReporterHandler | NoopHandler;
-};
-
-export class SnapshotReporter {
-  private missingVaultEntriesSet: Set<[string, ResourceSnapshotType]> =
-    new Set();
->>>>>>> 639a109f
 
   public get missingVaultEntries() {
     return this.missingVaultEntriesSet.values();
@@ -123,21 +97,6 @@
 
   public async handleReport(): Promise<void> {
     const reportStatuses = this.getReportStatuses();
-<<<<<<< HEAD
-    for (const handler of reportStatuses.fixables) {
-      await this.callAndReset(handler);
-    }
-    if (reportStatuses.errors.length > 0) {
-      for (const handler of reportStatuses.errors) {
-        await this.callAndReset(handler);
-      }
-      return;
-    }
-    if (reportStatuses.successes.length > 0) {
-      for (const handler of reportStatuses.successes) {
-        await this.callAndReset(handler);
-      }
-=======
     await this.executeHandlers(reportStatuses.fixables);
     if (reportStatuses.errors.length > 0) {
       await this.executeHandlers(reportStatuses.errors);
@@ -151,7 +110,6 @@
   private async executeHandlers(reportStatuses: SnapshotReportStatus[]) {
     for (const status of reportStatuses) {
       await this.callAndReset(status);
->>>>>>> 639a109f
     }
   }
 
@@ -170,11 +128,7 @@
       errors: [],
     };
 
-<<<<<<< HEAD
-    this.computeMissingVaultEntries();
-=======
     this.parseResourcesOperationsResults();
->>>>>>> 639a109f
     if (this.missingVaultEntriesSet.size > 0) {
       statuses.fixables.push(SnapshotReportStatus.MISSING_VAULT_ENTRIES);
     }
@@ -194,57 +148,36 @@
     return statuses;
   }
 
-<<<<<<< HEAD
-  private computeMissingVaultEntries(): void {
+  private parseResourcesOperationsResults(): void {
     for (const [resourceType, resource] of Object.entries(
       this.report.resourceOperationResults
     )) {
       for (const [resourceName, errors] of Object.entries(resource)) {
         for (const err of errors) {
-          const missingEntry =
-            SnapshotReporter.tryGetMissingVaultEntryName(err);
-          if (missingEntry) {
-            this.missingVaultEntriesSet.add({
-              vaultEntryId: missingEntry,
-              resourceName: resourceName,
-              resourceType: resourceType as ResourceSnapshotType,
-            });
-          } else {
-            // TODO: Fix PlatformClient to reflect proper typing.
-            this.addResourceInError(resourceType as ResourceSnapshotType, err);
-          }
+          this.parseResourceOperationResult(err, resourceName, resourceType);
         }
       }
     }
   }
 
-=======
-  private parseResourcesOperationsResults(): void {
-    for (const [resourceType, resource] of Object.entries(
-      this.report.resourceOperationResults
-    )) {
-      for (const errors of Object.values(resource)) {
-        for (const err of errors) {
-          this.parseResourceOperationResult(err, resourceType);
-        }
-      }
-    }
-  }
-
-  private parseResourceOperationResult(err: string, resourceType: string) {
+  private parseResourceOperationResult(
+    err: string,
+    resourceName: string,
+    resourceType: string
+  ) {
     const missingEntry = SnapshotReporter.tryGetMissingVaultEntryName(err);
     if (missingEntry) {
-      this.missingVaultEntriesSet.add([
-        missingEntry,
-        resourceType as ResourceSnapshotType,
-      ]);
+      this.missingVaultEntriesSet.add({
+        vaultEntryId: missingEntry,
+        resourceName: resourceName,
+        resourceType: resourceType as ResourceSnapshotType,
+      });
     } else {
       // TODO: Fix PlatformClient to reflect proper typing.
       this.addResourceInError(resourceType as ResourceSnapshotType, err);
     }
   }
 
->>>>>>> 639a109f
   private addResourceInError(resourceType: ResourceSnapshotType, err: string) {
     this.resourceInErrorCount++;
     let errorSet = this.resourceInError.get(resourceType);
@@ -257,12 +190,9 @@
 
   private static missingVaultMatcher =
     /^The vault entry referenced by \{\{ (?<entryName>.*) \}\} could not be found in the vault\.$/;
+
   private static tryGetMissingVaultEntryName(err: string): string | undefined {
-<<<<<<< HEAD
     // TODO: CDX-939: Define contract with backend for report and upcoming contract.
-=======
-    // TODO CDX-939: Define contract with backend for report and upcoming contract.
->>>>>>> 639a109f
     // Current 'contract' 😅:
     const match = err.match(SnapshotReporter.missingVaultMatcher);
     return match?.groups?.['entryName'];
