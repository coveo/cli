import {cli} from 'cli-ux';
import {Project} from '../project/project';
import {SnapshotFactory} from './snapshotFactory';
import {Snapshot, WaitUntilDoneOptions} from './snapshot';
import {red, green} from 'chalk';
import {normalize} from 'path';
import {Config, Configuration} from '../config/config';
import {SnapshotOperationTimeoutError} from '../errors';
import {
  SnapshotGenericError,
  SnapshotSynchronizationError,
} from '../errors/snapshotErrors';
import {flags} from '@oclif/command';

export interface DryRunOptions {
  deleteMissingResources?: boolean;
  snapshotId?: string;
  waitUntilDone?: WaitUntilDoneOptions;
}

export const waitFlag = {
  wait: flags.integer({
    char: 'w',
    default: Snapshot.defaultWaitOptions.wait,
    helpValue: 'seconds',
    required: false,
    description:
      'The maximum number of seconds to wait before the commands exits with a timeout error. A value of zero means that the command will wait indefinitely.',
  }),
};

export async function dryRun(
  targetOrg: string,
  projectPath: string,
  options?: DryRunOptions
) {
  const defaultOptions: DryRunOptions = {
    deleteMissingResources: false,
  };

  const opt = {...defaultOptions, ...options};
  const project = new Project(normalize(projectPath));

  const snapshot = await getSnapshotForDryRun(project, targetOrg, opt);

  cli.action.start('Validating snapshot');
  const reporter = await snapshot.validate(
    opt.deleteMissingResources,
    opt.waitUntilDone
  );

  cli.action.stop(reporter.isSuccessReport() ? green('✔') : red.bold('!'));
  return {reporter, snapshot, project};
}

export async function getTargetOrg(config: Config, target?: string) {
  if (target) {
    return target;
  }
  const cfg = await config.get();
  return cfg.organization;
}

<<<<<<< HEAD
export function handleSnapshotError(projectPath: string, err?: Error) {
  const project = new Project(normalize(projectPath));
  project.deleteTemporaryZipFile();

=======
export function cleanupProject(projectPath: string) {
  const project = new Project(normalize(projectPath));
  project.deleteTemporaryZipFile();
}

export async function handleReportWithErrors(
  snapshot: Snapshot,
  cfg: Configuration,
  projectPath: string
) {
  if (snapshot.requiresSynchronization()) {
    throw new SnapshotSynchronizationError(snapshot, cfg);
  }

  const pathToReport = snapshot.saveDetailedReport(projectPath);
  throw new SnapshotGenericError(snapshot, cfg, pathToReport);
}

export function handleSnapshotError(err?: Error) {
>>>>>>> e1980553
  if (err instanceof SnapshotOperationTimeoutError) {
    cli.action.stop('Incomplete');
    cli.log(err.message);
  } else if (err instanceof SnapshotSynchronizationError) {
    cli.warn(err.message);
  } else if (err instanceof SnapshotGenericError) {
    cli.error(err.message);
  } else {
    throw err;
  }
}

async function createSnapshotFromProject(
  project: Project,
  targetOrg: string,
  options?: WaitUntilDoneOptions
): Promise<Snapshot> {
  const pathToZip = await project.compressResources();
  return SnapshotFactory.createFromZip(pathToZip, targetOrg, options);
}

async function getSnapshotForDryRun(
  project: Project,
  targetOrg: string,
  options: DryRunOptions = {}
) {
  if (options.snapshotId) {
    cli.action.start('Retrieving Snapshot');
    return SnapshotFactory.createFromExistingSnapshot(
      options.snapshotId,
      targetOrg,
      options.waitUntilDone
    );
  }
  cli.action.start('Creating Snapshot');
  return createSnapshotFromProject(project, targetOrg, options.waitUntilDone);
}<|MERGE_RESOLUTION|>--- conflicted
+++ resolved
@@ -61,12 +61,6 @@
   return cfg.organization;
 }
 
-<<<<<<< HEAD
-export function handleSnapshotError(projectPath: string, err?: Error) {
-  const project = new Project(normalize(projectPath));
-  project.deleteTemporaryZipFile();
-
-=======
 export function cleanupProject(projectPath: string) {
   const project = new Project(normalize(projectPath));
   project.deleteTemporaryZipFile();
@@ -86,7 +80,6 @@
 }
 
 export function handleSnapshotError(err?: Error) {
->>>>>>> e1980553
   if (err instanceof SnapshotOperationTimeoutError) {
     cli.action.stop('Incomplete');
     cli.log(err.message);
