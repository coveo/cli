--- conflicted
+++ resolved
@@ -15,31 +15,6 @@
   waitUntilDone?: WaitUntilDoneOptions;
 }
 
-<<<<<<< HEAD
-export const waitFlag = {
-  wait: flags.integer({
-    char: 'w',
-    default: Snapshot.defaultWaitOptions.wait,
-    helpValue: 'seconds',
-    required: false,
-    description:
-      'The maximum number of seconds to wait before the commands exits with a timeout error. A value of zero means that the command will wait indefinitely.',
-  }),
-};
-
-export const previewLevel = {
-  previewLevel: flags.enum({
-    char: 'p',
-    description:
-      'Whether to only display a light or detailed preview of the overall changes',
-    options: ['light', 'detailed'],
-    default: 'detailed',
-    exclusive: ['skipPreview'],
-  }),
-};
-
-=======
->>>>>>> b35874df
 export async function dryRun(
   targetOrg: string,
   projectPath: string,
