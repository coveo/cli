--- conflicted
+++ resolved
@@ -12,11 +12,8 @@
 import {SnapshotFacade} from './snapshotFacade';
 import {PrintableError} from '../errors/printableError';
 import {SnapshotReporter} from './snapshotReporter';
-<<<<<<< HEAD
 import {VaultHandler} from './vaultHandler';
-=======
 import {SnapshotReportStatus} from './reportPreviewer/reportPreviewerDataModels';
->>>>>>> 5e30cecc
 
 export interface DryRunOptions {
   sync?: boolean;
@@ -83,27 +80,7 @@
   const snapshot = await getSnapshotForDryRun(project, targetOrg, options);
 
   CliUx.ux.action.start('Validating snapshot');
-<<<<<<< HEAD
-  let reporter = await snapshot.validate(
-    options.deleteMissingResources,
-    options.waitUntilDone
-  );
-
-  if (snapshot.areResourcesInError()) {
-    // TODO: CDX-947: areResourcesInError does not necessarily mean there are synchronization issues.
-    CliUx.ux.warn('Unsynchronized resource detected');
-    const facade = new SnapshotFacade(snapshot, cfg, options.waitUntilDone);
-    await facade.tryAutomaticSynchronization(!options.sync);
-
-    CliUx.ux.action.start('Validating synchronized snapshot');
-    reporter = await snapshot.validate(
-      options.deleteMissingResources,
-      options.waitUntilDone
-    );
-  }
-=======
   let reporter = await internalDryRun(project, snapshot, cfg, options);
->>>>>>> 5e30cecc
 
   return {reporter, snapshot, project};
 }
@@ -175,9 +152,11 @@
 }
 
 export function handleSnapshotError(err?: Error & {exitCode?: number}) {
+  let message = red.bold('!');
   if (CliUx.ux.action.running && typeof err?.name === 'string') {
-    CliUx.ux.action.stop(err?.name);
+    message += ` ${err?.name}`;
   }
+  CliUx.ux.action.stop(message);
 
   if (err instanceof PrintableError) {
     err.print();
