--- conflicted
+++ resolved
@@ -1,24 +1,16 @@
 import {cli} from 'cli-ux';
 import {Project} from '../project/project';
 import {SnapshotFactory} from './snapshotFactory';
-<<<<<<< HEAD
-import {Snapshot} from './snapshot';
+import {Snapshot, WaitUntilDoneOptions} from './snapshot';
 import {red, green} from 'chalk';
-=======
-import {Snapshot, WaitUntilDoneOptions} from './snapshot';
-import {red, green, blueBright} from 'chalk';
->>>>>>> a74c1de0
 import {normalize} from 'path';
 import {Config, Configuration} from '../config/config';
 import {SnapshotOperationTimeoutError} from '../errors';
-<<<<<<< HEAD
 import {
   SnapshotGenericError,
   SnapshotSynchronizationError,
 } from '../errors/snapshotErrors';
-=======
 import {flags} from '@oclif/command';
->>>>>>> a74c1de0
 
 export interface DryRunOptions {
   deleteMissingResources?: boolean;
