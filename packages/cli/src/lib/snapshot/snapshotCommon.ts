import {cli} from 'cli-ux';
import {Project} from '../project/project';
import {SnapshotFactory} from './snapshotFactory';
import {Snapshot, WaitUntilDoneOptions} from './snapshot';
import {red, green, blueBright} from 'chalk';
import {normalize} from 'path';
import {SnapshotUrlBuilder} from './snapshotUrlBuilder';
import dedent from 'ts-dedent';
import {Config, Configuration} from '../config/config';
import {SnapshotOperationTimeoutError} from '../errors';
import {flags} from '@oclif/command';

export interface DryRunOptions {
  deleteMissingResources?: boolean;
<<<<<<< HEAD
  waitUntilDone?: WaitUntilDoneOptions;
=======
  snapshotId?: string;
>>>>>>> 57de6923
}

export const waitFlag = {
  wait: flags.integer({
    char: 'm',
    default: Snapshot.defaultWaitOptions.wait,
    helpValue: 'seconds',
    required: false,
    description:
      'The maximum number of seconds to wait before the commands exits with a timeout error. A value of zero means that the command will wait indefinitely.',
  }),
};

export async function dryRun(
  targetOrg: string,
  projectPath: string,
  options?: DryRunOptions
) {
  const defaultOptions: DryRunOptions = {
    deleteMissingResources: false,
  };

  const opt = {...defaultOptions, ...options};
  const project = new Project(normalize(projectPath));

<<<<<<< HEAD
  cli.action.start('Creating snapshot');
  const snapshot = await createSnapshotFromProject(
    project,
    targetOrg,
    opt.waitUntilDone
=======
  const snapshot = await getSnapshotForDryRun(
    project,
    targetOrg,
    opt.snapshotId
>>>>>>> 57de6923
  );

  cli.action.start('Validating snapshot');
  const reporter = await snapshot.validate(opt.deleteMissingResources);

  cli.action.stop(reporter.isSuccessReport() ? green('✔') : red.bold('!'));
  return {reporter, snapshot, project};
}

export function displayInvalidSnapshotError(
  snapshot: Snapshot,
  cfg: Configuration,
  projectPath: string
) {
  const report = snapshot.latestReport;
  const urlBuilder = new SnapshotUrlBuilder(cfg);
  const snapshotUrl = urlBuilder.getSnapshotPage(snapshot);
  const pathToReport = snapshot.saveDetailedReport(projectPath);

  cli.error(
    dedent`Invalid snapshot - ${report.resultCode}.
        Detailed report saved at ${pathToReport}.

        You can also use this link to view the snapshot in the Coveo Admin Console
        ${snapshotUrl}`
  );
}

export function displaySnapshotSynchronizationWarning(
  snapshot: Snapshot,
  cfg: Configuration
) {
  const urlBuilder = new SnapshotUrlBuilder(cfg);
  const synchronizationPlanUrl = urlBuilder.getSynchronizationPage(snapshot);
  cli.warn(
    dedent`
      Some conflicts were detected while comparing changes between the snapshot and the target organization.
      Click on the URL below to synchronize your snapshot with your organization before running another push command.
      ${synchronizationPlanUrl}
      `
  );
}

export async function getTargetOrg(config: Config, target?: string) {
  if (target) {
    return target;
  }
  const cfg = await config.get();
  return cfg.organization;
}

export function handleSnapshotError(err?: Error) {
  if (err instanceof SnapshotOperationTimeoutError) {
    cli.action.stop('Incomplete');
    cli.log(operationGettingTooMuchTimeMessage(err.snapshot));
  } else {
    throw err;
  }
}

function operationGettingTooMuchTimeMessage(snapshot: Snapshot): string {
  return dedent`${
    snapshot.latestReport.type
  } operation is taking a long time to complete.
  Run the following command to monitor the operation:

    ${blueBright`coveo org:config:monitor ${snapshot.id} -t ${snapshot.targetId}`}`;
}

async function createSnapshotFromProject(
  project: Project,
  targetOrg: string,
  options?: WaitUntilDoneOptions
): Promise<Snapshot> {
  const pathToZip = await project.compressResources();
<<<<<<< HEAD
  return SnapshotFactory.createFromZip(pathToZip, targetOrg, options);
=======
  return SnapshotFactory.createFromZip(pathToZip, targetOrg);
}

async function getSnapshotForDryRun(
  project: Project,
  targetOrg: string,
  snapshotId?: string
) {
  if (snapshotId) {
    cli.action.start('Retrieving Snapshot');
    return SnapshotFactory.createFromExistingSnapshot(snapshotId, targetOrg);
  }
  cli.action.start('Creating Snapshot');
  return createSnapshotFromProject(project, targetOrg);
>>>>>>> 57de6923
}<|MERGE_RESOLUTION|>--- conflicted
+++ resolved
@@ -12,11 +12,7 @@
 
 export interface DryRunOptions {
   deleteMissingResources?: boolean;
-<<<<<<< HEAD
   waitUntilDone?: WaitUntilDoneOptions;
-=======
-  snapshotId?: string;
->>>>>>> 57de6923
 }
 
 export const waitFlag = {
@@ -42,18 +38,11 @@
   const opt = {...defaultOptions, ...options};
   const project = new Project(normalize(projectPath));
 
-<<<<<<< HEAD
   cli.action.start('Creating snapshot');
   const snapshot = await createSnapshotFromProject(
     project,
     targetOrg,
     opt.waitUntilDone
-=======
-  const snapshot = await getSnapshotForDryRun(
-    project,
-    targetOrg,
-    opt.snapshotId
->>>>>>> 57de6923
   );
 
   cli.action.start('Validating snapshot');
@@ -129,10 +118,7 @@
   options?: WaitUntilDoneOptions
 ): Promise<Snapshot> {
   const pathToZip = await project.compressResources();
-<<<<<<< HEAD
   return SnapshotFactory.createFromZip(pathToZip, targetOrg, options);
-=======
-  return SnapshotFactory.createFromZip(pathToZip, targetOrg);
 }
 
 async function getSnapshotForDryRun(
@@ -146,5 +132,4 @@
   }
   cli.action.start('Creating Snapshot');
   return createSnapshotFromProject(project, targetOrg);
->>>>>>> 57de6923
 }