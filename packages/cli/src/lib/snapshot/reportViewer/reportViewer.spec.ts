import {test} from '@oclif/test';

import {ResourceSnapshotsReportType} from '@coveord/platform-client';
import {ReportViewer} from './reportViewer';
import dedent from 'ts-dedent';
import {SnapshotReporter} from '../snapshotReporter';
<<<<<<< HEAD

const getReportWithoutChanges = (
  snapshotId: string
): ResourceSnapshotsReportModel => ({
  id: snapshotId,
  updatedDate: 1622555847000,
  type: ResourceSnapshotsReportType.DryRun,
  status: ResourceSnapshotsReportStatus.Completed,
  resourcesProcessed: 12,
  resultCode: ResourceSnapshotsReportResultCode.Success,
  resourceOperations: {
    EXTENSION: {
      resourcesCreated: 0,
      resourcesUpdated: 0,
      resourcesRecreated: 0,
      resourcesDeleted: 0,
      resourcesInError: 0,
      resourcesUnchanged: 0,
    },
    FIELD: {
      resourcesCreated: 0,
      resourcesUpdated: 0,
      resourcesRecreated: 0,
      resourcesDeleted: 0,
      resourcesInError: 0,
      resourcesUnchanged: 0,
    },
  },
  resourceOperationResults: {},
});

const getSuccessReport = (
  snapshotId: string
): ResourceSnapshotsReportModel => ({
  id: snapshotId,
  updatedDate: 1622555847000,
  resourcesProcessed: 99,
  type: ResourceSnapshotsReportType.DryRun,
  status: ResourceSnapshotsReportStatus.Completed,
  resultCode: ResourceSnapshotsReportResultCode.Success,
  resourceOperations: {
    EXTENSION: {
      resourcesCreated: 1,
      resourcesUpdated: 0,
      resourcesRecreated: 0,
      resourcesDeleted: 2,
      resourcesInError: 0,
      resourcesUnchanged: 0,
    },
    FIELD: {
      resourcesCreated: 0,
      resourcesUpdated: 1,
      resourcesRecreated: 0,
      resourcesDeleted: 0,
      resourcesInError: 0,
      resourcesUnchanged: 0,
    },
    FILTER: {
      resourcesCreated: 0,
      resourcesUpdated: 0,
      resourcesRecreated: 0,
      resourcesDeleted: 0,
      resourcesInError: 0,
      resourcesUnchanged: 0,
    },
  },
  resourceOperationResults: {},
});

const getErrorReport = (snapshotId: string): ResourceSnapshotsReportModel => ({
  id: snapshotId,
  updatedDate: 1622555847000,
  type: ResourceSnapshotsReportType.DryRun,
  status: ResourceSnapshotsReportStatus.Completed,
  resultCode: ResourceSnapshotsReportResultCode.ResourcesInError,
  resourcesProcessed: 99,
  resourceOperations: {
    EXTENSION: {
      resourcesCreated: 1,
      resourcesUpdated: 0,
      resourcesRecreated: 0,
      resourcesDeleted: 2,
      resourcesInError: 0,
      resourcesUnchanged: 0,
    },
    FIELD: {
      resourcesCreated: 0,
      resourcesUpdated: 1,
      resourcesRecreated: 0,
      resourcesDeleted: 0,
      resourcesInError: 7,
      resourcesUnchanged: 0,
    },
  },
  resourceOperationResults: {
    FIELD: {
      foo_4VNj5ds5: ['RESOURCE_ALREADY_EXISTS: Field foo already exists.'],
      bar_4VNj5ds5: ['RESOURCE_ALREADY_EXISTS: Field bar already exists.'],
      dsads_4VNj5ds5: ['RESOURCE_ALREADY_EXISTS: Field dsads already exists.'],
      fdww_4VNj5ds5: ['RESOURCE_ALREADY_EXISTS: Field fdww already exists.'],
      csad_4VNj5ds5: ['RESOURCE_ALREADY_EXISTS: Field csad already exists.'],
      hjkd_4VNj5ds5: ['RESOURCE_ALREADY_EXISTS: Field hjkd already exists.'],
      fdasf_4VNj5ds5: ['RESOURCE_ALREADY_EXISTS: Field fdasf already exists.'],
    },
  },
});
=======
import {
  getErrorReport,
  getReportWithNoProcessedResources,
  getSuccessReport,
} from '../../../__stub__/resourceSnapshotsReportModel';
>>>>>>> f2ec64ed

describe('ReportViewer', () => {
  describe('when the report contains errors', () => {
    let viewer: ReportViewer;
    beforeAll(() => {
<<<<<<< HEAD
      const reporter = new SnapshotReporter(getErrorReport('some-id'));
=======
      const reporter = new SnapshotReporter(
        getErrorReport('some-id', ResourceSnapshotsReportType.DryRun)
      );
>>>>>>> f2ec64ed
      viewer = new ReportViewer(reporter);
    });

    test
      .stdout()
      .do(() => {
        viewer.display();
      })
      .it(
        'should print a report section with the resources in error',
        (ctx) => {
          expect(ctx.stdout).toContain('Error Report:');
          expect(ctx.stdout).toContain('7 resources in error');
        }
      );

    test
      .stdout()
      .do(() => {
        viewer.display();
      })
      .it('should not print more than 5 errors per resources', (ctx) => {
        expect(ctx.stdout).toContain(
          dedent`
          Fields
            • RESOURCE_ALREADY_EXISTS: Field foo already exists.
            • RESOURCE_ALREADY_EXISTS: Field bar already exists.
            • RESOURCE_ALREADY_EXISTS: Field dsads already exists.
            • RESOURCE_ALREADY_EXISTS: Field fdww already exists.
            • RESOURCE_ALREADY_EXISTS: Field csad already exists.
            (2 more errors)`
        );
      });
  });

  describe('when the report does not contain errors', () => {
    let viewer: ReportViewer;
    beforeAll(() => {
<<<<<<< HEAD
      const reporter = new SnapshotReporter(getSuccessReport('some-id'));
=======
      const reporter = new SnapshotReporter(
        getSuccessReport('some-id', ResourceSnapshotsReportType.DryRun)
      );
>>>>>>> f2ec64ed
      viewer = new ReportViewer(reporter);
    });

    test
      .stdout()
      .do(() => {
        viewer.display();
      })
      .it('should print resource changes', (ctx) => {
        // Remove padding added by cli-ux so we can test the text and not the padding on the line
        const trimedStdout = ctx.stdout
          .split(/$/m)
          .map((s) => s.trimEnd())
          .join('');

        expect(trimedStdout).toContain(dedent`
        Previewing resource changes:
           Extensions
        +   1 to create
        -   2 to delete
        ~   1 to update
           Fields
        ~   1 to update
        `);
      });
  });

  describe('when the report contains no changes', () => {
    let viewer: ReportViewer;
    beforeAll(() => {
<<<<<<< HEAD
      const reporter = new SnapshotReporter(getReportWithoutChanges('some-id'));
=======
      const reporter = new SnapshotReporter(
        getReportWithNoProcessedResources(
          'some-id',
          ResourceSnapshotsReportType.DryRun
        )
      );
>>>>>>> f2ec64ed
      viewer = new ReportViewer(reporter);
    });

    test
      .stdout()
      .do(() => {
        viewer.display();
      })
      .it('should show that no changes were detected', (ctx) => {
        expect(ctx.stdout).toContain('No changes detected');
      });
  });
});<|MERGE_RESOLUTION|>--- conflicted
+++ resolved
@@ -4,132 +4,19 @@
 import {ReportViewer} from './reportViewer';
 import dedent from 'ts-dedent';
 import {SnapshotReporter} from '../snapshotReporter';
-<<<<<<< HEAD
-
-const getReportWithoutChanges = (
-  snapshotId: string
-): ResourceSnapshotsReportModel => ({
-  id: snapshotId,
-  updatedDate: 1622555847000,
-  type: ResourceSnapshotsReportType.DryRun,
-  status: ResourceSnapshotsReportStatus.Completed,
-  resourcesProcessed: 12,
-  resultCode: ResourceSnapshotsReportResultCode.Success,
-  resourceOperations: {
-    EXTENSION: {
-      resourcesCreated: 0,
-      resourcesUpdated: 0,
-      resourcesRecreated: 0,
-      resourcesDeleted: 0,
-      resourcesInError: 0,
-      resourcesUnchanged: 0,
-    },
-    FIELD: {
-      resourcesCreated: 0,
-      resourcesUpdated: 0,
-      resourcesRecreated: 0,
-      resourcesDeleted: 0,
-      resourcesInError: 0,
-      resourcesUnchanged: 0,
-    },
-  },
-  resourceOperationResults: {},
-});
-
-const getSuccessReport = (
-  snapshotId: string
-): ResourceSnapshotsReportModel => ({
-  id: snapshotId,
-  updatedDate: 1622555847000,
-  resourcesProcessed: 99,
-  type: ResourceSnapshotsReportType.DryRun,
-  status: ResourceSnapshotsReportStatus.Completed,
-  resultCode: ResourceSnapshotsReportResultCode.Success,
-  resourceOperations: {
-    EXTENSION: {
-      resourcesCreated: 1,
-      resourcesUpdated: 0,
-      resourcesRecreated: 0,
-      resourcesDeleted: 2,
-      resourcesInError: 0,
-      resourcesUnchanged: 0,
-    },
-    FIELD: {
-      resourcesCreated: 0,
-      resourcesUpdated: 1,
-      resourcesRecreated: 0,
-      resourcesDeleted: 0,
-      resourcesInError: 0,
-      resourcesUnchanged: 0,
-    },
-    FILTER: {
-      resourcesCreated: 0,
-      resourcesUpdated: 0,
-      resourcesRecreated: 0,
-      resourcesDeleted: 0,
-      resourcesInError: 0,
-      resourcesUnchanged: 0,
-    },
-  },
-  resourceOperationResults: {},
-});
-
-const getErrorReport = (snapshotId: string): ResourceSnapshotsReportModel => ({
-  id: snapshotId,
-  updatedDate: 1622555847000,
-  type: ResourceSnapshotsReportType.DryRun,
-  status: ResourceSnapshotsReportStatus.Completed,
-  resultCode: ResourceSnapshotsReportResultCode.ResourcesInError,
-  resourcesProcessed: 99,
-  resourceOperations: {
-    EXTENSION: {
-      resourcesCreated: 1,
-      resourcesUpdated: 0,
-      resourcesRecreated: 0,
-      resourcesDeleted: 2,
-      resourcesInError: 0,
-      resourcesUnchanged: 0,
-    },
-    FIELD: {
-      resourcesCreated: 0,
-      resourcesUpdated: 1,
-      resourcesRecreated: 0,
-      resourcesDeleted: 0,
-      resourcesInError: 7,
-      resourcesUnchanged: 0,
-    },
-  },
-  resourceOperationResults: {
-    FIELD: {
-      foo_4VNj5ds5: ['RESOURCE_ALREADY_EXISTS: Field foo already exists.'],
-      bar_4VNj5ds5: ['RESOURCE_ALREADY_EXISTS: Field bar already exists.'],
-      dsads_4VNj5ds5: ['RESOURCE_ALREADY_EXISTS: Field dsads already exists.'],
-      fdww_4VNj5ds5: ['RESOURCE_ALREADY_EXISTS: Field fdww already exists.'],
-      csad_4VNj5ds5: ['RESOURCE_ALREADY_EXISTS: Field csad already exists.'],
-      hjkd_4VNj5ds5: ['RESOURCE_ALREADY_EXISTS: Field hjkd already exists.'],
-      fdasf_4VNj5ds5: ['RESOURCE_ALREADY_EXISTS: Field fdasf already exists.'],
-    },
-  },
-});
-=======
 import {
   getErrorReport,
   getReportWithNoProcessedResources,
   getSuccessReport,
 } from '../../../__stub__/resourceSnapshotsReportModel';
->>>>>>> f2ec64ed
 
 describe('ReportViewer', () => {
   describe('when the report contains errors', () => {
     let viewer: ReportViewer;
     beforeAll(() => {
-<<<<<<< HEAD
-      const reporter = new SnapshotReporter(getErrorReport('some-id'));
-=======
       const reporter = new SnapshotReporter(
         getErrorReport('some-id', ResourceSnapshotsReportType.DryRun)
       );
->>>>>>> f2ec64ed
       viewer = new ReportViewer(reporter);
     });
 
@@ -168,13 +55,9 @@
   describe('when the report does not contain errors', () => {
     let viewer: ReportViewer;
     beforeAll(() => {
-<<<<<<< HEAD
-      const reporter = new SnapshotReporter(getSuccessReport('some-id'));
-=======
       const reporter = new SnapshotReporter(
         getSuccessReport('some-id', ResourceSnapshotsReportType.DryRun)
       );
->>>>>>> f2ec64ed
       viewer = new ReportViewer(reporter);
     });
 
@@ -205,16 +88,12 @@
   describe('when the report contains no changes', () => {
     let viewer: ReportViewer;
     beforeAll(() => {
-<<<<<<< HEAD
-      const reporter = new SnapshotReporter(getReportWithoutChanges('some-id'));
-=======
       const reporter = new SnapshotReporter(
         getReportWithNoProcessedResources(
           'some-id',
           ResourceSnapshotsReportType.DryRun
         )
       );
->>>>>>> f2ec64ed
       viewer = new ReportViewer(reporter);
     });
 
