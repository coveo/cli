import {
  ResourceSnapshotsReportModel,
  ResourceSnapshotsReportOperationModel,
  ResourceSnapshotsReportOperationResults,
  ResourceSnapshotsReportResultCode,
} from '@coveord/platform-client';
import {cli} from 'cli-ux';
import {bgHex, green, yellow, red, bold, italic, gray} from 'chalk';

export type ReportViewerOperationsToDisplay = {
  [operation in keyof ResourceSnapshotsReportOperationModel]: boolean;
};

export class ReportViewer {
<<<<<<< HEAD
  public static defaultOperationsToDisplay: ReportViewerOperationsToDisplay = {
    resourcesCreated: true,
    resourcesDeleted: true,
    resourcesInError: true,
    resourcesRecreated: true,
    resourcesUnchanged: true,
    resourcesUpdated: true,
  };

  private operationsToDisplay: ReportViewerOperationsToDisplay;

  private style = {
=======
  public static maximumNumberOfErrorsToPrint = 5;
  public static styles = {
>>>>>>> 12c80e01
    green: (txt: string) => green(txt),
    yellow: (txt: string) => yellow(txt),
    red: (txt: string) => red(txt),
    gray: (txt: string) => gray(txt),
    header: (txt: string) => bold.hex('#1CEBCF')(txt),
    error: (txt: string) => bgHex('#F64D64').hex('#272C3A')(txt),
  };

  public constructor(
    private readonly report: ResourceSnapshotsReportModel,
    operationsToDisplay?: Partial<ReportViewerOperationsToDisplay>
  ) {
    this.operationsToDisplay = {
      ...ReportViewer.defaultOperationsToDisplay,
      ...operationsToDisplay,
    };
  }

  public display(): void {
    this.printTable();

    if (!this.isSuccessReport()) {
      this.handleReportErrors();
    }
  }

  private printTable() {
    if (this.changedResources.length === 0) {
      cli.log(ReportViewer.styles.header('\nNo changes detected'));
      return;
    }

    cli.table(this.changedResources, {
      resourceName: {
        header: ReportViewer.styles.header('\nPreviewing resource changes:'),
        get: (row) => this.printTableSection(row),
      },
    });
  }

  // TODO: Change logic once SRC-4448 is complete
  private printTableSection(row: {
    resourceName: string;
    operations: ResourceSnapshotsReportOperationModel;
  }) {
    const resourceType = this.prettyPrintResourceName(row.resourceName);
    let output = `   ${resourceType}\n`;

<<<<<<< HEAD
    if (
      this.operationsToDisplay.resourcesCreated &&
      row.operations.resourcesCreated > 0
    ) {
      output += `${this.style.green('+')}   ${this.style.green(
        `${row.operations.resourcesCreated} to create`
      )}\n`;
    }
    if (
      this.operationsToDisplay.resourcesRecreated &&
      row.operations.resourcesRecreated > 0
    ) {
      output += `${this.style.yellow('+-')}  ${this.style.yellow(
        `${row.operations.resourcesCreated} to replace`
      )}\n`;
    }
    if (
      this.operationsToDisplay.resourcesUpdated &&
      row.operations.resourcesUpdated > 0
    ) {
      output += `${this.style.yellow('~')}   ${this.style.yellow(
        `${row.operations.resourcesUpdated} to update`
      )}\n`;
    }
    if (
      this.operationsToDisplay.resourcesDeleted &&
      row.operations.resourcesDeleted > 0
    ) {
      output += `${this.style.red('-')}   ${this.style.red(
        `${row.operations.resourcesDeleted} to delete`
      )}\n`;
    }
    if (
      this.operationsToDisplay.resourcesUnchanged &&
      row.operations.resourcesUnchanged > 0
    ) {
      output += `    ${this.style.gray(
        `${row.operations.resourcesUnchanged} unchanged`
      )}\n`;
    }
    if (
      this.operationsToDisplay.resourcesInError &&
      row.operations.resourcesInError > 0
    ) {
      output += `${this.style.error(
=======
    if (row.operations.resourcesCreated > 0) {
      output += `${ReportViewer.styles.green(
        '+'
      )}   ${ReportViewer.styles.green(
        `${row.operations.resourcesCreated} to create`
      )}\n`;
    }
    if (row.operations.resourcesRecreated > 0) {
      output += `${ReportViewer.styles.yellow(
        '+-'
      )}  ${ReportViewer.styles.yellow(
        `${row.operations.resourcesCreated} to replace`
      )}\n`;
    }
    if (row.operations.resourcesUpdated > 0) {
      output += `${ReportViewer.styles.yellow(
        '~'
      )}   ${ReportViewer.styles.yellow(
        `${row.operations.resourcesUpdated} to update`
      )}\n`;
    }
    // TODO: CDX-361: Only show delete items if delete flag is set to true
    if (row.operations.resourcesDeleted > 0) {
      output += `${ReportViewer.styles.red('-')}   ${ReportViewer.styles.red(
        `${row.operations.resourcesDeleted} to delete`
      )}\n`;
    }
    if (row.operations.resourcesInError > 0) {
      output += `${ReportViewer.styles.error(
>>>>>>> 12c80e01
        `!   ${row.operations.resourcesInError} in error `
      )}\n`;
    }

    return output;
  }

  private get changedResources() {
    type resourceEntries = [string, ResourceSnapshotsReportOperationModel];
    const resourceHasAtLeastOneOperation = ([
      _,
      operations,
    ]: resourceEntries) => {
      const operationKeys = Object.keys(this.operationsToDisplay) as Array<
        keyof ResourceSnapshotsReportOperationModel
      >;

      return (
        operationKeys.reduce(
          (previous, current) =>
            previous +
            (this.operationsToDisplay[current] ? operations[current] : 0),
          0
        ) > 0
      );
    };

    const convertArrayToObject = ([
      resourceName,
      operations,
    ]: resourceEntries) => ({
      resourceName,
      operations,
    });

    return Object.entries(this.report.resourceOperations)
      .filter(resourceHasAtLeastOneOperation)
      .map(convertArrayToObject);
  }

  private prettyPrintResourceName(resourceName: string): string {
    const capitalized =
      resourceName.charAt(0) + resourceName.slice(1).toLowerCase() + 's';
    return capitalized.replace(/_/g, ' ');
  }

  private isSuccessReport(): boolean {
    return this.report.resultCode === ResourceSnapshotsReportResultCode.Success;
  }

  private getOperationTypeTotalCount(
    type: keyof ResourceSnapshotsReportOperationModel
  ) {
    const count = Object.values(this.report.resourceOperations).reduce(
      (count: number, current: ResourceSnapshotsReportOperationModel) =>
        count + current[type],
      0
    );

    return count;
  }

  private handleReportErrors() {
    const totalErrorCount = this.getOperationTypeTotalCount('resourcesInError');

    cli.log(ReportViewer.styles.header('Error Report:'));
    cli.log(
      ReportViewer.styles.error(
        `   ${totalErrorCount} resource${
          totalErrorCount > 1 ? 's' : ''
        } in error `
      )
    );

    for (const resourceType in this.report.resourceOperationResults) {
      let remainingErrorsToPrint = ReportViewer.maximumNumberOfErrorsToPrint;
      const operationResult =
        this.report.resourceOperationResults[resourceType];
      const hasNoError = (op: ResourceSnapshotsReportOperationResults) =>
        Object.keys(op).length === 0;

      if (hasNoError(operationResult)) {
        continue;
      }

      cli.log(`\n ${this.prettyPrintResourceName(resourceType)}`);

      for (const resourceInError in operationResult) {
        const errorList = operationResult[resourceInError];
        for (let i = 0; i < errorList.length; i++) {
          if (remainingErrorsToPrint > 0) {
            cli.log(red(`  • ${errorList[i]}`));
          } else {
            break;
          }
          remainingErrorsToPrint--;
        }
        if (remainingErrorsToPrint === 0) {
          const unprintedErrors =
            Object.keys(operationResult).length -
            ReportViewer.maximumNumberOfErrorsToPrint;
          cli.log(
            italic(
              `  (${unprintedErrors} more error${
                unprintedErrors > 1 ? 's' : ''
              })`
            )
          );
          break;
        }
      }
    }
    // TODO: CDX-362: handle other invalid snashot cases
  }
}<|MERGE_RESOLUTION|>--- conflicted
+++ resolved
@@ -12,7 +12,6 @@
 };
 
 export class ReportViewer {
-<<<<<<< HEAD
   public static defaultOperationsToDisplay: ReportViewerOperationsToDisplay = {
     resourcesCreated: true,
     resourcesDeleted: true,
@@ -22,13 +21,9 @@
     resourcesUpdated: true,
   };
 
-  private operationsToDisplay: ReportViewerOperationsToDisplay;
-
-  private style = {
-=======
   public static maximumNumberOfErrorsToPrint = 5;
+
   public static styles = {
->>>>>>> 12c80e01
     green: (txt: string) => green(txt),
     yellow: (txt: string) => yellow(txt),
     red: (txt: string) => red(txt),
@@ -36,6 +31,8 @@
     header: (txt: string) => bold.hex('#1CEBCF')(txt),
     error: (txt: string) => bgHex('#F64D64').hex('#272C3A')(txt),
   };
+
+  private operationsToDisplay: ReportViewerOperationsToDisplay;
 
   public constructor(
     private readonly report: ResourceSnapshotsReportModel,
@@ -70,19 +67,23 @@
   }
 
   // TODO: Change logic once SRC-4448 is complete
-  private printTableSection(row: {
-    resourceName: string;
-    operations: ResourceSnapshotsReportOperationModel;
-  }) {
+  private printTableSection(
+    row: {
+      resourceName: string;
+      operations: ResourceSnapshotsReportOperationModel;
+    },
+    pad = 3
+  ) {
     const resourceType = this.prettyPrintResourceName(row.resourceName);
-    let output = `   ${resourceType}\n`;
-
-<<<<<<< HEAD
+    let output = `${''.padStart(pad)}${resourceType}\n`;
+
     if (
       this.operationsToDisplay.resourcesCreated &&
       row.operations.resourcesCreated > 0
     ) {
-      output += `${this.style.green('+')}   ${this.style.green(
+      output += `${ReportViewer.styles
+        .green('+')
+        .padEnd(pad + 1)}${ReportViewer.styles.green(
         `${row.operations.resourcesCreated} to create`
       )}\n`;
     }
@@ -90,7 +91,9 @@
       this.operationsToDisplay.resourcesRecreated &&
       row.operations.resourcesRecreated > 0
     ) {
-      output += `${this.style.yellow('+-')}  ${this.style.yellow(
+      output += `${ReportViewer.styles
+        .yellow('+-')
+        .padEnd(pad + 1)}${ReportViewer.styles.yellow(
         `${row.operations.resourcesCreated} to replace`
       )}\n`;
     }
@@ -98,7 +101,9 @@
       this.operationsToDisplay.resourcesUpdated &&
       row.operations.resourcesUpdated > 0
     ) {
-      output += `${this.style.yellow('~')}   ${this.style.yellow(
+      output += `${ReportViewer.styles
+        .yellow('~')
+        .padEnd(pad + 1)}${ReportViewer.styles.yellow(
         `${row.operations.resourcesUpdated} to update`
       )}\n`;
     }
@@ -106,7 +111,9 @@
       this.operationsToDisplay.resourcesDeleted &&
       row.operations.resourcesDeleted > 0
     ) {
-      output += `${this.style.red('-')}   ${this.style.red(
+      output += `${ReportViewer.styles.red(
+        '-'.padEnd(pad + 1)
+      )}${ReportViewer.styles.red(
         `${row.operations.resourcesDeleted} to delete`
       )}\n`;
     }
@@ -114,47 +121,16 @@
       this.operationsToDisplay.resourcesUnchanged &&
       row.operations.resourcesUnchanged > 0
     ) {
-      output += `    ${this.style.gray(
-        `${row.operations.resourcesUnchanged} unchanged`
+      output += `${ReportViewer.styles.gray(
+        `${''.padStart(pad + 1)}${row.operations.resourcesUnchanged} unchanged`
       )}\n`;
     }
     if (
       this.operationsToDisplay.resourcesInError &&
       row.operations.resourcesInError > 0
     ) {
-      output += `${this.style.error(
-=======
-    if (row.operations.resourcesCreated > 0) {
-      output += `${ReportViewer.styles.green(
-        '+'
-      )}   ${ReportViewer.styles.green(
-        `${row.operations.resourcesCreated} to create`
-      )}\n`;
-    }
-    if (row.operations.resourcesRecreated > 0) {
-      output += `${ReportViewer.styles.yellow(
-        '+-'
-      )}  ${ReportViewer.styles.yellow(
-        `${row.operations.resourcesCreated} to replace`
-      )}\n`;
-    }
-    if (row.operations.resourcesUpdated > 0) {
-      output += `${ReportViewer.styles.yellow(
-        '~'
-      )}   ${ReportViewer.styles.yellow(
-        `${row.operations.resourcesUpdated} to update`
-      )}\n`;
-    }
-    // TODO: CDX-361: Only show delete items if delete flag is set to true
-    if (row.operations.resourcesDeleted > 0) {
-      output += `${ReportViewer.styles.red('-')}   ${ReportViewer.styles.red(
-        `${row.operations.resourcesDeleted} to delete`
-      )}\n`;
-    }
-    if (row.operations.resourcesInError > 0) {
       output += `${ReportViewer.styles.error(
->>>>>>> 12c80e01
-        `!   ${row.operations.resourcesInError} in error `
+        `!${''.padEnd(pad)}${row.operations.resourcesInError} in error `
       )}\n`;
     }
 
