--- conflicted
+++ resolved
@@ -52,11 +52,7 @@
   mockedGetClient.mockImplementation(() =>
     Promise.resolve({
       resourceSnapshot: {
-<<<<<<< HEAD
-        createFromBuffer: mockedCreateSnapshotFromFile,
-=======
         createFromBuffer: mockedCreateSnapshotFromBuffer,
->>>>>>> 481f8140
         push: mockedPushSnapshot,
         delete: mockedDeleteSnapshot,
         dryRun: mockedDryRunSnapshot,
