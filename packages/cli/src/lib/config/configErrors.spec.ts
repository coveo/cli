--- conflicted
+++ resolved
@@ -1,23 +1,3 @@
-<<<<<<< HEAD
-const mockedCoerce = jest.fn();
-const mockedLt = jest.fn();
-const mockedGt = jest.fn();
-jest.mock('semver', () => ({
-  ...jest.requireActual('semver'),
-  coerce: mockedCoerce,
-  lt: mockedLt,
-  gt: mockedGt,
-}));
-jest.mock('./config');
-
-import {IncompatibleConfigurationError} from './configErrors';
-import {SemVer} from 'semver';
-import {Config} from './config';
-import dedent from 'ts-dedent';
-import {fancyIt} from '../../__test__/it';
-
-const mockedCurrentSchemaVersion = jest.mocked(Config, true);
-=======
 const CurrentSchemaVersion = 'versionThatTheCliWant';
 jest.mock('@oclif/core', () => ({}));
 jest.mock('semver');
@@ -33,7 +13,6 @@
 const mockedCoerce = jest.mocked(coerce);
 const mockedLt = jest.mocked(lt);
 const mockedGt = jest.mocked(gt);
->>>>>>> 41c2579a
 describe('configErrors', () => {
   afterEach(() => {
     jest.resetAllMocks();
