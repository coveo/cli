--- conflicted
+++ resolved
@@ -47,13 +47,8 @@
   }
 
   public deleteTemporaryZipFile() {
-<<<<<<< HEAD
-    if (existsSync(this.pathToTemporaryZip)) {
-      unlinkSync(this.pathToTemporaryZip);
-=======
     if (existsSync(this.temporaryZipPath)) {
       unlinkSync(this.temporaryZipPath);
->>>>>>> e1980553
     }
   }
 
