--- conflicted
+++ resolved
@@ -2,11 +2,7 @@
 import {join} from 'path';
 import {cli} from 'cli-ux';
 import archiver from 'archiver';
-<<<<<<< HEAD
-import {InvalidProjectError} from '../errors/projectError';
-=======
 import {InvalidProjectError} from '../errors';
->>>>>>> 01ab4ad7
 import extract from 'extract-zip';
 
 export class Project {
