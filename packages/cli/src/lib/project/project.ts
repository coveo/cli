--- conflicted
+++ resolved
@@ -27,13 +27,8 @@
      *      * Check if the root has a valid config file
      */
 
-<<<<<<< HEAD
-    if (!existsSync(this.resourcesPath)) {
-      throw new Error('Invalid Project. TODO: better error message');
-=======
     if (!existsSync(this.resourcePath)) {
       throw new InvalidProjectError();
->>>>>>> ae8a48ea
     }
   }
 
@@ -48,11 +43,7 @@
         archive.on('error', (err) => reject(err));
 
         archive.pipe(outputStream);
-<<<<<<< HEAD
-        archive.directory(this.resourcesPath, false);
-=======
         archive.directory(this.resourcePath, false);
->>>>>>> ae8a48ea
         archive.finalize();
       });
       return this.temporaryZipPath;
@@ -65,11 +56,7 @@
     return join(this.pathToProject, 'snapshot.zip');
   }
 
-<<<<<<< HEAD
-  public get resourcesPath() {
-=======
   private get resourcePath() {
->>>>>>> ae8a48ea
     return join(this.pathToProject, 'resources');
   }
 }