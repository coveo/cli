jest.mock('@coveord/platform-client');
jest.mock('fs');
jest.mock('archiver');
jest.mock('fs-extra');
jest.mock('extract-zip');
import {
  existsSync,
  createWriteStream,
  WriteStream,
  unlinkSync,
  writeFileSync,
  readdirSync,
  rmSync,
} from 'fs';
import {
  writeJSONSync,
  readJsonSync,
  pathExistsSync,
  ensureDirSync,
} from 'fs-extra';
import {Project} from './project';
import {join, resolve} from 'path';
import archiver, {Archiver} from 'archiver';
import extract from 'extract-zip';
<<<<<<< HEAD
import {Writable} from 'stream';
=======
import {EventEmitter, Writable} from 'stream';
>>>>>>> 6337e8bb
import {getDirectory, getFile} from '../../__test__/fsUtils';
import {fancyIt} from '../../__test__/it';

const mockedRmSync = jest.mocked(rmSync);
const mockedExistSync = jest.mocked(existsSync);
const mockedReadDirSync = jest.mocked(readdirSync);
const mockedUnlinkSync = jest.mocked(unlinkSync);
const mockedCreateWriteStream = jest.mocked(createWriteStream);
const mockedArchiver = jest.mocked(archiver);
const mockedExtract = jest.mocked(extract);
const mockedPipe = jest.fn();
const mockedPassDirectory = jest.fn();
const mockedFinalize = jest.fn();
const mockedCreateFileSync = jest.mocked(ensureDirSync);
const mockedWriteJSONSync = jest.mocked(writeJSONSync);
const mockedReadJSONSync = jest.mocked(readJsonSync);
const mockedPathExistsSync = jest.mocked(pathExistsSync);

mockedArchiver.mockImplementation(
  () =>
    ({
      on: () => {},
      pipe: mockedPipe,
      directory: mockedPassDirectory,
      finalize: mockedFinalize,
    } as unknown as Archiver)
);

mockedExtract.mockImplementation(() => Promise.resolve());
mockedReadDirSync.mockImplementation(() => []);
const doMockValidProject = () => {
  mockedExistSync.mockReturnValue(true);
};

const doMockFileDoesNotExists = (missing: string) => {
  mockedExistSync.mockImplementationOnce((p) => {
    if (p.toString().indexOf(missing) !== -1) {
      return false;
    }
    return true;
  });
};

const doMockCreateWriteStream = () => {
  mockedCreateWriteStream.mockImplementation(() => {
    const writableStream = new Writable();
    writableStream._write = (_chunk, _encoding, next) => next();
    process.nextTick(() => writableStream.emit('close'));
    return writableStream as unknown as WriteStream;
  });
};

function doMockArchiverAsThrower() {
  let eventEmitter: EventEmitter;
  mockedArchiver.mockImplementationOnce(() => {
    eventEmitter = new EventEmitter();
    const archiver: Archiver = eventEmitter as Archiver;
    archiver.pipe = jest.fn();
    archiver.directory = jest.fn();
    archiver.finalize = jest.fn();
    return eventEmitter as Archiver;
  });
  return (err: unknown) => eventEmitter.emit('error', err);
}

describe('Project', () => {
  const pathToResources = resolve('dummy', 'path', 'resources');
  const pathToZip = resolve('dummy', 'path', 'snapshot.zip');

  const projectCreator = (orgId?: string) =>
    new Project(resolve('dummy/path'), orgId);

  beforeAll(() => {
    doMockCreateWriteStream();
    mockedReadJSONSync.mockReturnValue({});
  });

  beforeEach(() => {
    jest.clearAllMocks();
  });

  describe('if the project is invalid', () => {
<<<<<<< HEAD
    fancyIt()('should ensure resources folder exists', async () => {
      doMockFileDoesNotExists('resources');
      const project = projectCreator();

      await expect(() => project.compressResources()).rejects.toThrow(
        new Error(
          `${resolve(
            'dummy/path'
          )} is not a valid project: Does not contain any resources folder`
        )
      );

      expect(mockedExistSync).toHaveBeenNthCalledWith(
        2,
        resolve('dummy/path', 'resources')
      );
    });
=======
    describe('#compressResources', () => {
      fancyIt()('should ensure resources folder exists', async () => {
        doMockFileDoesNotExists('resources');
        const project = projectCreator();
>>>>>>> 6337e8bb

        await expect(() => project.compressResources()).rejects.toThrow(
          new Error(
            `${resolve(
              'dummy/path'
            )} is not a valid project: Does not contain any resources folder`
          )
        );

<<<<<<< HEAD
      await expect(() => project.compressResources()).rejects.toThrow(
        new Error(
          `${resolve(
            'dummy/path'
          )} is not a valid project: Does not contain any .coveo folder`
        )
      );

      expect(mockedExistSync).toHaveBeenNthCalledWith(
        3,
        resolve('dummy/path', '.coveo')
      );
=======
        expect(mockedExistSync).toHaveBeenNthCalledWith(
          2,
          resolve('dummy/path', 'resources')
        );
      });

      fancyIt()('should ensure .coveo hidden folder exists', async () => {
        doMockFileDoesNotExists('_');
        const project = projectCreator();
        doMockFileDoesNotExists('.coveo');

        await expect(() => project.compressResources()).rejects.toThrow(
          new Error(
            `${resolve(
              'dummy/path'
            )} is not a valid project: Does not contain any .coveo folder`
          )
        );

        expect(mockedExistSync).toHaveBeenNthCalledWith(
          3,
          resolve('dummy/path', '.coveo')
        );
      });

      fancyIt()('should not check for the manifest', async () => {
        doMockFileDoesNotExists('resources');
        const project = projectCreator();
        mockedReadJSONSync.mockReturnValueOnce({orgId: 'someOrgId'});

        try {
          await project.compressResources();
        } catch (error) {}

        expect(mockedWriteJSONSync).not.toBeCalled();
      });
>>>>>>> 6337e8bb
    });
  });

  fancyIt()('should create .coveo project if absent', () => {
    doMockFileDoesNotExists('.coveo');
    mockedPathExistsSync.mockReturnValueOnce(false);
    projectCreator();
    expect(mockedCreateFileSync).toHaveBeenCalledWith(
      expect.stringContaining('.coveo')
    );
    expect(mockedWriteJSONSync).toHaveBeenCalledWith(
      expect.stringContaining(join('.coveo/config.json')),
      expect.objectContaining({version: 1})
    );
  });

  fancyIt()(
    'should use the provided orgId to initialize project if .coveo project is absent',
    () => {
      doMockFileDoesNotExists('.coveo');
      mockedPathExistsSync.mockReturnValueOnce(false);
      projectCreator('testorgid');
      expect(mockedCreateFileSync).toHaveBeenCalledWith(
        expect.stringContaining('.coveo')
      );
      expect(mockedWriteJSONSync).toHaveBeenCalledWith(
        expect.stringContaining(join('.coveo/config.json')),
        expect.objectContaining({version: 1, organization: 'testorgid'})
      );
    }
  );

  describe('if the project is valid', () => {
    let project: Project;

    beforeEach(async () => {
      doMockValidProject();

      project = projectCreator();
    });

    describe('#compressResources', () => {
      fancyIt()(
        'should create a write stream the appropriate path to the zip file',
        async () => {
          await project.compressResources();

          expect(mockedCreateWriteStream).toHaveBeenCalledWith(pathToZip);
        }
      );

      fancyIt()('should append files from the resource directory', async () => {
        await project.compressResources();

        const putTheContentAtTheRootOfTheArchive = false;
        expect(mockedPassDirectory).toHaveBeenCalledWith(
          pathToResources,
          putTheContentAtTheRootOfTheArchive
        );
      });

      fancyIt()(
        'should finalize when there are no more resources to zip',
        async () => {
          await project.compressResources();

          expect(mockedFinalize).toHaveBeenCalledTimes(1);
        }
      );

      fancyIt()('should restore the manifest file if it exists', async () => {
        mockedReadJSONSync.mockReturnValueOnce({orgId: 'someOrgId'});

        await project.compressResources();

        expect(mockedRmSync).toBeCalledTimes(1);
        expect(mockedWriteJSONSync).toBeCalledWith(
          join(pathToResources, 'manifest.json'),
          expect.objectContaining({orgId: 'someOrgId'})
        );
      });

      fancyIt()(
        'should not restore the manifest file if it did not exists',
        async () => {
          mockedReadJSONSync.mockReturnValueOnce(null);

          await project.compressResources();

          expect(mockedRmSync).toBeCalledTimes(1);
          expect(mockedWriteJSONSync).not.toBeCalled();
        }
      );

      describe('if archiver fails', () => {
        let callToFailArchiver: (err: unknown) => void;
        beforeAll(() => {
          callToFailArchiver = doMockArchiverAsThrower();
        });

        it('should rejects', async () => {
          const compressResourcesPromise = project.compressResources();
          const errorData = 'someError';

          callToFailArchiver(errorData);

          await expect(compressResourcesPromise).rejects.toThrow(errorData);
        });

        fancyIt()('should restore the manifest file if it exists', async () => {
          mockedReadJSONSync.mockReturnValueOnce({orgId: 'someOrgId'});

          await project.compressResources();

          expect(mockedRmSync).toBeCalledTimes(1);
          expect(mockedWriteJSONSync).toBeCalledWith(
            join(pathToResources, 'manifest.json'),
            expect.objectContaining({orgId: 'someOrgId'})
          );
        });

        fancyIt()(
          'should not restore the manifest file if it did not exists',
          async () => {
            mockedReadJSONSync.mockReturnValueOnce(null);

            await project.compressResources();

            expect(mockedRmSync).toBeCalledTimes(1);
            expect(mockedWriteJSONSync).not.toBeCalled();
          }
        );
      });
    });

    fancyIt()(
      '#deleteTemporaryZipFile should delete the temporary a zip file',
      async () => {
        await project.compressResources();

        project.deleteTemporaryZipFile();
        expect(mockedUnlinkSync).toHaveBeenCalledWith(pathToZip);
      }
    );

    describe('#refresh', () => {
      const mockedWriteFileSync = jest.mocked(writeFileSync);

      const Blob = jest.fn().mockImplementation(() => ({
        arrayBuffer: () => new ArrayBuffer(0),
      }));
      const mockedDataView = jest.fn().mockImplementation(() => ({}));
      let trueDataView: DataViewConstructor;
      beforeAll(() => {
        trueDataView = DataView;
        global.DataView = mockedDataView;
      });

      afterAll(() => {
        global.DataView = trueDataView;
      });

      fancyIt()('should write the zip on disk', async () => {
        const project = projectCreator();
        const fakeBlob = new Blob();
        await project.refresh(fakeBlob);

        expect(mockedDataView).toHaveBeenCalled();

        expect(mockedWriteFileSync).toHaveBeenCalledWith(
          resolve('dummy/path', 'snapshot.zip'),
          mockedDataView.mock.instances[0]
        );
      });

      fancyIt()('should extract the zip in the resource folder', async () => {
        const project = projectCreator();
        const fakeBlob = new Blob();
        await project.refresh(fakeBlob);

        expect(mockedExtract).toHaveBeenCalledWith(
          resolve('dummy/path', 'snapshot.zip'),
          {dir: resolve('dummy/path', 'resources')}
        );
      });

      fancyIt()(
        'should format every JSON files in the resource folder',
        async () => {
          const project = projectCreator();
          const fakeBlob = new Blob();
          mockedReadJSONSync
            .mockReturnValueOnce({call: 1})
            .mockReturnValueOnce({call: 2});
          mockedReadDirSync
            .mockImplementationOnce(() => [
              getFile('somefile.json'),
              getFile('somefile.notJson'),
              getDirectory('someDirectory'),
            ])
            .mockImplementationOnce(() => [getFile('someFileInASubDir.json')]);

          await project.refresh(fakeBlob);

          expect(mockedReadDirSync).toHaveBeenNthCalledWith(
            1,
            resolve('dummy/path', 'resources'),
            {withFileTypes: true}
          );
          expect(mockedReadDirSync).toHaveBeenNthCalledWith(
            2,
            resolve('dummy/path', 'resources', 'someDirectory'),
            {withFileTypes: true}
          );
          expect(mockedReadJSONSync).toHaveBeenCalledTimes(2);
          expect(mockedReadJSONSync).toHaveBeenCalledWith(
            resolve('dummy/path', 'resources', 'somefile.json')
          );
          expect(mockedReadJSONSync).toHaveBeenCalledWith(
            resolve(
              'dummy/path',
              'resources',
              'someDirectory',
              'someFileInASubDir.json'
            )
          );
          expect(mockedWriteJSONSync).toHaveBeenCalledTimes(2);
          expect(mockedWriteJSONSync).toHaveBeenCalledWith(
            resolve('dummy/path', 'resources', 'somefile.json'),
            {call: 1},
            {spaces: '\t'}
          );
          expect(mockedWriteJSONSync).toHaveBeenCalledWith(
            resolve(
              'dummy/path',
              'resources',
              'someDirectory',
              'someFileInASubDir.json'
            ),
            {call: 2},
            {spaces: '\t'}
          );
        }
      );

      fancyIt()(
        '#writeResourcesManifest should overwrite the existing orgId',
        () => {
          mockedReadJSONSync.mockReturnValueOnce({orgId: 'foobar'});
          project.writeResourcesManifest('someOrgId');
          expect(mockedWriteJSONSync).toBeCalledWith(
            join(pathToResources, 'manifest.json'),
            expect.objectContaining({orgId: 'someOrgId'})
          );
        }
      );

      fancyIt()(
        '#writeResourcesManifest should write a new manifest if none existed',
        () => {
          mockedReadJSONSync.mockReturnValueOnce(null);
          project.writeResourcesManifest('someOrgId');
          expect(mockedWriteJSONSync).toBeCalledWith(
            join(pathToResources, 'manifest.json'),
            expect.objectContaining({orgId: 'someOrgId'})
          );
        }
      );
    });
  });
});<|MERGE_RESOLUTION|>--- conflicted
+++ resolved
@@ -22,11 +22,7 @@
 import {join, resolve} from 'path';
 import archiver, {Archiver} from 'archiver';
 import extract from 'extract-zip';
-<<<<<<< HEAD
-import {Writable} from 'stream';
-=======
 import {EventEmitter, Writable} from 'stream';
->>>>>>> 6337e8bb
 import {getDirectory, getFile} from '../../__test__/fsUtils';
 import {fancyIt} from '../../__test__/it';
 
@@ -109,30 +105,10 @@
   });
 
   describe('if the project is invalid', () => {
-<<<<<<< HEAD
-    fancyIt()('should ensure resources folder exists', async () => {
-      doMockFileDoesNotExists('resources');
-      const project = projectCreator();
-
-      await expect(() => project.compressResources()).rejects.toThrow(
-        new Error(
-          `${resolve(
-            'dummy/path'
-          )} is not a valid project: Does not contain any resources folder`
-        )
-      );
-
-      expect(mockedExistSync).toHaveBeenNthCalledWith(
-        2,
-        resolve('dummy/path', 'resources')
-      );
-    });
-=======
     describe('#compressResources', () => {
       fancyIt()('should ensure resources folder exists', async () => {
         doMockFileDoesNotExists('resources');
         const project = projectCreator();
->>>>>>> 6337e8bb
 
         await expect(() => project.compressResources()).rejects.toThrow(
           new Error(
@@ -142,20 +118,6 @@
           )
         );
 
-<<<<<<< HEAD
-      await expect(() => project.compressResources()).rejects.toThrow(
-        new Error(
-          `${resolve(
-            'dummy/path'
-          )} is not a valid project: Does not contain any .coveo folder`
-        )
-      );
-
-      expect(mockedExistSync).toHaveBeenNthCalledWith(
-        3,
-        resolve('dummy/path', '.coveo')
-      );
-=======
         expect(mockedExistSync).toHaveBeenNthCalledWith(
           2,
           resolve('dummy/path', 'resources')
@@ -192,7 +154,6 @@
 
         expect(mockedWriteJSONSync).not.toBeCalled();
       });
->>>>>>> 6337e8bb
     });
   });
 
