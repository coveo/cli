import {init, Event} from '@amplitude/node';
import {IConfig} from '@oclif/config';
import {
  AuthenticatedClient,
  AuthenticationStatus,
  getAuthenticationStatus,
} from '../../lib/platform/authenticatedClient';
import {Identifier} from './identifier';

export interface AnalyticsHook {
  event: Event;
  config: IConfig;
}

<<<<<<< HEAD
=======
// TODO: CDX-651 track user properties
// import {Identifier} from './identifier';

>>>>>>> d0e6db46
// TODO: CDX-656: replace with Production API key on build
const analyticsAPIKey = '2b06992f1a80d36396ba7297a8daf913';

const hook = async function (options: AnalyticsHook) {
  if (!(await isLoggedIn())) {
    // TODO: track event with anonymous user
    return;
  }
  const amplitudeClient = configureAmplitudeClient();
  const {organization, analyticsEnabled, authenticatedClient} =
    await platformInfoIdentifier();

  if (!analyticsEnabled) {
    return;
  }

  // TODO: CDX-676: remove this block to track events from all org types
  // ↓↓↓↓↓↓↓↓↓↓↓↓↓↓↓↓↓↓↓↓↓
  const platformClient = await authenticatedClient.getClient({
    organization,
  });
  const license = await platformClient.license.full();

  if (license.productType !== 'TRIAL') {
    return;
  }
  // ↑↑↑↑↑↑↑↑↑↑↑↑↑↑↑↑↑↑↑↑↑

  const identifier = new Identifier(amplitudeClient);
  const {userId, deviceId} = await identifier.identify();
  await amplitudeClient.logEvent({
    device_id: deviceId,
    ...(userId && {user_id: userId}),
    ...options.event,
  });
};

const platformInfoIdentifier = async () => {
  const authenticatedClient = new AuthenticatedClient();
  const config = authenticatedClient.cfg.get();
  return {
    authenticatedClient,
    ...config,
  };
};

const configureAmplitudeClient = () => {
  // TODO: CDX-667: support proxy
  const amplitudeClient = init(analyticsAPIKey);
  return amplitudeClient;
};

const isLoggedIn = async () => {
  const status = await getAuthenticationStatus();
  return status === AuthenticationStatus.LOGGED_IN;
};

export default hook;<|MERGE_RESOLUTION|>--- conflicted
+++ resolved
@@ -12,12 +12,6 @@
   config: IConfig;
 }
 
-<<<<<<< HEAD
-=======
-// TODO: CDX-651 track user properties
-// import {Identifier} from './identifier';
-
->>>>>>> d0e6db46
 // TODO: CDX-656: replace with Production API key on build
 const analyticsAPIKey = '2b06992f1a80d36396ba7297a8daf913';
 
