import {Event} from '@amplitude/node';
import {IConfig} from '@oclif/config';
import {
  AuthenticatedClient,
  AuthenticationStatus,
  getAuthenticationStatus,
} from '../../lib/platform/authenticatedClient';
import {amplitudeClient} from './amplitudeClient';
import {Identifier} from './identifier';
import check from './session';

export interface AnalyticsHook {
  event: Event;
  config: IConfig;
  identify?: boolean;
}

const hook = async function (options: AnalyticsHook) {
  if (!(await isLoggedIn())) {
    // TODO: track event with anonymous user
    return;
  }
  const platformIdentifier = await platformInfoIdentifier();

  if (!platformIdentifier.analyticsEnabled) {
    return;
  }

  // TODO: CDX-676: remove this block to track events from all org types
  // ↓↓↓↓↓↓↓↓↓↓↓↓↓↓↓↓↓↓↓↓↓
  const platformClient = await platformIdentifier.authenticatedClient.getClient(
    {
      organization: platformIdentifier.organization,
    }
  );
  const license = await platformClient.license.full();

  if (license.productType !== 'TRIAL') {
    return;
  }
  // ↑↑↑↑↑↑↑↑↑↑↑↑↑↑↑↑↑↑↑↑↑

  const {userId, deviceId, identify} = await new Identifier().getIdentity();
  if (options.identify) {
    identify(amplitudeClient);
  }

  await augmentEvent(options.event, platformIdentifier);

  amplitudeClient.logEvent({
    device_id: deviceId,
    session_id: check(),
    ...(userId && {user_id: userId}),
    ...options.event,
  });
};

export const flush = async () => {
  await amplitudeClient.flush();
};

<<<<<<< HEAD
const canLogEvent = async () => {
  if (!(await isLoggedIn())) {
    // TODO: track event with anonymous user
    return false;
  }
  const {analyticsEnabled} = await platformInfoIdentifier();

  if (!analyticsEnabled) {
    return false;
  }

  return true;
=======
const augmentEvent = async (
  event: Event,
  identifier: Awaited<ReturnType<typeof platformInfoIdentifier>>
) => {
  const {organization, authenticatedClient, environment, region} = identifier;
  const platformClient = await authenticatedClient.getClient({
    organization,
  });
  const {type} = await platformClient.organization.get(organization);

  event.event_properties = {
    ...event.event_properties,
    organization_type: type,
    environment,
    region,
  };
>>>>>>> c97a9b0f
};

const platformInfoIdentifier = async () => {
  const authenticatedClient = new AuthenticatedClient();
  const config = authenticatedClient.cfg.get();
  return {
    authenticatedClient,
    ...config,
  };
};

const isLoggedIn = async () => {
  const status = await getAuthenticationStatus();
  return status === AuthenticationStatus.LOGGED_IN;
};

export default hook;<|MERGE_RESOLUTION|>--- conflicted
+++ resolved
@@ -26,27 +26,12 @@
     return;
   }
 
-  // TODO: CDX-676: remove this block to track events from all org types
-  // ↓↓↓↓↓↓↓↓↓↓↓↓↓↓↓↓↓↓↓↓↓
-  const platformClient = await platformIdentifier.authenticatedClient.getClient(
-    {
-      organization: platformIdentifier.organization,
-    }
-  );
-  const license = await platformClient.license.full();
-
-  if (license.productType !== 'TRIAL') {
-    return;
-  }
-  // ↑↑↑↑↑↑↑↑↑↑↑↑↑↑↑↑↑↑↑↑↑
-
   const {userId, deviceId, identify} = await new Identifier().getIdentity();
   if (options.identify) {
     identify(amplitudeClient);
   }
 
   await augmentEvent(options.event, platformIdentifier);
-
   amplitudeClient.logEvent({
     device_id: deviceId,
     session_id: check(),
@@ -59,20 +44,6 @@
   await amplitudeClient.flush();
 };
 
-<<<<<<< HEAD
-const canLogEvent = async () => {
-  if (!(await isLoggedIn())) {
-    // TODO: track event with anonymous user
-    return false;
-  }
-  const {analyticsEnabled} = await platformInfoIdentifier();
-
-  if (!analyticsEnabled) {
-    return false;
-  }
-
-  return true;
-=======
 const augmentEvent = async (
   event: Event,
   identifier: Awaited<ReturnType<typeof platformInfoIdentifier>>
@@ -89,7 +60,6 @@
     environment,
     region,
   };
->>>>>>> c97a9b0f
 };
 
 const platformInfoIdentifier = async () => {
