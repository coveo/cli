jest.mock('../../lib/config/config');
jest.mock('../../lib/config/globalConfig');

import {Interfaces, CliUx} from '@oclif/core';
import {Config} from '../../lib/config/config';
import {test} from '@oclif/test';
import globalConfig from '../../lib/config/globalConfig';
const mockedGlobalConfig = jest.mocked(globalConfig);
const mockConfig = jest.mocked(Config);

describe('hooks:prerun', () => {
  const mockGet = jest.fn();
  const mockSet = jest.fn();
  const originalEnv = process.env;

  mockConfig.mockImplementation(
    () => ({get: mockGet, set: mockSet} as unknown as Config)
  );

  beforeEach(() => {
    mockedGlobalConfig.get.mockReturnValue({
      configDir: 'the_config_dir',
    } as Interfaces.Config);
  });

<<<<<<< HEAD
  test
    .do(() => {
      mockGet.mockReturnValueOnce({analyticsEnabled: true});
    })
    .stdout()
    .stderr()
    .hook('prerun')
    .it(
      'does not modify config or prompt the user if analytics are enabled in config',
      () => {
        expect(mockSet).not.toHaveBeenCalled();
      }
    );

  test
    .do(() => {
      mockGet.mockReturnValueOnce({analyticsEnabled: undefined});
    })
    .stub(CliUx.ux, 'confirm', () => async () => true)
    .stdout()
    .stderr()
    .hook('prerun', {Command: {id: 'update'}})
    .it(
      'does modify config when #analytics have not been configured and the command being run is update',
      () => {
        expect(mockSet).not.toHaveBeenCalled();
      }
    );

  test
    .do(() => {
      mockGet.mockReturnValueOnce({analyticsEnabled: undefined});
    })
    .stub(CliUx.ux, 'confirm', () => async () => true)
    .stdout()
    .stderr()
    .hook('prerun')
    .it(
      'does modify config when #analytics have not been configured and the users answer #true',
      () => {
        expect(mockSet).toHaveBeenCalledWith('analyticsEnabled', true);
      }
    );

  test
    .do(() => {
      mockGet.mockReturnValueOnce({analyticsEnabled: undefined});
    })
    .stub(CliUx.ux, 'confirm', () => async () => false)
    .stdout()
    .stderr()
    .hook('prerun')
    .it(
      'does modify config when #analytics have not been configured and the users answer #false',
      () => {
        expect(mockSet).toHaveBeenCalledWith('analyticsEnabled', false);
      }
    );
=======
  describe('When not running in a CI', () => {
    beforeEach(() => {
      process.env = {
        ...originalEnv,
        CI: 'false',
      };
    });

    afterEach(() => {
      process.env = originalEnv; // Restore old environment
    });

    test
      .do(() => {
        mockGet.mockReturnValueOnce({analyticsEnabled: true});
      })
      .stdout()
      .stderr()
      .hook('prerun')
      .it(
        'does not modify config or prompt the user if analytics are enabled in config',
        () => {
          expect(mockSet).not.toHaveBeenCalled();
        }
      );

    test
      .do(() => {
        mockGet.mockReturnValueOnce({analyticsEnabled: undefined});
      })
      .stub(CliUx.ux, 'confirm', () => async () => true)
      .stdout()
      .stderr()
      .hook('prerun', {Command: {id: 'update'}})
      .it(
        'does modify config when #analytics have not been configured and the command being run is update',
        () => {
          expect(mockSet).not.toHaveBeenCalled();
        }
      );

    test
      .do(() => {
        mockGet.mockReturnValueOnce({analyticsEnabled: undefined});
      })
      .stub(CliUx.ux, 'confirm', () => async () => true)
      .stdout()
      .stderr()
      .hook('prerun')
      .it(
        'does modify config when #analytics have not been configured and the users answer #true',
        () => {
          expect(mockSet).toHaveBeenCalledWith('analyticsEnabled', true);
        }
      );

    test
      .do(() => {
        mockGet.mockReturnValueOnce({analyticsEnabled: undefined});
      })
      .stub(CliUx.ux, 'confirm', () => async () => false)
      .stdout()
      .stderr()
      .hook('prerun')
      .it(
        'does modify config when #analytics have not been configured and the users answer #false',
        () => {
          expect(mockSet).toHaveBeenCalledWith('analyticsEnabled', false);
        }
      );
  });

  describe('when running in a CI', () => {
    beforeEach(() => {
      process.env = {
        ...originalEnv,
        CI: 'true',
      };
    });

    afterAll(() => {
      process.env = originalEnv; // Restore old environment
    });

    test
      .do(() => {
        mockGet.mockReturnValueOnce(
          Promise.resolve({analyticsEnabled: undefined})
        );
      })
      .stdout()
      .stderr()
      .hook('prerun')
      .it('does not modify config', () => {
        expect(mockSet).not.toHaveBeenCalled();
      });
  });
>>>>>>> f50510a8
});<|MERGE_RESOLUTION|>--- conflicted
+++ resolved
@@ -23,66 +23,6 @@
     } as Interfaces.Config);
   });
 
-<<<<<<< HEAD
-  test
-    .do(() => {
-      mockGet.mockReturnValueOnce({analyticsEnabled: true});
-    })
-    .stdout()
-    .stderr()
-    .hook('prerun')
-    .it(
-      'does not modify config or prompt the user if analytics are enabled in config',
-      () => {
-        expect(mockSet).not.toHaveBeenCalled();
-      }
-    );
-
-  test
-    .do(() => {
-      mockGet.mockReturnValueOnce({analyticsEnabled: undefined});
-    })
-    .stub(CliUx.ux, 'confirm', () => async () => true)
-    .stdout()
-    .stderr()
-    .hook('prerun', {Command: {id: 'update'}})
-    .it(
-      'does modify config when #analytics have not been configured and the command being run is update',
-      () => {
-        expect(mockSet).not.toHaveBeenCalled();
-      }
-    );
-
-  test
-    .do(() => {
-      mockGet.mockReturnValueOnce({analyticsEnabled: undefined});
-    })
-    .stub(CliUx.ux, 'confirm', () => async () => true)
-    .stdout()
-    .stderr()
-    .hook('prerun')
-    .it(
-      'does modify config when #analytics have not been configured and the users answer #true',
-      () => {
-        expect(mockSet).toHaveBeenCalledWith('analyticsEnabled', true);
-      }
-    );
-
-  test
-    .do(() => {
-      mockGet.mockReturnValueOnce({analyticsEnabled: undefined});
-    })
-    .stub(CliUx.ux, 'confirm', () => async () => false)
-    .stdout()
-    .stderr()
-    .hook('prerun')
-    .it(
-      'does modify config when #analytics have not been configured and the users answer #false',
-      () => {
-        expect(mockSet).toHaveBeenCalledWith('analyticsEnabled', false);
-      }
-    );
-=======
   describe('When not running in a CI', () => {
     beforeEach(() => {
       process.env = {
@@ -180,5 +120,4 @@
         expect(mockSet).not.toHaveBeenCalled();
       });
   });
->>>>>>> f50510a8
 });