--- conflicted
+++ resolved
@@ -12,16 +12,12 @@
       '@coveo/search-token-server': '*',
       buefy: '^0.9.4',
       concurrently: '^5.3.0',
-<<<<<<< HEAD
-      dotenv: '^8.2.0',
+      dotenv: '^9.0.2',
       'get-port': '^5.1.1',
-=======
-      dotenv: '^9.0.2',
       'fs-extra': '^10.0.0',
     },
     'lint-staged': {
       'server/*.{js,ts}': ['eslint'],
->>>>>>> 163f482b
     },
   });
 
