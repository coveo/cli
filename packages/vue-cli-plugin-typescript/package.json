--- conflicted
+++ resolved
@@ -12,8 +12,7 @@
     "npm:publish": "npm publish --access public",
     "npm:publish:template": "npm publish --access public --tag ci-test",
     "npm:bump:template": "npm --no-git-tag-version version",
-<<<<<<< HEAD
-    "lint": "prettier --config ../../.prettierrc.js --check . && eslint ."
+    "lint": "prettier --check . && eslint ."
   },
   "devDependencies": {
     "@coveo/headless": "^0.8.0",
@@ -21,8 +20,5 @@
     "vue": "^2.6.12",
     "vue-property-decorator": "^9.1.2",
     "vue-router": "^3.5.1"
-=======
-    "lint": "prettier --check . && eslint ."
->>>>>>> e48bfc9c
   }
 }