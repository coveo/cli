--- conflicted
+++ resolved
@@ -1,8 +1,3 @@
-<<<<<<< HEAD
-import type {ErrorRequestHandler} from 'express';
-
-export const errorHandler: ErrorRequestHandler = (err, _req, res, _next) => {
-=======
 import type {NextFunction, Request, Response} from 'express';
 
 interface HTTPError extends Error {
@@ -15,7 +10,6 @@
   res: Response,
   _next: NextFunction
 ) {
->>>>>>> 37d119b1
   console.error(err);
-  res.status(err.status || 500).send(err.message || 'Something broke!');
-};+  res.status(err.statusCode || 500).send(err.message || 'Something broke!');
+}