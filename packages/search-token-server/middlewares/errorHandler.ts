--- conflicted
+++ resolved
@@ -11,10 +11,6 @@
   _next: NextFunction
 ) {
   console.error(err);
-<<<<<<< HEAD
-  res.status(err.status || 500).send(err.message || 'Something broke!');
-=======
   const message = err.message || 'Something broke!';
   res.status(err.statusCode || 500).send(JSON.stringify({message}));
->>>>>>> 8cef0238
 }