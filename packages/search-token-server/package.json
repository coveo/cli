{
  "name": "@coveo/search-token-server",
  "version": "1.24.1",
  "main": "server.ts",
  "license": "Apache-2.0",
  "repository": {
    "type": "git",
    "url": "git@github.com:coveo/cli.git",
    "directory": "packages/search-token-server"
  },
  "dependencies": {
    "@coveord/platform-client": "^28.0.0",
    "@types/express": "^4.17.11",
    "abortcontroller-polyfill": "^1.7.1",
    "cookie-session": "^2.0.0",
    "cors": "^2.8.5",
    "csurf": "^1.11.0",
    "dotenv": "^14.0.0",
    "express": "^4.17.1",
    "helmet": "^5.0.1",
    "isomorphic-fetch": "^3.0.0",
    "ts-node": "10.4.0",
    "typescript": "^4.1.5"
  },
  "scripts": {
    "start": "ts-node server.ts",
    "test": "jest",
    "npm:bump:template": "npm --no-git-tag-version version",
    "npm:publish:template": "npm publish --access public --tag latest --registry http://localhost:4873",
    "npm:publish:template:local": "npm publish --access public --registry http://verdaccio:4873"
  },
  "devDependencies": {
<<<<<<< HEAD
    "@types/cookie-session": "^2.0.44",
=======
    "@babel/core": "^7.16.10",
>>>>>>> 72d6fde0
    "@types/cors": "2.8.12",
    "@types/csurf": "^1.11.2",
    "@types/helmet": "^4.0.0",
    "@types/jest": "27.4.0",
    "@types/supertest": "2.0.11",
    "@typescript-eslint/eslint-plugin": "5.10.0",
    "eslint": "8.7.0",
    "gts": "3.1.0",
    "jest": "27.4.7",
    "supertest": "6.2.2",
    "ts-jest": "27.1.3"
  },
  "publishConfig": {
    "access": "public"
  }
}<|MERGE_RESOLUTION|>--- conflicted
+++ resolved
@@ -30,11 +30,8 @@
     "npm:publish:template:local": "npm publish --access public --registry http://verdaccio:4873"
   },
   "devDependencies": {
-<<<<<<< HEAD
+    "@babel/core": "^7.16.10",
     "@types/cookie-session": "^2.0.44",
-=======
-    "@babel/core": "^7.16.10",
->>>>>>> 72d6fde0
     "@types/cors": "2.8.12",
     "@types/csurf": "^1.11.2",
     "@types/helmet": "^4.0.0",
