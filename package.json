--- conflicted
+++ resolved
@@ -22,12 +22,8 @@
     "async-retry": "1.3.1",
     "axios": "0.21.1",
     "cz-conventional-changelog": "3.3.0",
-<<<<<<< HEAD
     "dotenv": "^10.0.0",
-    "eslint": "7.30.0",
-=======
     "eslint": "7.31.0",
->>>>>>> fc6bfb85
     "eslint-config-prettier": "8.3.0",
     "exponential-backoff": "3.1.0",
     "fs-extra": "^10.0.0",
