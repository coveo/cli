{
  "name": "cli-tools",
  "private": false,
  "version": "0.0.0",
  "author": "Coveo",
  "bin": {
    "coveo": "./bin/run"
  },
  "license": "Apache-2.0",
  "bugs": "https://github.com/coveo/cli/issues",
  "devDependencies": {
    "@actions/core": "1.5.0",
    "@actions/github": "5.0.0",
    "@commitlint/config-conventional": "13.1.0",
    "@commitlint/config-lerna-scopes": "13.1.0",
    "@commitlint/lint": "13.1.0",
    "@coveord/platform-client": "^25.5.0",
    "@oclif/dev-cli": "1.26.0",
    "@types/node": "14.17.16",
    "@typescript-eslint/eslint-plugin": "4.31.1",
    "@typescript-eslint/parser": "4.31.1",
    "async-retry": "1.3.3",
    "aws-sdk": "2.989.0",
    "axios": "0.21.4",
    "cz-conventional-changelog": "3.3.0",
    "dotenv": "10.0.0",
    "eslint": "7.32.0",
    "eslint-config-prettier": "8.3.0",
    "exponential-backoff": "3.1.0",
    "fs-extra": "10.0.0",
    "gts": "3.1.0",
    "husky": "7.0.2",
    "lerna": "4.0.0",
    "lint-staged": "11.1.2",
<<<<<<< HEAD
    "moment": "^2.29.1",
    "prettier": "2.3.2",
=======
    "prettier": "2.4.1",
>>>>>>> 2c8c7882
    "rimraf": "3.0.2",
    "ts-node": "10.2.1",
    "typescript": "4.4.3",
    "yargs": "17.1.1"
  },
  "commitlint": {
    "extends": [
      "@commitlint/config-conventional"
    ]
  },
  "config": {
    "commitizen": {
      "path": "./node_modules/cz-conventional-changelog",
      "defaultScope": [
        "cli"
      ]
    }
  },
  "lint-staged": {
    "*.{ts,tsx,mjs,js,jsx,json,html,vue,scss,css,md,yml}": "prettier --write",
    "**/*.ts": "eslint --fix"
  },
  "engines": {
    "node": ">=14.16.1"
  },
  "scripts": {
    "setup": "npm i && lerna bootstrap",
    "build": "lerna run build",
    "test": "lerna run test",
    "lint": "lerna run lint",
    "lint:check": "eslint .",
    "lint:fix": "eslint --fix .",
    "prettier:check": "prettier .",
    "prettier:fix": "prettier --write .",
    "version": "lerna run version",
    "commit": "git-cz",
    "pr:report": "node ./scripts/pr-bot.js",
    "release:changelog": "node ./scripts/release-changelog.js",
    "npm:publish:template": "lerna run --no-bail npm:publish:template",
    "npm:bump:template": "lerna run --no-bail npm:bump:template",
    "npm:pkglock": "lerna exec npm i",
    "npm:cleanPackage": "lerna exec node ../../scripts/clean-package-json.js",
    "prepare": "husky install",
    "commit-msg": "node ./hooks/commit-msg.js",
    "pre-commit": "lint-staged"
  }
}<|MERGE_RESOLUTION|>--- conflicted
+++ resolved
@@ -32,12 +32,8 @@
     "husky": "7.0.2",
     "lerna": "4.0.0",
     "lint-staged": "11.1.2",
-<<<<<<< HEAD
     "moment": "^2.29.1",
-    "prettier": "2.3.2",
-=======
     "prettier": "2.4.1",
->>>>>>> 2c8c7882
     "rimraf": "3.0.2",
     "ts-node": "10.2.1",
     "typescript": "4.4.3",
