--- conflicted
+++ resolved
@@ -17,16 +17,9 @@
     "@coveord/platform-client": "29.1.1",
     "@nrwl/cli": "latest",
     "@nrwl/workspace": "latest",
-<<<<<<< HEAD
-    "@types/node": "17.0.17",
-    "@typescript-eslint/eslint-plugin": "5.11.0",
-    "@typescript-eslint/parser": "5.11.0",
-=======
-    "@oclif/dev-cli": "1.26.10",
     "@types/node": "17.0.21",
     "@typescript-eslint/eslint-plugin": "5.12.1",
     "@typescript-eslint/parser": "5.12.1",
->>>>>>> 1a664741
     "abortcontroller-polyfill": "1.7.3",
     "async-retry": "1.3.3",
     "aws-sdk": "2.1081.0",
