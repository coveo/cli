name: E2E Login
description: 'Login CLI for E2E'
inputs:
  TEST_RUN_ID:
    description: 'Test Run ID'
    required: true
  PLATFORM_USER_NAME:
    description: 'PlatformUserName'
    required: true
  PLATFORM_USER_PASSWORD:
    description: 'Platform password'
    required: true
  PLATFORM_API_KEY:
    description: 'Platform API Key'
    required: true
  ORG_ID:
    description: 'Organization ID'
    required: true
outputs:
  cliConfigJson:
    description: 'A CLI Config, logged-in and ready to use'
    value: ${{ steps.setup.outputs.cliConfigJson}}
runs:
  using: composite
  steps:
    - name: Prepare system
      shell: bash
      run: |
        npm ci
        Xvfb :1 -screen 0 1024x768x16 & sleep 1
        xdg-settings set default-web-browser google-chrome.desktop
    - name: Build
      shell: bash
      run: npm run build
    - name: Setup E2E tests
      shell: bash
      env:
        DISPLAY: ':1'
      run: node -r ts-node/register/transpile-only packages/cli-e2e/setup/ci-login.ts
    - name: Encode & Output config
      shell: bash
      id: setup
      run: |
        echo "${{ env.E2E_TOKEN_PASSPHRASE }}" | gpg -a --batch --passphrase-fd 0 --symmetric --cipher-algo AES256 --output encodedConfig $CLI_CONFIG_PATH
<<<<<<< HEAD
        echo "cliConfigJson=$(base64 -w 0 encodedConfig)" >> $GITHUB_OUTPUT
=======
        echo "::set-output name=cliConfigJson::$(base64 -w 0 encodedConfig)"
    - uses: actions/upload-artifact@83fd05a356d7e2593de66fc9913b3002723633cb # v3
      if: always()
      with:
        name: login-test-artifacts
        path: ./packages/cli-e2e/artifacts
>>>>>>> 0b6a70b0
<|MERGE_RESOLUTION|>--- conflicted
+++ resolved
@@ -42,13 +42,9 @@
       id: setup
       run: |
         echo "${{ env.E2E_TOKEN_PASSPHRASE }}" | gpg -a --batch --passphrase-fd 0 --symmetric --cipher-algo AES256 --output encodedConfig $CLI_CONFIG_PATH
-<<<<<<< HEAD
         echo "cliConfigJson=$(base64 -w 0 encodedConfig)" >> $GITHUB_OUTPUT
-=======
-        echo "::set-output name=cliConfigJson::$(base64 -w 0 encodedConfig)"
     - uses: actions/upload-artifact@83fd05a356d7e2593de66fc9913b3002723633cb # v3
       if: always()
       with:
         name: login-test-artifacts
-        path: ./packages/cli-e2e/artifacts
->>>>>>> 0b6a70b0
+        path: ./packages/cli-e2e/artifacts