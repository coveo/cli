--- conflicted
+++ resolved
@@ -39,13 +39,7 @@
         with:
           node-version: ${{matrix.node}}
           cache: 'npm'
-<<<<<<< HEAD
 
-=======
-      - name: Install locked NPM version.
-        # TODO: CDX-1010 | Remove in CDX-1010.
-        run: npm i -g npm@8.10.0
->>>>>>> 10dd82a3
       - name: Install Coveo CLI
         run: npm i -g @coveo/cli@latest
       - uses: ./.github/actions/e2e-login
@@ -87,19 +81,6 @@
       - run: git fetch --depth=1 origin +refs/tags/*:refs/tags/*
       - name: Checkout last tag
         run: git checkout $(git describe --abbrev=0 --tags)
-<<<<<<< HEAD
-      - uses: actions/setup-node@17f8bd926464a1afa4c6a11669539e9c1ba77048 # tag=v3
-        with:
-          node-version: ${{matrix.node}}
-          cache: 'npm'
-      - uses: actions/setup-python@98f2ad02fd48d057ee3b4d4f66525b231c3e52b6 # tag=v3
-        with:
-          cache: 'pip'
-      - name: Install Mitmproxy through pip
-        run: pip install -r packages/cli-e2e/mitmproxy/requirements.txt
-
-=======
->>>>>>> 10dd82a3
       - name: Install Coveo CLI
         run: npm i -g @coveo/cli@latest
       - uses: ./.github/actions/e2e-run
@@ -128,28 +109,7 @@
         run: git checkout $(git describe --abbrev=0 --tags)
       - uses: ./.github/actions/e2e-clean
         with:
-<<<<<<< HEAD
-          node-version: ${{matrix.node}}
-          cache: 'npm'
-
-      - run: npm ci
-      - name: Decrypt config
-        run: echo ${{needs.e2e-setup-login.outputs.cliConfigJson}} | base64 --decode | gpg --quiet --batch --yes --decrypt --passphrase="${{ secrets.E2E_TOKEN_PASSPHRASE }}" --output decrypted
-      - name: Delete test org
-        env:
-          DISPLAY: ':1'
-        if: always()
-        run: |
-          Xvfb :1 -screen 0 1024x768x16 & sleep 1
-          xdg-settings set default-web-browser google-chrome.desktop
-          node -r ts-node/register/transpile-only packages/cli-e2e/cleaning.ts
-          node ./scripts/cleaning/delete-orgs.js
-      - name: Delete test API key
-        if: always()
-        run: node ./scripts/cleaning/delete-api-keys.js
-=======
           cliConfigJson: ${{ env.CLI_CONFIG_JSON }}
->>>>>>> 10dd82a3
   e2e-report:
     name: End-to-end status reporter
     timeout-minutes: 30
