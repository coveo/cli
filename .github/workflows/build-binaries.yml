--- conflicted
+++ resolved
@@ -46,21 +46,11 @@
         run: npm run build
       - name: Create install kits
         working-directory: ./packages/cli
-<<<<<<< HEAD
-        run: ./node_modules/.bin/oclif pack${{ matrix.pack-command }}
-      - name: Create packages
-        working-directory: ./packages/cli
-        run: |
-          ./node_modules/.bin/oclif pack -t="${{ matrix.package-targets }}"
-          mv ./dist/version ./dist/${{ matrix.os }}-version
-          mv ./dist/coveo-${{ env.tag }}/coveo-${{ env.tag }}.tar.gz ./dist/coveo-${{ env.tag }}/${{ matrix.os }}-coveo-${{ env.tag }}.tar.gz
-=======
         run: ../../node_modules/oclif/bin/run pack${{ matrix.pack-command }}
       - name: Create packages
         working-directory: ./packages/cli
         if: ${{matrix.os == 'ubuntu-latest'}}
         run: ../../node_modules/oclif/bin/run pack tarballs
->>>>>>> 12cb24b1
       - name: Sign Executable
         working-directory: ./packages/cli
         if: ${{matrix.os == 'windows-latest'}}
