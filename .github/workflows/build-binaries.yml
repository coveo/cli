name: Build binaries

on:
  release:
    types: [published]
  workflow_dispatch:
    inputs:
      version:
        description: 'The version where to upload the binaries'
        required: true

jobs:
  package:
    environment: 'Release'
    env:
      GITHUB_CREDENTIALS: ${{ secrets.GITHUB_TOKEN }}
    name: Package for ${{ matrix.for }}
    runs-on: ${{ matrix.os }}
    strategy:
      fail-fast: false
      matrix:
        include:
          - os: macos-latest
            pack-command: ' macos'
            for: 'macos install kit'
          - os: windows-latest
            pack-command: ' win'
            for: 'windows install kit'
          - os: ubuntu-latest
            pack-command: ' deb'
            for: 'linux install kit'

    steps:
      - uses: actions/checkout@a12a3943b4bdde767164f792f33f40b04645d846 # tag=v3
      - uses: actions/setup-node@9ced9a43a244f3ac94f13bfd896db8c8f30da67a # tag=v3
        with:
          node-version: '16'
      - name: Setup
        run: npm i
      - name: Get tag
        run: node ./scripts/get-tag.js # ToDo (PRE_NX): replace by some jq magic
      - name: Build
        working-directory: ./packages/cli
        run: npm run build
      - name: Create install kits
        working-directory: ./packages/cli
        run: |
          ../../node_modules/oclif/bin/run pack${{ matrix.pack-command }}
          mv${{ matrix.pack-command }}/* ./
      - name: Create packages
        working-directory: ./packages/cli
<<<<<<< HEAD
        run: |
          ../../node_modules/@oclif/dev-cli/bin/run pack -t="${{ matrix.package-targets }}"
          mv ./dist/version ./dist/${{ matrix.os }}-version
          mv ./dist/coveo-${{ env.tag }}/coveo-${{ env.tag }}.tar.gz ./dist/coveo-${{ env.tag }}/${{ matrix.os }}-coveo-${{ env.tag }}.tar.gz
=======
        if: ${{matrix.os == 'ubuntu-latest'}}
        run: ../../node_modules/oclif/bin/run pack tarballs
      - name: Sign Executable
        working-directory: ./packages/cli
        if: ${{matrix.os == 'windows-latest'}}
        run: |
          New-Item -Force -ItemType directory -Path tmp
          echo "${{ secrets.COVEO_PFX }}" > ./tmp/cert.txt
          certutil -decode ./tmp/cert.txt ./tmp/cert.pfx
          Start-Process -FilePath "C:\Program Files (x86)\Windows Kits\10\bin\10.0.19041.0\x64\signtool.exe" -ArgumentList "sign /f ./tmp/cert.pfx /p ${{ secrets.COVEO_PFX_PWD }} /fd SHA256 /tr http://timestamp.digicert.com /td SHA256 ./dist/win/coveo-${{env.tag}}-x64.exe" -PassThru | Wait-Process
          Start-Process -FilePath "C:\Program Files (x86)\Windows Kits\10\bin\10.0.19041.0\x64\signtool.exe" -ArgumentList "sign /f ./tmp/cert.pfx /p ${{ secrets.COVEO_PFX_PWD }} /fd SHA256 /tr http://timestamp.digicert.com /td SHA256 ./dist/win/coveo-${{env.tag}}-x86.exe" -PassThru | Wait-Process
>>>>>>> b42412e4
      - name: Upload binaries
        uses: svenstaro/upload-release-action@483c1e56f95e88835747b1c7c60581215016cbf2 # renovate: tag=v2
        with:
          repo_token: ${{ secrets.GITHUB_TOKEN }}
          file: ./packages/cli/dist/**/*
          file_glob: true
          tag: ${{ env.tag }}<|MERGE_RESOLUTION|>--- conflicted
+++ resolved
@@ -49,24 +49,8 @@
           mv${{ matrix.pack-command }}/* ./
       - name: Create packages
         working-directory: ./packages/cli
-<<<<<<< HEAD
-        run: |
-          ../../node_modules/@oclif/dev-cli/bin/run pack -t="${{ matrix.package-targets }}"
-          mv ./dist/version ./dist/${{ matrix.os }}-version
-          mv ./dist/coveo-${{ env.tag }}/coveo-${{ env.tag }}.tar.gz ./dist/coveo-${{ env.tag }}/${{ matrix.os }}-coveo-${{ env.tag }}.tar.gz
-=======
         if: ${{matrix.os == 'ubuntu-latest'}}
         run: ../../node_modules/oclif/bin/run pack tarballs
-      - name: Sign Executable
-        working-directory: ./packages/cli
-        if: ${{matrix.os == 'windows-latest'}}
-        run: |
-          New-Item -Force -ItemType directory -Path tmp
-          echo "${{ secrets.COVEO_PFX }}" > ./tmp/cert.txt
-          certutil -decode ./tmp/cert.txt ./tmp/cert.pfx
-          Start-Process -FilePath "C:\Program Files (x86)\Windows Kits\10\bin\10.0.19041.0\x64\signtool.exe" -ArgumentList "sign /f ./tmp/cert.pfx /p ${{ secrets.COVEO_PFX_PWD }} /fd SHA256 /tr http://timestamp.digicert.com /td SHA256 ./dist/win/coveo-${{env.tag}}-x64.exe" -PassThru | Wait-Process
-          Start-Process -FilePath "C:\Program Files (x86)\Windows Kits\10\bin\10.0.19041.0\x64\signtool.exe" -ArgumentList "sign /f ./tmp/cert.pfx /p ${{ secrets.COVEO_PFX_PWD }} /fd SHA256 /tr http://timestamp.digicert.com /td SHA256 ./dist/win/coveo-${{env.tag}}-x86.exe" -PassThru | Wait-Process
->>>>>>> b42412e4
       - name: Upload binaries
         uses: svenstaro/upload-release-action@483c1e56f95e88835747b1c7c60581215016cbf2 # renovate: tag=v2
         with:
