--- conflicted
+++ resolved
@@ -40,11 +40,7 @@
         with:
           node-version: ${{matrix.node}}
       - name: Setup repo
-<<<<<<< HEAD
-        run: npm i
-=======
         run: npm install
->>>>>>> df627297
       - name: Check linting
         run: npm run lint
       - name: Tests
