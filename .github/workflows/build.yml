name: CI
on:
  push:
    branches:
      - master
  pull_request:
env:
  # Platform environment to log into for the e2e tests.
  PLATFORM_ENV: 'stg'
  # Username used to log into the organization whose ID is stored in the ORG_ID variable
  PLATFORM_USER_NAME: ${{ secrets.PLATFORM_USER_NAME }}
  # Password used to log into the organization whose ID is stored in the ORG_ID variable
  PLATFORM_USER_PASSWORD: ${{ secrets.PLATFORM_USER_PASSWORD }}
  # API key to delete all the API keys created by the e2e tests
  PLATFORM_API_KEY: ${{ secrets.PLATFORM_API_KEY }}
  # ID of the organization to log into for the e2e tests
  ORG_ID: ${{ secrets.ORG_ID }}
  # Passphrase use to encode/decode cliConfig
  E2E_TOKEN_PASSPHRASE: ${{ secrets.E2E_TOKEN_PASSPHRASE }}
jobs:
  lint:
    name: Lint
    runs-on: 'ubuntu-latest'
    steps:
      - name: Setup runner
        if: ${{matrix.os == 'ubuntu-latest'}}
        # Ensure we can use as many file watcher as we want. see https://github.com/facebook/create-react-app/blob/master/docusaurus/docs/troubleshooting.md#npm-start-fail-due-to-watch-error
        run: echo fs.inotify.max_user_watches=524288 | sudo tee -a /etc/sysctl.conf && sudo sysctl -p
      - name: Setup runner
        if: ${{matrix.os == 'windows-latest'}}
        run: |
          git config --global core.autocrlf false
          git config --global core.eol lf
      - uses: actions/checkout@2541b1294d2704b0964813337f33b291d3f8596b # tag=v3
      - uses: actions/setup-node@2fddd8803e2f5c9604345a0b591c3020ee971a93 # tag=v3
        with:
          node-version: 16
          cache: 'npm'
<<<<<<< HEAD

=======
      - name: Install locked NPM version.
        # TODO: CDX-1010 | Remove in CDX-1010.
        run: npm i -g npm@8.10.0
>>>>>>> 10dd82a3
      - name: Setup repo
        run: npm ci
      - name: Check linting
        run: npm run lint
  unit-tests:
    name: Unit Tests
    runs-on: ${{matrix.os}}
    strategy:
      fail-fast: true
      matrix:
        os: ['ubuntu-latest', 'windows-latest']
        node: [16]
    steps:
      - name: Setup runner
        if: ${{matrix.os == 'ubuntu-latest'}}
        # Ensure we can use as many file watcher as we want. see https://github.com/facebook/create-react-app/blob/master/docusaurus/docs/troubleshooting.md#npm-start-fail-due-to-watch-error
        run: echo fs.inotify.max_user_watches=524288 | sudo tee -a /etc/sysctl.conf && sudo sysctl -p
      - name: Setup runner
        if: ${{matrix.os == 'windows-latest'}}
        run: |
          git config --global core.autocrlf false
          git config --global core.eol lf
      - uses: actions/checkout@2541b1294d2704b0964813337f33b291d3f8596b # tag=v3
      - uses: actions/setup-node@2fddd8803e2f5c9604345a0b591c3020ee971a93 # tag=v3
        with:
          node-version: ${{matrix.node}}
          cache: 'npm'
<<<<<<< HEAD

=======
      - name: Install locked NPM version.
        # TODO: CDX-1010 | Remove in CDX-1010.
        run: npm i -g npm@8.10.0
>>>>>>> 10dd82a3
      - name: Setup repo
        run: npm ci
      - name: Build
        run: npm run build
      - name: Tests
        run: npm run test
  e2e-setup-login:
    name: End-to-end login
    runs-on: 'ubuntu-latest'
    outputs:
      cliConfigJson: ${{ steps.setup.outputs.cliConfigJson}}
    env:
      # ID of the test run to identify resources to teardown.
      TEST_RUN_ID: 'id${{ matrix.os }}-${{ github.sha }}-${{ github.run_attempt }}g'
    steps:
      - uses: actions/checkout@2541b1294d2704b0964813337f33b291d3f8596b # tag=v3
      - uses: actions/setup-node@2fddd8803e2f5c9604345a0b591c3020ee971a93 # tag=v3
        with:
          node-version: ${{matrix.node}}
          cache: 'npm'
<<<<<<< HEAD

      - run: |
          npm ci
          Xvfb :1 -screen 0 1024x768x16 & sleep 1
          xdg-settings set default-web-browser google-chrome.desktop
      - name: Build
        run: npm run build
      - name: Setup E2E tests
        env:
          DISPLAY: ':1'
        run: node -r ts-node/register/transpile-only packages/cli-e2e/setup/ci-login.ts
      - name: Encode & Output config
=======
      - name: Install locked NPM version.
        # TODO: CDX-1010 | Remove in CDX-1010.
        run: npm i -g npm@8.10.0
      - uses: ./.github/actions/e2e-login
>>>>>>> 10dd82a3
        id: setup
  e2e-setup-verdaccio:
    strategy:
      matrix:
        os: ['ubuntu-latest', 'windows-latest']
    name: End-to-end publish packages
    runs-on: ${{matrix.os}}
    steps:
      - name: Setup runner
        if: ${{matrix.os == 'windows-latest'}}
        run: |
          git config --global core.autocrlf false
          git config --global core.eol lf
      - uses: actions/checkout@2541b1294d2704b0964813337f33b291d3f8596b # tag=v3
        with:
          # pulls all commits (needed for computing the next version)
          fetch-depth: 0
      # pulls all tags (needed for computing the next version)
      - run: git fetch --depth=1 origin +refs/tags/*:refs/tags/*
      - uses: actions/setup-node@2fddd8803e2f5c9604345a0b591c3020ee971a93 # tag=v3
        with:
          node-version: ${{matrix.node}}
          cache: 'npm'
      - uses: actions/cache@fd5de65bc895cf536527842281bea11763fefd77 # tag=v3
        if: ${{matrix.os == 'ubuntu-latest'}}
        with:
          path: packages/cli-e2e/verdaccio
          key: verdaccio-${{matrix.os}}-${{ github.sha }}-${{ github.run_attempt }}
      - uses: actions/cache@fd5de65bc895cf536527842281bea11763fefd77 # tag=v3
        if: ${{matrix.os == 'windows-latest'}}
        with:
          path: packages\cli-e2e\verdaccio
          key: verdaccio-${{matrix.os}}-${{ github.sha }}-${{ github.run_attempt }}
<<<<<<< HEAD

=======
      - name: Install locked NPM version.
        # TODO: CDX-1010 | Remove in CDX-1010.
        run: npm i -g npm@8.10.0
>>>>>>> 10dd82a3
      - run: npm ci
      - name: Build
        run: npm run build
      - name: Setup E2E tests
        run: node -r ts-node/register/transpile-only packages/cli-e2e/setup/ci-verdaccio.ts
      - uses: actions/upload-artifact@3cea5372237819ed00197afe530f5a7ea3e805c8 # tag=v3
        if: always()
        with:
          name: ${{matrix.os}}-verdaccio-publish-artifacts
          path: ./packages/cli-e2e/artifacts
  e2e:
    name: End-to-end tests
    runs-on: ${{matrix.os}}
    needs: [e2e-setup-login, e2e-setup-verdaccio]
    strategy:
      fail-fast: false
      matrix:
        os: ['ubuntu-latest', 'windows-latest']
        node: [16]
        spec:
          [
            'angular.specs.ts',
            'atomic.specs.ts',
            'auth.specs.ci.ts',
            'orgList.specs.ts',
            'orgResources.specs.ts',
            'react.specs.ts',
            'vue.specs.ts',
          ]
        # TODO: fix auth spec with windows
        exclude:
          - os: windows-latest
            spec: auth.specs.ci.ts
    env:
      # ID of the test run to identify resources to teardown.
      TEST_RUN_ID: 'id${{ matrix.os }}-${{ github.sha }}-${{ github.run_attempt }}g'
      COVEO_DISABLE_AUTOUPDATE: true
      CLI_CONFIG_JSON: ${{needs.e2e-setup-login.outputs.cliConfigJson}}
    steps:
      - uses: actions/checkout@2541b1294d2704b0964813337f33b291d3f8596b # tag=v3
<<<<<<< HEAD
      - uses: actions/setup-node@17f8bd926464a1afa4c6a11669539e9c1ba77048 # tag=v3
        with:
          node-version: ${{matrix.node}}
          cache: 'npm'
      - uses: actions/setup-python@98f2ad02fd48d057ee3b4d4f66525b231c3e52b6 # tag=v3
        with:
          cache: 'pip'
      - name: Install Mitmproxy through pip
        run: pip install -r packages/cli-e2e/mitmproxy/requirements.txt

      - uses: actions/cache@48af2dc4a9e8278b89d7fa154b955c30c6aaab09 # tag=v3
=======
      - uses: actions/cache@fd5de65bc895cf536527842281bea11763fefd77 # tag=v3
>>>>>>> 10dd82a3
        if: ${{matrix.os == 'ubuntu-latest'}}
        with:
          path: packages/cli-e2e/verdaccio
          key: verdaccio-${{matrix.os}}-${{ github.sha }}-${{ github.run_attempt }}
          restore-keys: verdaccio-${{matrix.os}}-${{ github.sha }}
      - uses: actions/cache@fd5de65bc895cf536527842281bea11763fefd77 # tag=v3
        if: ${{matrix.os == 'windows-latest'}}
        with:
          path: packages\cli-e2e\verdaccio
          key: verdaccio-${{matrix.os}}-${{ github.sha }}-${{ github.run_attempt }}
          restore-keys: verdaccio-${{matrix.os}}-${{ github.sha }}
      - uses: ./.github/actions/e2e-run
        with:
          os: ${{ matrix.os }}
          node: ${{ matrix.node }}
          spec: ${{ matrix.spec }}
          cliConfigJson: ${{ env.CLI_CONFIG_JSON }}
          npmRegistry: 'http://localhost:4873'
  e2e-teardown:
    name: End-to-end teardown
    if: ${{ always() }}
    needs: [e2e, e2e-setup-login]
    runs-on: ubuntu-latest
    env:
      # ID of the test run to identify resources to teardown.
      TEST_RUN_ID: '${{ github.sha }}-${{ github.run_attempt }}g'
      CLI_CONFIG_JSON: ${{needs.e2e-setup-login.outputs.cliConfigJson}}
    steps:
      - uses: actions/checkout@2541b1294d2704b0964813337f33b291d3f8596b # tag=v3
      - uses: ./.github/actions/e2e-clean
        with:
<<<<<<< HEAD
          node-version: ${{matrix.node}}
          cache: 'npm'

      - run: npm ci
      - name: Decrypt config
        run: echo ${{needs.e2e-setup-login.outputs.cliConfigJson}} | base64 --decode | gpg --quiet --batch --yes --decrypt --passphrase="${{ secrets.E2E_TOKEN_PASSPHRASE }}" --output decrypted
      - name: Delete test org
        env:
          DISPLAY: ':1'
        if: always()
        run: |
          Xvfb :1 -screen 0 1024x768x16 & sleep 1
          xdg-settings set default-web-browser google-chrome.desktop
          node -r ts-node/register/transpile-only packages/cli-e2e/cleaning.ts
          node ./scripts/cleaning/delete-orgs.js
      - name: Delete test API key
        if: always()
        run: node ./scripts/cleaning/delete-api-keys.js
=======
          cliConfigJson: ${{ env.CLI_CONFIG_JSON }}
>>>>>>> 10dd82a3
  e2e-report:
    name: End-to-end status reporter
    if: ${{ always() }}
    needs: e2e
    runs-on: ubuntu-latest
    steps:
      - name: Check e2e matrix status
        if: ${{ needs.e2e.result != 'success' }}
        run: exit 1<|MERGE_RESOLUTION|>--- conflicted
+++ resolved
@@ -36,13 +36,7 @@
         with:
           node-version: 16
           cache: 'npm'
-<<<<<<< HEAD
 
-=======
-      - name: Install locked NPM version.
-        # TODO: CDX-1010 | Remove in CDX-1010.
-        run: npm i -g npm@8.10.0
->>>>>>> 10dd82a3
       - name: Setup repo
         run: npm ci
       - name: Check linting
@@ -70,13 +64,6 @@
         with:
           node-version: ${{matrix.node}}
           cache: 'npm'
-<<<<<<< HEAD
-
-=======
-      - name: Install locked NPM version.
-        # TODO: CDX-1010 | Remove in CDX-1010.
-        run: npm i -g npm@8.10.0
->>>>>>> 10dd82a3
       - name: Setup repo
         run: npm ci
       - name: Build
@@ -97,25 +84,7 @@
         with:
           node-version: ${{matrix.node}}
           cache: 'npm'
-<<<<<<< HEAD
-
-      - run: |
-          npm ci
-          Xvfb :1 -screen 0 1024x768x16 & sleep 1
-          xdg-settings set default-web-browser google-chrome.desktop
-      - name: Build
-        run: npm run build
-      - name: Setup E2E tests
-        env:
-          DISPLAY: ':1'
-        run: node -r ts-node/register/transpile-only packages/cli-e2e/setup/ci-login.ts
-      - name: Encode & Output config
-=======
-      - name: Install locked NPM version.
-        # TODO: CDX-1010 | Remove in CDX-1010.
-        run: npm i -g npm@8.10.0
       - uses: ./.github/actions/e2e-login
->>>>>>> 10dd82a3
         id: setup
   e2e-setup-verdaccio:
     strategy:
@@ -149,13 +118,6 @@
         with:
           path: packages\cli-e2e\verdaccio
           key: verdaccio-${{matrix.os}}-${{ github.sha }}-${{ github.run_attempt }}
-<<<<<<< HEAD
-
-=======
-      - name: Install locked NPM version.
-        # TODO: CDX-1010 | Remove in CDX-1010.
-        run: npm i -g npm@8.10.0
->>>>>>> 10dd82a3
       - run: npm ci
       - name: Build
         run: npm run build
@@ -196,21 +158,7 @@
       CLI_CONFIG_JSON: ${{needs.e2e-setup-login.outputs.cliConfigJson}}
     steps:
       - uses: actions/checkout@2541b1294d2704b0964813337f33b291d3f8596b # tag=v3
-<<<<<<< HEAD
-      - uses: actions/setup-node@17f8bd926464a1afa4c6a11669539e9c1ba77048 # tag=v3
-        with:
-          node-version: ${{matrix.node}}
-          cache: 'npm'
-      - uses: actions/setup-python@98f2ad02fd48d057ee3b4d4f66525b231c3e52b6 # tag=v3
-        with:
-          cache: 'pip'
-      - name: Install Mitmproxy through pip
-        run: pip install -r packages/cli-e2e/mitmproxy/requirements.txt
-
-      - uses: actions/cache@48af2dc4a9e8278b89d7fa154b955c30c6aaab09 # tag=v3
-=======
-      - uses: actions/cache@fd5de65bc895cf536527842281bea11763fefd77 # tag=v3
->>>>>>> 10dd82a3
+      - uses: actions/cache@fd5de65bc895cf536527842281bea11763fefd77 # tag=v3
         if: ${{matrix.os == 'ubuntu-latest'}}
         with:
           path: packages/cli-e2e/verdaccio
@@ -242,28 +190,7 @@
       - uses: actions/checkout@2541b1294d2704b0964813337f33b291d3f8596b # tag=v3
       - uses: ./.github/actions/e2e-clean
         with:
-<<<<<<< HEAD
-          node-version: ${{matrix.node}}
-          cache: 'npm'
-
-      - run: npm ci
-      - name: Decrypt config
-        run: echo ${{needs.e2e-setup-login.outputs.cliConfigJson}} | base64 --decode | gpg --quiet --batch --yes --decrypt --passphrase="${{ secrets.E2E_TOKEN_PASSPHRASE }}" --output decrypted
-      - name: Delete test org
-        env:
-          DISPLAY: ':1'
-        if: always()
-        run: |
-          Xvfb :1 -screen 0 1024x768x16 & sleep 1
-          xdg-settings set default-web-browser google-chrome.desktop
-          node -r ts-node/register/transpile-only packages/cli-e2e/cleaning.ts
-          node ./scripts/cleaning/delete-orgs.js
-      - name: Delete test API key
-        if: always()
-        run: node ./scripts/cleaning/delete-api-keys.js
-=======
           cliConfigJson: ${{ env.CLI_CONFIG_JSON }}
->>>>>>> 10dd82a3
   e2e-report:
     name: End-to-end status reporter
     if: ${{ always() }}
