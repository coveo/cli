--- conflicted
+++ resolved
@@ -39,13 +39,9 @@
         # node scripts/wait-for-published-packages.js -v $UI_TEMPLATE_VERSION
       - name: End-to-end Tests
         working-directory: ./packages/cli-e2e
-<<<<<<< HEAD
         run: echo "Running E2E tests with version $UI_TEMPLATE_VERSION"
         # run: npm run test-e2e
-=======
-        run: npm run test-e2e
       - uses: actions/upload-artifact@v2
         with:
           name: test-screenshots
-          path: ./packages/cli-e2e/screenshots
->>>>>>> f54e27c1
+          path: ./packages/cli-e2e/screenshots