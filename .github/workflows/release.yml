--- conflicted
+++ resolved
@@ -60,11 +60,6 @@
         with:
           node-version: '16'
           registry-url: 'https://registry.npmjs.org'
-<<<<<<< HEAD
-=======
-      # TODO: CDX-1010 | Remove in CDX-1010.
-      - run: npm i -g npm@8.10.0
->>>>>>> 10dd82a3
       - name: Install dependencies
         run: npm ci
       - name: Setup credentials
